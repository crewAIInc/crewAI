---
title: "Role-Based Access Control (RBAC)"
description: "Control access to crews, tools, and data with roles, scopes, and granular permissions."
icon: "shield"
mode: "wide"
---

## Overview

RBAC in CrewAI AMP enables secure, scalable access management through a combination of organization‑level roles and automation‑level visibility controls.

<Frame>
  <img src="/images/enterprise/users_and_roles.png" alt="RBAC overview in CrewAI AMP" />
<<<<<<< HEAD
  
=======

>>>>>>> bf9e0423
</Frame>

## Users and Roles

Each member in your CrewAI workspace is assigned a role, which determines their access across various features.

You can:

- Use predefined roles (Owner, Member)
- Create custom roles tailored to specific permissions
- Assign roles at any time through the settings panel

You can configure users and roles in Settings → Roles.

<Steps>
  <Step title="Open Roles settings">
    Go to <b>Settings → Roles</b> in CrewAI AMP.
  </Step>
  <Step title="Choose a role type">
    Use a predefined role (<b>Owner</b>, <b>Member</b>) or click <b>Create role</b> to define a custom one.
  </Step>
  <Step title="Assign to members">
    Select users and assign the role. You can change this anytime.
  </Step>
</Steps>

### Configuration summary

| Area | Where to configure | Options |
|:---|:---|:---|
| Users & Roles | Settings → Roles | Predefined: Owner, Member; Custom roles |
| Automation visibility | Automation → Settings → Visibility | Private; Whitelist users/roles |

## Automation‑level Access Control

In addition to organization‑wide roles, CrewAI Automations support fine‑grained visibility settings that let you restrict access to specific automations by user or role.

This is useful for:

- Keeping sensitive or experimental automations private
- Managing visibility across large teams or external collaborators
- Testing automations in isolated contexts

Deployments can be configured as private, meaning only whitelisted users and roles will be able to:

- View the deployment
- Run it or interact with its API
- Access its logs, metrics, and settings

The organization owner always has access, regardless of visibility settings.

You can configure automation‑level access control in Automation → Settings → Visibility tab.

<Steps>
  <Step title="Open Visibility tab">
    Navigate to <b>Automation → Settings → Visibility</b>.
  </Step>
  <Step title="Set visibility">
    Choose <b>Private</b> to restrict access. The organization owner always retains access.
  </Step>
  <Step title="Whitelist access">
    Add specific users and roles allowed to view, run, and access logs/metrics/settings.
  </Step>
  <Step title="Save and verify">
    Save changes, then confirm that non‑whitelisted users cannot view or run the automation.
  </Step>
</Steps>

### Private visibility: access outcomes

| Action | Owner | Whitelisted user/role | Not whitelisted |
|:---|:---|:---|:---|
| View automation | ✓ | ✓ | ✗ |
| Run automation/API | ✓ | ✓ | ✗ |
| Access logs/metrics/settings | ✓ | ✓ | ✗ |

<Tip>
The organization owner always has access. In private mode, only whitelisted users and roles can view, run, and access logs/metrics/settings.
</Tip>

<Frame>
  <img src="/images/enterprise/visibility.png" alt="Automation Visibility settings in CrewAI AMP" />
<<<<<<< HEAD
  
=======

>>>>>>> bf9e0423
</Frame>

<Card title="Need Help?" icon="headset" href="mailto:support@crewai.com">
  Contact our support team for assistance with RBAC questions.
</Card><|MERGE_RESOLUTION|>--- conflicted
+++ resolved
@@ -11,11 +11,7 @@
 
 <Frame>
   <img src="/images/enterprise/users_and_roles.png" alt="RBAC overview in CrewAI AMP" />
-<<<<<<< HEAD
-  
-=======
 
->>>>>>> bf9e0423
 </Frame>
 
 ## Users and Roles
@@ -98,11 +94,7 @@
 
 <Frame>
   <img src="/images/enterprise/visibility.png" alt="Automation Visibility settings in CrewAI AMP" />
-<<<<<<< HEAD
-  
-=======
 
->>>>>>> bf9e0423
 </Frame>
 
 <Card title="Need Help?" icon="headset" href="mailto:support@crewai.com">
