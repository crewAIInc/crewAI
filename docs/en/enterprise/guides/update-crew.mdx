---
title: "Update Crew"
description: "Updating a Crew on CrewAI AMP"
icon: "pencil"
mode: "wide"
---

<Note>
<<<<<<< HEAD
After deploying your crew to CrewAI AMP, you may need to make updates to the code, security settings, or configuration. 
=======
After deploying your crew to CrewAI AMP, you may need to make updates to the code, security settings, or configuration.
>>>>>>> bf9e0423
This guide explains how to perform these common update operations.
</Note>

## Why Update Your Crew?

CrewAI won't automatically pick up GitHub updates by default, so you'll need to manually trigger updates, unless you checked the `Auto-update` option when deploying your crew.

There are several reasons you might want to update your crew deployment:
- You want to update the code with a latest commit you pushed to GitHub
- You want to reset the bearer token for security reasons
- You want to update environment variables

## 1. Updating Your Crew Code for a Latest Commit

When you've pushed new commits to your GitHub repository and want to update your deployment:

1. Navigate to your crew in the CrewAI AMP platform
2. Click on the `Re-deploy` button on your crew details page

<Frame>
  ![Re-deploy Button](/images/enterprise/redeploy-button.png)
</Frame>

This will trigger an update that you can track using the progress bar. The system will pull the latest code from your repository and rebuild your deployment.

## 2. Resetting Bearer Token

If you need to generate a new bearer token (for example, if you suspect the current token might have been compromised):

1. Navigate to your crew in the CrewAI AMP platform
2. Find the `Bearer Token` section
3. Click the `Reset` button next to your current token

<Frame>
  ![Reset Token](/images/enterprise/reset-token.png)
</Frame>

<Warning>
Resetting your bearer token will invalidate the previous token immediately. Make sure to update any applications or scripts that are using the old token.
</Warning>

## 3. Updating Environment Variables

To update the environment variables for your crew:

1. First access the deployment page by clicking on your crew's name

<Frame>
  ![Environment Variables Button](/images/enterprise/env-vars-button.png)
</Frame>

2. Locate the `Environment Variables` section (you will need to click the `Settings` icon to access it)
3. Edit the existing variables or add new ones in the fields provided
4. Click the `Update` button next to each variable you modify

<Frame>
  ![Update Environment Variables](/images/enterprise/update-env-vars.png)
</Frame>

5. Finally, click the `Update Deployment` button at the bottom of the page to apply the changes

<Note>
Updating environment variables will trigger a new deployment, but this will only update the environment configuration and not the code itself.
</Note>

## After Updating

After performing any update:

1. The system will rebuild and redeploy your crew
2. You can monitor the deployment progress in real-time
3. Once complete, test your crew to ensure the changes are working as expected

<Tip>
If you encounter any issues after updating, you can view deployment logs in the platform or contact support for assistance.
</Tip>

<Card title="Need Help?" icon="headset" href="mailto:support@crewai.com">
  Contact our support team for assistance with updating your crew or troubleshooting deployment issues.
</Card><|MERGE_RESOLUTION|>--- conflicted
+++ resolved
@@ -6,11 +6,7 @@
 ---
 
 <Note>
-<<<<<<< HEAD
-After deploying your crew to CrewAI AMP, you may need to make updates to the code, security settings, or configuration. 
-=======
 After deploying your crew to CrewAI AMP, you may need to make updates to the code, security settings, or configuration.
->>>>>>> bf9e0423
 This guide explains how to perform these common update operations.
 </Note>
 
