--- conflicted
+++ resolved
@@ -101,8 +101,4 @@
 - Test your Zap thoroughly before turning it on to catch any potential issues.
 - Consider adding error handling steps to manage potential failures in the workflow.
 
-<<<<<<< HEAD
-By following these steps, you'll have successfully set up Zapier triggers for CrewAI AMP, allowing for automated workflows triggered by Slack messages and resulting in email notifications with CrewAI AMP output. 
-=======
-By following these steps, you'll have successfully set up Zapier triggers for CrewAI AMP, allowing for automated workflows triggered by Slack messages and resulting in email notifications with CrewAI AMP output.
->>>>>>> bf9e0423
+By following these steps, you'll have successfully set up Zapier triggers for CrewAI AMP, allowing for automated workflows triggered by Slack messages and resulting in email notifications with CrewAI AMP output.