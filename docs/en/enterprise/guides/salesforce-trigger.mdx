--- conflicted
+++ resolved
@@ -47,8 +47,4 @@
 
 ## Next Steps
 
-<<<<<<< HEAD
-For detailed setup instructions and advanced configuration options, please contact CrewAI AMP support who can provide tailored guidance for your specific Salesforce environment and business needs. 
-=======
-For detailed setup instructions and advanced configuration options, please contact CrewAI AMP support who can provide tailored guidance for your specific Salesforce environment and business needs.
->>>>>>> bf9e0423
+For detailed setup instructions and advanced configuration options, please contact CrewAI AMP support who can provide tailored guidance for your specific Salesforce environment and business needs.