--- conflicted
+++ resolved
@@ -1,13 +1,8 @@
 ---
 title: Apify Actors
 description: "`ApifyActorsTool` permite que você execute Apify Actors para adicionar recursos de raspagem de dados na web, coleta, extração de dados e automação web aos seus fluxos de trabalho CrewAI."
-# hack to use custom Apify icon
-<<<<<<< HEAD
 icon: "); -webkit-mask-image: url('https://raw.githubusercontent.com/apify/actors-mcp-server/refs/heads/master/docs/apify-logo.svg'); -webkit-mask-size: 16px 16px; mask-size: 16px 16px; -webkit-mask-repeat: no-repeat; mask-repeat: no-repeat;/*"
-=======
-icon: "); -webkit-mask-image: url('https://upload.wikimedia.org/wikipedia/commons/a/ae/Apify.svg');/*"
 mode: "wide"
->>>>>>> 1a96ed7b
 ---
 
 # `ApifyActorsTool`
