---
title: "역할 기반 접근 제어 (RBAC)"
description: "역할과 자동화별 가시성으로 crews, 도구, 데이터 접근을 제어합니다."
icon: "shield"
mode: "wide"
---

## 개요

CrewAI AMP의 RBAC는 **조직 수준 역할**과 **자동화(Automation) 수준 가시성**을 결합하여 안전하고 확장 가능한 접근 제어를 제공합니다.

<Frame>
  <img src="/images/enterprise/users_and_roles.png" alt="CrewAI AMP RBAC 개요" />
<<<<<<< HEAD
  
=======

>>>>>>> bf9e0423
</Frame>

## 사용자와 역할

워크스페이스의 각 구성원은 역할이 있으며, 이는 기능 접근 범위를 결정합니다.

가능한 작업:

- 사전 정의된 역할 사용 (Owner, Member)
- 권한을 세분화한 커스텀 역할 생성
- 설정 화면에서 언제든 역할 할당/변경

설정 위치: Settings → Roles

<Steps>
  <Step title="Roles 열기">
    <b>Settings → Roles</b>로 이동합니다.
  </Step>
  <Step title="역할 선택">
    <b>Owner</b> 또는 <b>Member</b>를 사용하거나 <b>Create role</b>로 커스텀 역할을 만듭니다.
  </Step>
  <Step title="멤버에 할당">
    사용자들을 선택하여 역할을 지정합니다. 언제든 변경할 수 있습니다.
  </Step>
</Steps>

### 구성 요약

| 영역 | 위치 | 옵션 |
|:---|:---|:---|
| 사용자 & 역할 | Settings → Roles | Owner, Member; 커스텀 역할 |
| 자동화 가시성 | Automation → Settings → Visibility | Private; 사용자/역할 화이트리스트 |

## 자동화 수준 접근 제어

조직 역할과 별개로, **Automations**는 사용자/역할별로 특정 자동화 접근을 제한하는 가시성 설정을 제공합니다.

유용한 경우:

- 민감/실험 자동화를 비공개로 유지
- 대규모 팀/외부 협업에서 가시성 관리
- 격리된 컨텍스트에서 자동화 테스트

Private 모드에서는 화이트리스트에 포함된 사용자/역할만 다음 작업이 가능합니다:

- 자동화 보기
- 실행/API 사용
- 로그, 메트릭, 설정 접근

조직 Owner는 항상 접근 가능하며, 가시성 설정에 영향을 받지 않습니다.

설정 위치: Automation → Settings → Visibility

<Steps>
  <Step title="Visibility 탭 열기">
    <b>Automation → Settings → Visibility</b>로 이동합니다.
  </Step>
  <Step title="가시성 설정">
    <b>Private</b>를 선택합니다. Owner는 항상 접근 가능합니다.
  </Step>
  <Step title="허용 대상 추가">
    보기/실행/로그·메트릭·설정 접근이 가능한 사용자/역할을 추가합니다.
  </Step>
  <Step title="저장 및 확인">
    저장 후, 목록에 없는 사용자가 보거나 실행할 수 없는지 확인합니다.
  </Step>
</Steps>

### Private 모드 접근 결과

| 동작 | Owner | 화이트리스트 사용자/역할 | 비포함 |
|:---|:---|:---|:---|
| 자동화 보기 | ✓ | ✓ | ✗ |
| 실행/API | ✓ | ✓ | ✗ |
| 로그/메트릭/설정 | ✓ | ✓ | ✗ |

<Tip>
Owner는 항상 접근 가능하며, Private 모드에서는 화이트리스트에 포함된 사용자/역할만 권한이 부여됩니다.
</Tip>

<Frame>
  <img src="/images/enterprise/visibility.png" alt="CrewAI AMP 가시성 설정" />
<<<<<<< HEAD
  
=======

>>>>>>> bf9e0423
</Frame>

<Card title="도움이 필요하신가요?" icon="headset" href="mailto:support@crewai.com">
  RBAC 구성과 점검에 대한 지원이 필요하면 연락해 주세요.
</Card><|MERGE_RESOLUTION|>--- conflicted
+++ resolved
@@ -11,11 +11,7 @@
 
 <Frame>
   <img src="/images/enterprise/users_and_roles.png" alt="CrewAI AMP RBAC 개요" />
-<<<<<<< HEAD
-  
-=======
 
->>>>>>> bf9e0423
 </Frame>
 
 ## 사용자와 역할
@@ -98,11 +94,7 @@
 
 <Frame>
   <img src="/images/enterprise/visibility.png" alt="CrewAI AMP 가시성 설정" />
-<<<<<<< HEAD
-  
-=======
 
->>>>>>> bf9e0423
 </Frame>
 
 <Card title="도움이 필요하신가요?" icon="headset" href="mailto:support@crewai.com">
