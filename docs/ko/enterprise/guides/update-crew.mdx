---
title: "크루 업데이트"
description: "CrewAI AMP에서 크루 업데이트하기"
icon: "pencil"
mode: "wide"
---

<Note>
<<<<<<< HEAD
CrewAI AMP에 crew를 배포한 후, 코드, 보안 설정 또는 구성을 업데이트해야 할 수 있습니다.  
=======
CrewAI AMP에 crew를 배포한 후, 코드, 보안 설정 또는 구성을 업데이트해야 할 수 있습니다.
>>>>>>> bf9e0423
이 가이드는 이러한 일반적인 업데이트 작업을 수행하는 방법을 설명합니다.
</Note>

## 왜 Crew를 업데이트해야 하나요?

CrewAI는 기본적으로 GitHub 업데이트를 자동으로 반영하지 않으므로, 배포 시 `Auto-update` 옵션을 선택하지 않았다면 수동으로 업데이트를 트리거해야 합니다.

Crew 배포를 업데이트하고 싶은 이유는 여러 가지가 있을 수 있습니다:
- GitHub에 푸시한 최신 커밋으로 코드를 업데이트하고 싶은 경우
- 보안상의 이유로 bearer 토큰을 재설정하고 싶은 경우
- 환경 변수를 업데이트하고 싶은 경우

## 1. 최신 커밋으로 Crew 코드 업데이트하기

GitHub 저장소에 새로운 커밋을 푸시한 후 배포를 업데이트하려면 다음 단계를 따르세요:

1. CrewAI AMP 플랫폼에서 자신의 crew로 이동하세요.
2. crew 상세 페이지에서 `Re-deploy` 버튼을 클릭하세요.

<Frame>
  ![Re-deploy Button](/images/enterprise/redeploy-button.png)
</Frame>

이 작업을 수행하면 진행률 표시줄을 통해 추적할 수 있는 업데이트가 트리거됩니다. 시스템은 저장소에서 최신 코드를 가져와서 배포를 다시 빌드합니다.

## 2. 베어러 토큰 재설정

현재 토큰이 유출되었을 가능성이 있다고 의심되는 경우 등, 새 베어러 토큰을 생성해야 한다면 다음 단계를 따르세요:

1. CrewAI AMP 플랫폼에서 해당 crew로 이동하세요.
2. `Bearer Token` 섹션을 찾으세요.
3. 현재 토큰 옆에 있는 `Reset` 버튼을 클릭하세요.

<Frame>
  ![Reset Token](/images/enterprise/reset-token.png)
</Frame>

<Warning>
베어러 토큰을 재설정하면 이전 토큰은 즉시 사용할 수 없게 됩니다. 이전 토큰을 사용하고 있는 모든 애플리케이션이나 스크립트에서 토큰을 반드시 업데이트하세요.
</Warning>

## 3. 환경 변수 업데이트하기

crew의 환경 변수를 업데이트하려면 다음 단계를 따르세요:

1. 먼저 crew 이름을 클릭하여 배포 페이지에 접속합니다.

<Frame>
  ![환경 변수 버튼](/images/enterprise/env-vars-button.png)
</Frame>

2. `Environment Variables` 섹션을 찾습니다 (`Settings` 아이콘을 클릭해야 접근할 수 있습니다)
3. 제공된 필드에서 기존 변수를 수정하거나 새 변수를 추가합니다
4. 수정한 각 변수 옆의 `Update` 버튼을 클릭합니다

<Frame>
  ![환경 변수 업데이트](/images/enterprise/update-env-vars.png)
</Frame>

5. 마지막으로, 변경 사항을 적용하려면 페이지 하단의 `Update Deployment` 버튼을 클릭합니다

<Note>
환경 변수를 업데이트하면 새로운 배포가 트리거되지만, 이는 환경 설정만 업데이트하며 코드 자체는 변경되지 않습니다.
</Note>

## 업데이트 후

업데이트를 수행한 후:

1. 시스템이 crew를 다시 빌드하고 배포합니다
2. 실시간으로 배포 진행 상황을 모니터링할 수 있습니다
3. 완료되면 변경 사항이 예상대로 작동하는지 crew를 테스트합니다

<Tip>
업데이트 후 문제가 발생하면 플랫폼에서 배포 로그를 확인하거나 지원팀에 문의하여 도움을 받을 수 있습니다.
</Tip>

<Card title="도움이 필요하신가요?" icon="headset" href="mailto:support@crewai.com">
  crew 업데이트나 배포 문제 해결에 대해 지원이 필요하시면 지원팀에 문의해 주세요.
</Card><|MERGE_RESOLUTION|>--- conflicted
+++ resolved
@@ -6,11 +6,7 @@
 ---
 
 <Note>
-<<<<<<< HEAD
-CrewAI AMP에 crew를 배포한 후, 코드, 보안 설정 또는 구성을 업데이트해야 할 수 있습니다.  
-=======
 CrewAI AMP에 crew를 배포한 후, 코드, 보안 설정 또는 구성을 업데이트해야 할 수 있습니다.
->>>>>>> bf9e0423
 이 가이드는 이러한 일반적인 업데이트 작업을 수행하는 방법을 설명합니다.
 </Note>
 
