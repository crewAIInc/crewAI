--- conflicted
+++ resolved
@@ -3,15 +3,9 @@
   title: CrewAI AMP API
   description: |
     REST API for interacting with your deployed CrewAI crews on CrewAI AMP.
-<<<<<<< HEAD
-    
+
     ## Getting Started
-    
-=======
-
-    ## Getting Started
-
->>>>>>> bf9e0423
+
     1. **Find your crew URL**: Get your unique crew URL from the CrewAI AMP dashboard
     2. **Copy examples**: Use the code examples from each endpoint page as templates
     3. **Replace placeholders**: Update URLs and tokens with your actual values
@@ -23,15 +17,9 @@
 
     - **Bearer Token**: Organization-level token for full crew operations
     - **User Bearer Token**: User-scoped token for individual access with limited permissions
-<<<<<<< HEAD
-    
+
     You can find your bearer tokens in the Status tab of your crew's detail page in the CrewAI AMP dashboard.
-    
-=======
-
-    You can find your bearer tokens in the Status tab of your crew's detail page in the CrewAI AMP dashboard.
-
->>>>>>> bf9e0423
+
     ## Reference Documentation
 
     This documentation provides comprehensive examples for each endpoint:
@@ -295,15 +283,9 @@
       scheme: bearer
       description: |
         **📋 Reference Documentation** - *The tokens shown in examples are placeholders for reference only.*
-<<<<<<< HEAD
-        
+
         Use your actual Bearer Token or User Bearer Token from the CrewAI AMP dashboard for real API calls.
-        
-=======
-
-        Use your actual Bearer Token or User Bearer Token from the CrewAI AMP dashboard for real API calls.
-
->>>>>>> bf9e0423
+
         **Bearer Token**: Organization-level access for full crew operations
         **User Bearer Token**: User-scoped access with limited permissions
 
