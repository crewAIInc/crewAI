openapi: 3.0.3
info:
  title: CrewAI 엔터프라이즈 API
  description: |
    CrewAI AMP에 배포된 crew와 상호작용하기 위한 REST API입니다.
<<<<<<< HEAD
    
=======

>>>>>>> bf9e0423
    ## 시작하기
    1. **Crew URL 확인**: 대시보드에서 고유한 crew URL을 확인하세요
    2. **예제 복사**: 각 엔드포인트의 예제를 템플릿으로 사용하세요
    3. **플레이스홀더 교체**: 실제 URL과 토큰으로 바꾸세요
    4. **도구로 테스트**: cURL, Postman 등 선호하는 도구로 테스트하세요
  version: 1.0.0
  contact:
    name: CrewAI 지원
    email: support@crewai.com
    url: https://crewai.com
servers:
  - url: https://your-actual-crew-name.crewai.com
    description: 대시보드의 실제 crew URL로 교체하세요
security:
  - BearerAuth: []
paths:
  /inputs:
    get:
      summary: 필요 입력값 조회
      description: |
        **📋 참조 예제만 제공** - *요청 형식을 보여줍니다. 실제 호출은 cURL 예제를 복사해 URL과 토큰을 교체하세요.*

        실행에 필요한 입력 파라미터 목록을 반환합니다.
      operationId: getRequiredInputs
      responses:
        '200':
          description: 입력값을 성공적으로 조회
          content:
            application/json:
              schema:
                type: object
                properties:
                  inputs:
                    type: array
                    items:
                      type: string
        '401':
          $ref: '#/components/responses/UnauthorizedError'
        '404':
          $ref: '#/components/responses/NotFoundError'
        '500':
          $ref: '#/components/responses/ServerError'

  /kickoff:
    post:
      summary: Crew 실행 시작
      description: |
        **📋 참조 예제만 제공** - *요청 형식을 보여줍니다. 실제 호출은 cURL 예제를 복사해 URL과 토큰을 교체하세요.*

        제공된 입력으로 새로운 실행을 시작하고 kickoff ID를 반환합니다.
      operationId: startCrewExecution
      requestBody:
        required: true
        content:
          application/json:
            schema:
              type: object
              required:
                - inputs
              properties:
                inputs:
                  type: object
                  additionalProperties:
                    type: string
      responses:
        '200':
          description: 실행이 성공적으로 시작됨
          content:
            application/json:
              schema:
                type: object
                properties:
                  kickoff_id:
                    type: string
                    format: uuid
        '401':
          $ref: '#/components/responses/UnauthorizedError'
        '500':
          $ref: '#/components/responses/ServerError'

  /status/{kickoff_id}:
    get:
      summary: 실행 상태 조회
      description: |
        **📋 참조 예제만 제공** - *요청 형식을 보여줍니다. 실제 호출은 cURL 예제를 복사해 URL과 토큰을 교체하세요.*

        kickoff ID로 실행 상태와 결과를 조회합니다.
      operationId: getExecutionStatus
      parameters:
        - name: kickoff_id
          in: path
          required: true
          schema:
            type: string
            format: uuid
      responses:
        '200':
          description: 상태를 성공적으로 조회
          content:
            application/json:
              schema:
                oneOf:
                  - $ref: '#/components/schemas/ExecutionRunning'
                  - $ref: '#/components/schemas/ExecutionCompleted'
                  - $ref: '#/components/schemas/ExecutionError'
        '401':
          $ref: '#/components/responses/UnauthorizedError'
        '404':
          description: Kickoff ID를 찾을 수 없음
          content:
            application/json:
              schema:
                $ref: '#/components/schemas/Error'
        '500':
          $ref: '#/components/responses/ServerError'

components:
  securitySchemes:
    BearerAuth:
      type: http
      scheme: bearer
      description: |
        **📋 참고** - *예시의 토큰은 자리 표시자입니다.* 실제 토큰을 사용하세요.

  schemas:
    ExecutionRunning:
      type: object
      properties:
        status:
          type: string
          enum: ["running"]
        current_task:
          type: string
        progress:
          type: object
          properties:
            completed_tasks:
              type: integer
            total_tasks:
              type: integer

    ExecutionCompleted:
      type: object
      properties:
        status:
          type: string
          enum: ["completed"]
        result:
          type: object
          properties:
            output:
              type: string
            tasks:
              type: array
              items:
                $ref: '#/components/schemas/TaskResult'
        execution_time:
          type: number

    ExecutionError:
      type: object
      properties:
        status:
          type: string
          enum: ["error"]
        error:
          type: string
        execution_time:
          type: number

    TaskResult:
      type: object
      properties:
        task_id:
          type: string
        output:
          type: string
        agent:
          type: string
        execution_time:
          type: number

    Error:
      type: object
      properties:
        error:
          type: string
        message:
          type: string

    ValidationError:
      type: object
      properties:
        error:
          type: string
        message:
          type: string
        details:
          type: object
          properties:
            missing_inputs:
              type: array
              items:
                type: string

  responses:
    UnauthorizedError:
      description: 인증 실패
      content:
        application/json:
          schema:
            $ref: '#/components/schemas/Error'
    NotFoundError:
      description: 리소스를 찾을 수 없음
      content:
        application/json:
          schema:
            $ref: '#/components/schemas/Error'
    ServerError:
      description: 서버 내부 오류
      content:
        application/json:
          schema:
            $ref: '#/components/schemas/Error'<|MERGE_RESOLUTION|>--- conflicted
+++ resolved
@@ -3,11 +3,7 @@
   title: CrewAI 엔터프라이즈 API
   description: |
     CrewAI AMP에 배포된 crew와 상호작용하기 위한 REST API입니다.
-<<<<<<< HEAD
-    
-=======
-
->>>>>>> bf9e0423
+
     ## 시작하기
     1. **Crew URL 확인**: 대시보드에서 고유한 crew URL을 확인하세요
     2. **예제 복사**: 각 엔드포인트의 예제를 템플릿으로 사용하세요
