---
title: crewAI Agents
description: What are crewAI Agents and how to use them.
---

## What is an Agent?
!!! note "What is an Agent?"
    An agent is an **autonomous unit** programmed to:
    <ul>
      <li class='leading-3'>Perform tasks</li>
      <li class='leading-3'>Make decisions</li>
      <li class='leading-3'>Communicate with other agents</li>
    </ul>
      <br/>
    Think of an agent as a member of a team, with specific skills and a particular job to do. Agents can have different roles like 'Researcher', 'Writer', or 'Customer Support', each contributing to the overall goal of the crew.

## Agent Attributes

| Attribute                  | Parameter  | Description                                                                                                                                                                                                                                    |
| :------------------------- | :---- | :--------------------------------------------------------------------------------------------------------------------------------------------------------------------------------------------------------------------------------------------- |
| **Role**                   | `role`  | Defines the agent's function within the crew. It determines the kind of tasks the agent is best suited for.                                                                                                                                    |
| **Goal**                   | `goal`  | The individual objective that the agent aims to achieve. It guides the agent's decision-making process.                                                                                                                                        |
| **Backstory**              | `backstory`  | Provides context to the agent's role and goal, enriching the interaction and collaboration dynamics.                                                                                                                                           |
| **LLM** *(optional)*       | `llm`  | Represents the language model that will run the agent. It dynamically fetches the model name from the `OPENAI_MODEL_NAME` environment variable, defaulting to "gpt-4" if not specified.                                                         |
| **Tools** *(optional)*     | `tools`  | Set of capabilities or functions that the agent can use to perform tasks. Expected to be instances of custom classes compatible with the agent's execution environment. Tools are initialized with a default value of an empty list.             |
| **Function Calling LLM** *(optional)* | `function_calling_llm`  | Specifies the language model that will handle the tool calling for this agent, overriding the crew function calling LLM if passed. Default is `None`.                                                                                          |
| **Max Iter** *(optional)*  | `max_iter` | Max Iter is the maximum number of iterations the agent can perform before being forced to give its best answer. Default is `25`.                                                                                                                           |
| **Max RPM** *(optional)*   | `max_rpm`  | Max RPM is the maximum number of requests per minute the agent can perform to avoid rate limits. It's optional and can be left unspecified, with a default value of `None`.                                                                               |
| **Max Execution Time** *(optional)*   | `max_execution_time`  | Max Execution Time is the maximum execution time for an agent to execute a task. It's optional and can be left unspecified, with a default value of `None`, meaning no max execution time.                                                                     |
| **Verbose** *(optional)*   | `verbose`  | Setting this to `True` configures the internal logger to provide detailed execution logs, aiding in debugging and monitoring. Default is `False`.                                                                                              |
| **Allow Delegation** *(optional)* | `allow_delegation`  | Agents can delegate tasks or questions to one another, ensuring that each task is handled by the most suitable agent. Default is `True`.                                                                                                       |
| **Step Callback** *(optional)* | `step_callback`  | A function that is called after each step of the agent. This can be used to log the agent's actions or to perform other operations. It will overwrite the crew `step_callback`.                                                               |
| **Cache** *(optional)*     | `cache`  | Indicates if the agent should use a cache for tool usage. Default is `True`.                                                                                                                                                                  |
| **System Template** *(optional)*     | `system_template`  | Specifies the system format for the agent. Default is `None`.                                                                                                                                                                  |
| **Prompt Template** *(optional)*     | `prompt_template`  | Specifies the prompt format for the agent. Default is `None`.                                                                                                                                                                  |
| **Response Template** *(optional)*     | `response_template`  | Specifies the response format for the agent. Default is `None`.                                                                                                                                                                  |
<<<<<<< HEAD
| **Runnable Config** *(optional)*     | `runnable_config`  | A Langchain-supported RunnableConfig to be used by the AgentExecutor. Default is `None`.                                                                                                                                                                  |
=======
| **Allow Code Execution** *(optional)*     | `allow_code_execution`  | Enable code execution for the agent. Default is `False`.                                                                                                                                                                  |
| **Max Retry Limit** *(optional)*     | `max_retry_limit`  | Maximum number of retries for an agent to execute a task when an error occurs. Default is `2`.                                                                                                                                                                  |
>>>>>>> 5ff17808

## Creating an Agent

!!! note "Agent Interaction"
    Agents can interact with each other using crewAI's built-in delegation and communication mechanisms. This allows for dynamic task management and problem-solving within the crew.

To create an agent, you would typically initialize an instance of the `Agent` class with the desired properties. Here's a conceptual example including all attributes:

```python
# Example: Creating an agent with all attributes
from crewai import Agent

agent = Agent(
  role='Data Analyst',
  goal='Extract actionable insights',
  backstory="""You're a data analyst at a large company.
  You're responsible for analyzing data and providing insights
  to the business.
  You're currently working on a project to analyze the
  performance of our marketing campaigns.""",
  tools=[my_tool1, my_tool2],  # Optional, defaults to an empty list
  llm=my_llm,  # Optional
  function_calling_llm=my_llm,  # Optional
  max_iter=15,  # Optional
  max_rpm=None, # Optional
  max_execution_time=None, # Optional
  verbose=True,  # Optional
  allow_delegation=True,  # Optional
  step_callback=my_intermediate_step_callback,  # Optional
  cache=True,  # Optional
  system_template=my_system_template,  # Optional
  prompt_template=my_prompt_template,  # Optional
  response_template=my_response_template,  # Optional
  config=my_config,  # Optional
  crew=my_crew,  # Optional
  tools_handler=my_tools_handler,  # Optional
  cache_handler=my_cache_handler,  # Optional
  callbacks=[callback1, callback2],  # Optional
  allow_code_execution=True,  # Optiona
  max_retry_limit=2,  # Optional
)
```

## Setting prompt templates

Prompt templates are used to format the prompt for the agent. You can use to update the system, regular and response templates for the agent. Here's an example of how to set prompt templates:

```python
agent = Agent(
        role="{topic} specialist",
        goal="Figure {goal} out",
        backstory="I am the master of {role}",
        system_template="""<|start_header_id|>system<|end_header_id|>

{{ .System }}<|eot_id|>""",
        prompt_template="""<|start_header_id|>user<|end_header_id|>

{{ .Prompt }}<|eot_id|>""",
        response_template="""<|start_header_id|>assistant<|end_header_id|>

{{ .Response }}<|eot_id|>""",
    )
```

## Bring your Third Party Agents
!!! note "Extend your Third Party Agents like LlamaIndex, Langchain, Autogen or fully custom agents using the the crewai's BaseAgent class."

    BaseAgent includes attributes and methods required to integrate with your crews to run and delegate tasks to other agents within your own crew.

    CrewAI is a universal multi agent framework that allows for all agents to work together to automate tasks and solve problems.


```py
from crewai import Agent, Task, Crew
from custom_agent import CustomAgent # You need to build and extend your own agent logic with the CrewAI BaseAgent class then import it here.

from langchain.agents import load_tools

langchain_tools = load_tools(["google-serper"], llm=llm)

agent1 = CustomAgent(
    role="agent role",
    goal="who is {input}?",
    backstory="agent backstory",
    verbose=True,
)

task1 = Task(
    expected_output="a short biography of {input}",
    description="a short biography of {input}",
    agent=agent1,
)

agent2 = Agent(
    role="agent role",
    goal="summarize the short bio for {input} and if needed do more research",
    backstory="agent backstory",
    verbose=True,
)

task2 = Task(
    description="a tldr summary of the short biography",
    expected_output="5 bullet point summary of the biography",
    agent=agent2,
    context=[task1],
)

my_crew = Crew(agents=[agent1, agent2], tasks=[task1, task2])
crew = my_crew.kickoff(inputs={"input": "Mark Twain"})
```

## Conclusion
Agents are the building blocks of the CrewAI framework. By understanding how to define and interact with agents, you can create sophisticated AI systems that leverage the power of collaborative intelligence.<|MERGE_RESOLUTION|>--- conflicted
+++ resolved
@@ -34,12 +34,9 @@
 | **System Template** *(optional)*     | `system_template`  | Specifies the system format for the agent. Default is `None`.                                                                                                                                                                  |
 | **Prompt Template** *(optional)*     | `prompt_template`  | Specifies the prompt format for the agent. Default is `None`.                                                                                                                                                                  |
 | **Response Template** *(optional)*     | `response_template`  | Specifies the response format for the agent. Default is `None`.                                                                                                                                                                  |
-<<<<<<< HEAD
 | **Runnable Config** *(optional)*     | `runnable_config`  | A Langchain-supported RunnableConfig to be used by the AgentExecutor. Default is `None`.                                                                                                                                                                  |
-=======
 | **Allow Code Execution** *(optional)*     | `allow_code_execution`  | Enable code execution for the agent. Default is `False`.                                                                                                                                                                  |
 | **Max Retry Limit** *(optional)*     | `max_retry_limit`  | Maximum number of retries for an agent to execute a task when an error occurs. Default is `2`.                                                                                                                                                                  |
->>>>>>> 5ff17808
 
 ## Creating an Agent
 
