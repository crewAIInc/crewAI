--- conflicted
+++ resolved
@@ -3,15 +3,9 @@
   title: CrewAI AMP API
   description: |
     REST API para interagir com suas crews implantadas no CrewAI AMP.
-<<<<<<< HEAD
-    
+
     ## Introdução
-    
-=======
-
-    ## Introdução
-
->>>>>>> bf9e0423
+
     1. **Encontre a URL da sua crew**: Obtenha sua URL única no painel do CrewAI AMP
     2. **Copie os exemplos**: Use os exemplos de cada endpoint como modelo
     3. **Substitua os placeholders**: Atualize URLs e tokens com seus valores reais
@@ -23,15 +17,9 @@
 
     - **Bearer Token**: Token em nível de organização para operações completas
     - **User Bearer Token**: Token com escopo de usuário com permissões limitadas
-<<<<<<< HEAD
-    
+
     Você encontra os tokens na aba Status da sua crew no painel do CrewAI AMP.
-    
-=======
-
-    Você encontra os tokens na aba Status da sua crew no painel do CrewAI AMP.
-
->>>>>>> bf9e0423
+
     ## Documentação de Referência
 
     Este documento fornece exemplos completos para cada endpoint:
