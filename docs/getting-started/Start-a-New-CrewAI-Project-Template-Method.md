---
title: Starting a New CrewAI Project - Using Template
description: A comprehensive guide to starting a new CrewAI project, including the latest updates and project setup methods.
---

# Starting Your CrewAI Project

Welcome to the ultimate guide for starting a new CrewAI project. This document will walk you through the steps to create, customize, and run your CrewAI project, ensuring you have everything you need to get started.

Before we start there are a couple of things to note:

1. CrewAI is a Python package and requires Python >=3.10 and <=3.13 to run.
2. The preferred way of setting up CrewAI is using the `crewai create` command.This will create a new project folder and install a skeleton template for you to work on.

## Prerequisites

Before getting started with CrewAI, make sure that you have installed it via pip:

```shell
$ pip install crewai crewai-tools
```

### Virtual Environments
It is highly recommended that you use virtual environments to ensure that your CrewAI project is isolated from other projects and dependencies. Virtual environments provide a clean, separate workspace for each project, preventing conflicts between different versions of packages and libraries. This isolation is crucial for maintaining consistency and reproducibility in your development process. You have multiple options for setting up virtual environments depending on your operating system and Python version:

1. Use venv (Python's built-in virtual environment tool):
   venv is included with Python 3.3 and later, making it a convenient choice for many developers. It's lightweight and easy to use, perfect for simple project setups.

   To set up virtual environments with venv, refer to the official [Python documentation](https://docs.python.org/3/tutorial/venv.html).

2. Use Conda (A Python virtual environment manager):
   Conda is an open-source package manager and environment management system for Python. It's widely used by data scientists, developers, and researchers to manage dependencies and environments in a reproducible way.

   To set up virtual environments with Conda, refer to the official [Conda documentation](https://docs.conda.io/projects/conda/en/stable/user-guide/getting-started.html).

3. Use Poetry (A Python package manager and dependency management tool):
   Poetry is an open-source Python package manager that simplifies the installation of packages and their dependencies. Poetry offers a convenient way to manage virtual environments and dependencies.
   Poetry is CrewAI's prefered tool for package / dependancy management in CrewAI.

### Code IDEs

<<<<<<< HEAD
Most users of CrewAI use a Code Editor / Integrated Development Environment (IDE) for building their Crews. You can use any code IDE of your choice. See below for some popular options for Code Editors / Integrated Development Environments (IDE):
=======
Most users of CrewAI use a Code Editor / Integrated Development Environment (IDE) for building there Crews. You can use any code IDE of your choice. Seee below for some popular options for Code Editors / Integrated Development Environments (IDE):
>>>>>>> fd87d930

- [Visual Studio Code](https://code.visualstudio.com/) - Most popular
- [PyCharm](https://www.jetbrains.com/pycharm/)
- [Cursor AI](https://cursor.com)

Pick one that suits your style and needs.

## Creating a New Project
In this example we will be using Venv as our virtual environment manager.

To setup a virtual environment, run the following CLI command:

```shell
$ python3 -m venv <venv-name>
```

Activate your virtual environment by running the following CLI command:

```shell
$ source <venv-name>/bin/activate
```

Now, to create a new CrewAI project, run the following CLI command:

```shell
$ crewai create <project_name>
```

This command will create a new project folder with the following structure:

```shell
my_project/
├── .gitignore
├── pyproject.toml
├── README.md
└── src/
    └── my_project/
        ├── __init__.py
        ├── main.py
        ├── crew.py
        ├── tools/
        │   ├── custom_tool.py
        │   └── __init__.py
        └── config/
            ├── agents.yaml
            └── tasks.yaml
```

You can now start developing your project by editing the files in the `src/my_project` folder. The `main.py` file is the entry point of your project, and the `crew.py` file is where you define your agents and tasks.

## Customizing Your Project

To customize your project, you can:
- Modify `src/my_project/config/agents.yaml` to define your agents.
- Modify `src/my_project/config/tasks.yaml` to define your tasks.
- Modify `src/my_project/crew.py` to add your own logic, tools, and specific arguments.
- Modify `src/my_project/main.py` to add custom inputs for your agents and tasks.
- Add your environment variables into the `.env` file.

### Example: Defining Agents and Tasks

#### agents.yaml

```yaml
researcher:
  role: >
    Job Candidate Researcher
  goal: >
    Find potential candidates for the job
  backstory: >
    You are adept at finding the right candidates by exploring various online
    resources. Your skill in identifying suitable candidates ensures the best
    match for job positions.
```

#### tasks.yaml

```yaml
research_candidates_task:
  description: >
    Conduct thorough research to find potential candidates for the specified job.
    Utilize various online resources and databases to gather a comprehensive list of potential candidates.
    Ensure that the candidates meet the job requirements provided.

    Job Requirements:
    {job_requirements}
  expected_output: >
    A list of 10 potential candidates with their contact information and brief profiles highlighting their suitability.
  agent: researcher # THIS NEEDS TO MATCH THE AGENT NAME IN THE AGENTS.YAML FILE AND THE AGENT DEFINED IN THE Crew.PY FILE
  context: # THESE NEED TO MATCH THE TASK NAMES DEFINED ABOVE AND THE TASKS.YAML FILE AND THE TASK DEFINED IN THE Crew.PY FILE
    - researcher
```

### Referencing Variables:
Your defined functions with the same name will be used. For example, you can reference the agent for specific tasks from task.yaml file. Ensure your annotated agent and function name is the same otherwise your task wont recognize the reference properly.

#### Example References
agent.yaml
```yaml
email_summarizer:
    role: >
      Email Summarizer
    goal: >
      Summarize emails into a concise and clear summary
    backstory: >
      You will create a 5 bullet point summary of the report
    llm: mixtal_llm
```

task.yaml
```yaml
email_summarizer_task:
    description: >
      Summarize the email into a 5 bullet point summary
    expected_output: >
      A 5 bullet point summary of the email
    agent: email_summarizer
    context:
      - reporting_task
      - research_task
```

Use the annotations are used to properly reference the agent and task in the crew.py file.

### Annotations include:
* @agent
* @task
* @crew
* @llm
* @tool
* @callback
* @output_json
* @output_pydantic
* @cache_handler


crew.py
```py
...
    @llm
    def mixtal_llm(self):
        return ChatGroq(temperature=0, model_name="mixtral-8x7b-32768")

    @agent
    def email_summarizer(self) -> Agent:
        return Agent(
            config=self.agents_config["email_summarizer"],
        )
    ## ...other tasks defined
    @task
    def email_summarizer_task(self) -> Task:
        return Task(
            config=self.tasks_config["email_summarizer_task"],
        )
...
```



## Installing Dependencies

To install the dependencies for your project, you can use Poetry. First, navigate to your project directory:

```shell
$ cd my_project
$ poetry lock
$ poetry install
```

This will install the dependencies specified in the `pyproject.toml` file.

## Interpolating Variables

Any variable interpolated in your `agents.yaml` and `tasks.yaml` files like `{variable}` will be replaced by the value of the variable in the `main.py` file.

#### agents.yaml

```yaml
research_task:
  description: >
    Conduct a thorough research about the customer and competitors in the context
    of {customer_domain}.
    Make sure you find any interesting and relevant information given the
    current year is 2024.
  expected_output: >
    A complete report on the customer and their customers and competitors,
    including their demographics, preferences, market positioning and audience engagement.
```

#### main.py

```python
# main.py
def run():
    inputs = {
        "customer_domain": "crewai.com"
    }
    MyProjectCrew(inputs).crew().kickoff(inputs=inputs)
```

## Running Your Project

To run your project, use the following command:

```shell
$ crewai run
```
or
```shell
$ poetry run my_project
```

This will initialize your crew of AI agents and begin task execution as defined in your configuration in the `main.py` file.

## Deploying Your Project

The easiest way to deploy your crew is through [CrewAI+](https://www.crewai.com/crewaiplus), where you can deploy your crew in a few clicks.<|MERGE_RESOLUTION|>--- conflicted
+++ resolved
@@ -39,11 +39,7 @@
 
 ### Code IDEs
 
-<<<<<<< HEAD
 Most users of CrewAI use a Code Editor / Integrated Development Environment (IDE) for building their Crews. You can use any code IDE of your choice. See below for some popular options for Code Editors / Integrated Development Environments (IDE):
-=======
-Most users of CrewAI use a Code Editor / Integrated Development Environment (IDE) for building there Crews. You can use any code IDE of your choice. Seee below for some popular options for Code Editors / Integrated Development Environments (IDE):
->>>>>>> fd87d930
 
 - [Visual Studio Code](https://code.visualstudio.com/) - Most popular
 - [PyCharm](https://www.jetbrains.com/pycharm/)
