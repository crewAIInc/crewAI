---
title: Flows
description: Learn how to create and manage AI workflows using CrewAI Flows.
icon: arrow-progress
---

## Introduction

CrewAI Flows is a powerful feature designed to streamline the creation and management of AI workflows. Flows allow developers to combine and coordinate coding tasks and Crews efficiently, providing a robust framework for building sophisticated AI automations.

Flows allow you to create structured, event-driven workflows. They provide a seamless way to connect multiple tasks, manage state, and control the flow of execution in your AI applications. With Flows, you can easily design and implement multi-step processes that leverage the full potential of CrewAI's capabilities.

1. **Simplified Workflow Creation**: Easily chain together multiple Crews and tasks to create complex AI workflows.

2. **State Management**: Flows make it super easy to manage and share state between different tasks in your workflow.

3. **Event-Driven Architecture**: Built on an event-driven model, allowing for dynamic and responsive workflows.

4. **Flexible Control Flow**: Implement conditional logic, loops, and branching within your workflows.

## Getting Started

Let's create a simple Flow where you will use OpenAI to generate a random city in one task and then use that city to generate a fun fact in another task.

```python Code
import asyncio

from crewai.flow.flow import Flow, listen, start
from litellm import completion


class ExampleFlow(Flow):
    model = "gpt-4o-mini"

    @start()
    def generate_city(self):
        print("Starting flow")

        response = completion(
            model=self.model,
            messages=[
                {
                    "role": "user",
                    "content": "Return the name of a random city in the world.",
                },
            ],
        )

        random_city = response["choices"][0]["message"]["content"]
        print(f"Random City: {random_city}")

        return random_city

    @listen(generate_city)
    def generate_fun_fact(self, random_city):
        response = completion(
            model=self.model,
            messages=[
                {
                    "role": "user",
                    "content": f"Tell me a fun fact about {random_city}",
                },
            ],
        )

        fun_fact = response["choices"][0]["message"]["content"]
        return fun_fact


async def main():
    flow = ExampleFlow()
    result = await flow.kickoff()

    print(f"Generated fun fact: {result}")

asyncio.run(main())
```

In the above example, we have created a simple Flow that generates a random city using OpenAI and then generates a fun fact about that city. The Flow consists of two tasks: `generate_city` and `generate_fun_fact`. The `generate_city` task is the starting point of the Flow, and the `generate_fun_fact` task listens for the output of the `generate_city` task.

When you run the Flow, it will generate a random city and then generate a fun fact about that city. The output will be printed to the console.

### @start()

The `@start()` decorator is used to mark a method as the starting point of a Flow. When a Flow is started, all the methods decorated with `@start()` are executed in parallel. You can have multiple start methods in a Flow, and they will all be executed when the Flow is started.

### @listen()

The `@listen()` decorator is used to mark a method as a listener for the output of another task in the Flow. The method decorated with `@listen()` will be executed when the specified task emits an output. The method can access the output of the task it is listening to as an argument.

#### Usage

The `@listen()` decorator can be used in several ways:

1. **Listening to a Method by Name**: You can pass the name of the method you want to listen to as a string. When that method completes, the listener method will be triggered.

   ```python Code
   @listen("generate_city")
   def generate_fun_fact(self, random_city):
       # Implementation
   ```

2. **Listening to a Method Directly**: You can pass the method itself. When that method completes, the listener method will be triggered.
   ```python Code
   @listen(generate_city)
   def generate_fun_fact(self, random_city):
       # Implementation
   ```

### Flow Output

Accessing and handling the output of a Flow is essential for integrating your AI workflows into larger applications or systems. CrewAI Flows provide straightforward mechanisms to retrieve the final output, access intermediate results, and manage the overall state of your Flow.

#### Retrieving the Final Output

When you run a Flow, the final output is determined by the last method that completes. The `kickoff()` method returns the output of this final method.

Here's how you can access the final output:

<CodeGroup>
```python Code
import asyncio
from crewai.flow.flow import Flow, listen, start

class OutputExampleFlow(Flow):
    @start()
    def first_method(self):
        return "Output from first_method"

    @listen(first_method)
    def second_method(self, first_output):
        return f"Second method received: {first_output}"

async def main():
    flow = OutputExampleFlow()
    final_output = await flow.kickoff()
    print("---- Final Output ----")
    print(final_output)

asyncio.run(main())
```

``` text Output
---- Final Output ----
Second method received: Output from first_method
```

</CodeGroup>

In this example, the `second_method` is the last method to complete, so its output will be the final output of the Flow. 
The `kickoff()` method will return the final output, which is then printed to the console.


#### Accessing and Updating State

In addition to retrieving the final output, you can also access and update the state within your Flow. The state can be used to store and share data between different methods in the Flow. After the Flow has run, you can access the state to retrieve any information that was added or updated during the execution.

Here's an example of how to update and access the state:

<CodeGroup>

```python Code
import asyncio
from crewai.flow.flow import Flow, listen, start
from pydantic import BaseModel

class ExampleState(BaseModel):
    counter: int = 0
    message: str = ""

class StateExampleFlow(Flow[ExampleState]):

    @start()
    def first_method(self):
        self.state.message = "Hello from first_method"
        self.state.counter += 1

    @listen(first_method)
    def second_method(self):
        self.state.message += " - updated by second_method"
        self.state.counter += 1
        return self.state.message

async def main():
    flow = StateExampleFlow()
    final_output = await flow.kickoff()
    print(f"Final Output: {final_output}")
    print("Final State:")
    print(flow.state)

asyncio.run(main())
```

``` text Output
Final Output: Hello from first_method - updated by second_method
Final State:
counter=2 message='Hello from first_method - updated by second_method'
```
</CodeGroup>

In this example, the state is updated by both `first_method` and `second_method`. 
After the Flow has run, you can access the final state to see the updates made by these methods.

By ensuring that the final method's output is returned and providing access to the state, CrewAI Flows make it easy to integrate the results of your AI workflows into larger applications or systems, 
while also maintaining and accessing the state throughout the Flow's execution.

## Flow State Management

Managing state effectively is crucial for building reliable and maintainable AI workflows. CrewAI Flows provides robust mechanisms for both unstructured and structured state management, 
allowing developers to choose the approach that best fits their application's needs.

### Unstructured State Management

In unstructured state management, all state is stored in the `state` attribute of the `Flow` class. 
This approach offers flexibility, enabling developers to add or modify state attributes on the fly without defining a strict schema.

```python Code
import asyncio

from crewai.flow.flow import Flow, listen, start

class UntructuredExampleFlow(Flow):

    @start()
    def first_method(self):
        self.state.message = "Hello from structured flow"
        self.state.counter = 0

    @listen(first_method)
    def second_method(self):
        self.state.counter += 1
        self.state.message += " - updated"

    @listen(second_method)
    def third_method(self):
        self.state.counter += 1
        self.state.message += " - updated again"

        print(f"State after third_method: {self.state}")


async def main():
    flow = UntructuredExampleFlow()
    await flow.kickoff()


asyncio.run(main())
```

**Key Points:**

- **Flexibility:** You can dynamically add attributes to `self.state` without predefined constraints.
- **Simplicity:** Ideal for straightforward workflows where state structure is minimal or varies significantly.

### Structured State Management

Structured state management leverages predefined schemas to ensure consistency and type safety across the workflow. 
By using models like Pydantic's `BaseModel`, developers can define the exact shape of the state, enabling better validation and auto-completion in development environments.

```python Code
import asyncio

from crewai.flow.flow import Flow, listen, start
from pydantic import BaseModel


class ExampleState(BaseModel):
    counter: int = 0
    message: str = ""


class StructuredExampleFlow(Flow[ExampleState]):

    @start()
    def first_method(self):
        self.state.message = "Hello from structured flow"

    @listen(first_method)
    def second_method(self):
        self.state.counter += 1
        self.state.message += " - updated"

    @listen(second_method)
    def third_method(self):
        self.state.counter += 1
        self.state.message += " - updated again"

        print(f"State after third_method: {self.state}")


async def main():
    flow = StructuredExampleFlow()
    await flow.kickoff()


asyncio.run(main())
```

**Key Points:**

- **Defined Schema:** `ExampleState` clearly outlines the state structure, enhancing code readability and maintainability.
- **Type Safety:** Leveraging Pydantic ensures that state attributes adhere to the specified types, reducing runtime errors.
- **Auto-Completion:** IDEs can provide better auto-completion and error checking based on the defined state model.

### Choosing Between Unstructured and Structured State Management

- **Use Unstructured State Management when:**

  - The workflow's state is simple or highly dynamic.
  - Flexibility is prioritized over strict state definitions.
  - Rapid prototyping is required without the overhead of defining schemas.

- **Use Structured State Management when:**
  - The workflow requires a well-defined and consistent state structure.
  - Type safety and validation are important for your application's reliability.
  - You want to leverage IDE features like auto-completion and type checking for better developer experience.

By providing both unstructured and structured state management options, CrewAI Flows empowers developers to build AI workflows that are both flexible and robust, catering to a wide range of application requirements.

## Flow Control

### Conditional Logic: `or`

The `or_` function in Flows allows you to listen to multiple methods and trigger the listener method when any of the specified methods emit an output.

<CodeGroup>

```python Code
import asyncio
from crewai.flow.flow import Flow, listen, or_, start

class OrExampleFlow(Flow):

    @start()
    def start_method(self):
        return "Hello from the start method"

    @listen(start_method)
    def second_method(self):
        return "Hello from the second method"

    @listen(or_(start_method, second_method))
    def logger(self, result):
        print(f"Logger: {result}")


async def main():
    flow = OrExampleFlow()
    await flow.kickoff()


asyncio.run(main())
```

``` text Output
Logger: Hello from the start method
Logger: Hello from the second method
```

</CodeGroup>

When you run this Flow, the `logger` method will be triggered by the output of either the `start_method` or the `second_method`. 
The `or_` function is used to listen to multiple methods and trigger the listener method when any of the specified methods emit an output.

### Conditional Logic: `and`

The `and_` function in Flows allows you to listen to multiple methods and trigger the listener method only when all the specified methods emit an output.

<CodeGroup>

```python Code
import asyncio
from crewai.flow.flow import Flow, and_, listen, start

class AndExampleFlow(Flow):

    @start()
    def start_method(self):
        self.state["greeting"] = "Hello from the start method"

    @listen(start_method)
    def second_method(self):
        self.state["joke"] = "What do computers eat? Microchips."

    @listen(and_(start_method, second_method))
    def logger(self):
        print("---- Logger ----")
        print(self.state)


async def main():
    flow = AndExampleFlow()
    await flow.kickoff()


asyncio.run(main())
```

``` text Output
---- Logger ----
{'greeting': 'Hello from the start method', 'joke': 'What do computers eat? Microchips.'}
```

</CodeGroup>

When you run this Flow, the `logger` method will be triggered only when both the `start_method` and the `second_method` emit an output. 
The `and_` function is used to listen to multiple methods and trigger the listener method only when all the specified methods emit an output.

### Router

The `@router()` decorator in Flows allows you to define conditional routing logic based on the output of a method. 
You can specify different routes based on the output of the method, allowing you to control the flow of execution dynamically.

<CodeGroup>

```python Code
import asyncio
import random
from crewai.flow.flow import Flow, listen, router, start
from pydantic import BaseModel

class ExampleState(BaseModel):
    success_flag: bool = False

class RouterFlow(Flow[ExampleState]):

    @start()
    def start_method(self):
        print("Starting the structured flow")
        random_boolean = random.choice([True, False])
        self.state.success_flag = random_boolean

    @router(start_method)
    def second_method(self):
        if self.state.success_flag:
            return "success"
        else:
            return "failed"

    @listen("success")
    def third_method(self):
        print("Third method running")

    @listen("failed")
    def fourth_method(self):
        print("Fourth method running")


async def main():
    flow = RouterFlow()
    await flow.kickoff()


asyncio.run(main())
```

``` text Output
Starting the structured flow
Third method running
Fourth method running
```

</CodeGroup>

In the above example, the `start_method` generates a random boolean value and sets it in the state. 
The `second_method` uses the `@router()` decorator to define conditional routing logic based on the value of the boolean. 
If the boolean is `True`, the method returns `"success"`, and if it is `False`, the method returns `"failed"`. 
The `third_method` and `fourth_method` listen to the output of the `second_method` and execute based on the returned value.

When you run this Flow, the output will change based on the random boolean value generated by the `start_method`.

## Adding Crews to Flows

Creating a flow with multiple crews in CrewAI is straightforward. 

You can generate a new CrewAI project that includes all the scaffolding needed to create a flow with multiple crews by running the following command:

```bash
crewai create flow name_of_flow
```

This command will generate a new CrewAI project with the necessary folder structure. The generated project includes a prebuilt crew called `poem_crew` that is already working. You can use this crew as a template by copying, pasting, and editing it to create other crews.

### Folder Structure

After running the `crewai create flow name_of_flow` command, you will see a folder structure similar to the following:

| Directory/File                   | Description                                                       |
|:---------------------------------|:------------------------------------------------------------------|
| `name_of_flow/`                  | Root directory for the flow.                                      |
| ├── `crews/`                     | Contains directories for specific crews.                          |
| │   └── `poem_crew/`             | Directory for the "poem_crew" with its configurations and scripts.|
| │       ├── `config/`            | Configuration files directory for the "poem_crew".                |
| │       │   ├── `agents.yaml`    | YAML file defining the agents for "poem_crew".                    |
| │       │   └── `tasks.yaml`     | YAML file defining the tasks for "poem_crew".                     |
| │       ├── `poem_crew.py`       | Script for "poem_crew" functionality.                             |
| ├── `tools/`                     | Directory for additional tools used in the flow.                  |
| │   └── `custom_tool.py`         | Custom tool implementation.                                       |
| ├── `main.py`                    | Main script for running the flow.                                 |
| ├── `README.md`                  | Project description and instructions.                             |
| ├── `pyproject.toml`             | Configuration file for project dependencies and settings.         |
| └── `.gitignore`                 | Specifies files and directories to ignore in version control.     |


### Building Your Crews

In the `crews` folder, you can define multiple crews. Each crew will have its own folder containing configuration files and the crew definition file. For example, the `poem_crew` folder contains:

- `config/agents.yaml`: Defines the agents for the crew.
- `config/tasks.yaml`: Defines the tasks for the crew.
- `poem_crew.py`: Contains the crew definition, including agents, tasks, and the crew itself.

You can copy, paste, and edit the `poem_crew` to create other crews.

### Connecting Crews in `main.py`

The `main.py` file is where you create your flow and connect the crews together. You can define your flow by using the `Flow` class and the decorators `@start` and `@listen` to specify the flow of execution.

Here's an example of how you can connect the `poem_crew` in the `main.py` file:

```python Code
#!/usr/bin/env python
import asyncio
from random import randint

from pydantic import BaseModel
from crewai.flow.flow import Flow, listen, start
from .crews.poem_crew.poem_crew import PoemCrew

class PoemState(BaseModel):
    sentence_count: int = 1
    poem: str = ""

class PoemFlow(Flow[PoemState]):

    @start()
    def generate_sentence_count(self):
        print("Generating sentence count")
        # Generate a number between 1 and 5
        self.state.sentence_count = randint(1, 5)

    @listen(generate_sentence_count)
    def generate_poem(self):
        print("Generating poem")
        poem_crew = PoemCrew().crew()
        result = poem_crew.kickoff(inputs={"sentence_count": self.state.sentence_count})

        print("Poem generated", result.raw)
        self.state.poem = result.raw

    @listen(generate_poem)
    def save_poem(self):
        print("Saving poem")
        with open("poem.txt", "w") as f:
            f.write(self.state.poem)

async def run():
    """
    Run the flow.
    """
    poem_flow = PoemFlow()
    await poem_flow.kickoff()

def main():
    asyncio.run(run())

if __name__ == "__main__":
    main()
```

In this example, the `PoemFlow` class defines a flow that generates a sentence count, uses the `PoemCrew` to generate a poem, and then saves the poem to a file. The flow is kicked off by calling the `kickoff()` method.

### Running the Flow

(Optional) Before running the flow, you can install the dependencies by running:

```bash
crewai install
```

<<<<<<< HEAD
You can then run the flow by executing the following command:
=======
Once all of the dependencies are installed, you need to activate the virtual environment by running:

```bash
source .venv/bin/activate
```

After activating the virtual environment, you can run the flow by executing one of the following commands:
>>>>>>> 916dec24

```bash
crewai flow run
```

<<<<<<< HEAD
=======
or

```bash
uv run run_flow
```

>>>>>>> 916dec24
The flow will execute, and you should see the output in the console.

## Plot Flows

Visualizing your AI workflows can provide valuable insights into the structure and execution paths of your flows. CrewAI offers a powerful visualization tool that allows you to generate interactive plots of your flows, making it easier to understand and optimize your AI workflows.

### What are Plots?

Plots in CrewAI are graphical representations of your AI workflows. They display the various tasks, their connections, and the flow of data between them. This visualization helps in understanding the sequence of operations, identifying bottlenecks, and ensuring that the workflow logic aligns with your expectations.

### How to Generate a Plot

CrewAI provides two convenient methods to generate plots of your flows:

#### Option 1: Using the `plot()` Method

If you are working directly with a flow instance, you can generate a plot by calling the `plot()` method on your flow object. This method will create an HTML file containing the interactive plot of your flow.

```python Code
# Assuming you have a flow instance
flow.plot("my_flow_plot")
```

This will generate a file named `my_flow_plot.html` in your current directory. You can open this file in a web browser to view the interactive plot.

#### Option 2: Using the Command Line

If you are working within a structured CrewAI project, you can generate a plot using the command line. This is particularly useful for larger projects where you want to visualize the entire flow setup.

```bash
crewai flow plot
```

This command will generate an HTML file with the plot of your flow, similar to the `plot()` method. The file will be saved in your project directory, and you can open it in a web browser to explore the flow.

### Understanding the Plot

The generated plot will display nodes representing the tasks in your flow, with directed edges indicating the flow of execution. The plot is interactive, allowing you to zoom in and out, and hover over nodes to see additional details.

By visualizing your flows, you can gain a clearer understanding of the workflow's structure, making it easier to debug, optimize, and communicate your AI processes to others.

### Conclusion

Plotting your flows is a powerful feature of CrewAI that enhances your ability to design and manage complex AI workflows. Whether you choose to use the `plot()` method or the command line, generating plots will provide you with a visual representation of your workflows, aiding in both development and presentation.

## Next Steps

If you're interested in exploring additional examples of flows, we have a variety of recommendations in our examples repository. Here are four specific flow examples, each showcasing unique use cases to help you match your current problem type to a specific example:

1. **Email Auto Responder Flow**: This example demonstrates an infinite loop where a background job continually runs to automate email responses. It's a great use case for tasks that need to be performed repeatedly without manual intervention. [View Example](https://github.com/crewAIInc/crewAI-examples/tree/main/email_auto_responder_flow)

2. **Lead Score Flow**: This flow showcases adding human-in-the-loop feedback and handling different conditional branches using the router. It's an excellent example of how to incorporate dynamic decision-making and human oversight into your workflows. [View Example](https://github.com/crewAIInc/crewAI-examples/tree/main/lead-score-flow)

3. **Write a Book Flow**: This example excels at chaining multiple crews together, where the output of one crew is used by another. Specifically, one crew outlines an entire book, and another crew generates chapters based on the outline. Eventually, everything is connected to produce a complete book. This flow is perfect for complex, multi-step processes that require coordination between different tasks. [View Example](https://github.com/crewAIInc/crewAI-examples/tree/main/write_a_book_with_flows)

4. **Meeting Assistant Flow**: This flow demonstrates how to broadcast one event to trigger multiple follow-up actions. For instance, after a meeting is completed, the flow can update a Trello board, send a Slack message, and save the results. It's a great example of handling multiple outcomes from a single event, making it ideal for comprehensive task management and notification systems. [View Example](https://github.com/crewAIInc/crewAI-examples/tree/main/meeting_assistant_flow)

By exploring these examples, you can gain insights into how to leverage CrewAI Flows for various use cases, from automating repetitive tasks to managing complex, multi-step processes with dynamic decision-making and human feedback.<|MERGE_RESOLUTION|>--- conflicted
+++ resolved
@@ -572,37 +572,18 @@
 
 ### Running the Flow
 
-(Optional) Before running the flow, you can install the dependencies by running:
+Before running the flow, install the dependencies by running:
 
 ```bash
 crewai install
 ```
 
-<<<<<<< HEAD
 You can then run the flow by executing the following command:
-=======
-Once all of the dependencies are installed, you need to activate the virtual environment by running:
-
-```bash
-source .venv/bin/activate
-```
-
-After activating the virtual environment, you can run the flow by executing one of the following commands:
->>>>>>> 916dec24
 
 ```bash
 crewai flow run
 ```
 
-<<<<<<< HEAD
-=======
-or
-
-```bash
-uv run run_flow
-```
-
->>>>>>> 916dec24
 The flow will execute, and you should see the output in the console.
 
 ## Plot Flows
