---
title: LLMs
description: Learn how to configure and optimize LLMs for your CrewAI projects.
icon: microchip-ai
---

# Large Language Models (LLMs) in CrewAI

Large Language Models (LLMs) are the backbone of intelligent agents in the CrewAI framework. This guide will help you understand, configure, and optimize LLM usage for your CrewAI projects.

## Key Concepts

- **LLM**: Large Language Model, the AI powering agent intelligence
- **Agent**: A CrewAI entity that uses an LLM to perform tasks
- **Provider**: A service that offers LLM capabilities (e.g., OpenAI, Anthropic, Ollama, [more providers](https://docs.litellm.ai/docs/providers))

## Configuring LLMs for Agents

CrewAI offers flexible options for setting up LLMs:

### 1. Default Configuration

By default, CrewAI uses the `gpt-4o-mini` model. It uses environment variables if no LLM is specified:
- `OPENAI_MODEL_NAME` (defaults to "gpt-4o-mini" if not set)
- `OPENAI_API_BASE`
- `OPENAI_API_KEY`

### 2. Custom LLM Objects

Pass a custom LLM implementation or object from another library.

See below for examples.

<Tabs>
    <Tab title="String Identifier">
    ```python Code
    agent = Agent(llm="gpt-4o", ...)
    ```
    </Tab>

    <Tab title="LLM Instance">
    ```python Code
    from crewai import LLM

    llm = LLM(model="gpt-4", temperature=0.7)
    agent = Agent(llm=llm, ...)
    ```
    </Tab>
</Tabs>

## Connecting to OpenAI-Compatible LLMs

You can connect to OpenAI-compatible LLMs using either environment variables or by setting specific attributes on the LLM class:

<Tabs>
    <Tab title="Using Environment Variables">
    ```python Code
    import os

    os.environ["OPENAI_API_KEY"] = "your-api-key"
    os.environ["OPENAI_API_BASE"] = "https://api.your-provider.com/v1"
    ```
    </Tab>
    <Tab title="Using LLM Class Attributes">
    ```python Code
    from crewai import LLM

    llm = LLM(
        model="custom-model-name",
        api_key="your-api-key",
        base_url="https://api.your-provider.com/v1"
    )
    agent = Agent(llm=llm, ...)
    ```
    </Tab>
</Tabs>

## LLM Configuration Options

When configuring an LLM for your agent, you have access to a wide range of parameters:

| Parameter         | Type            | Description                                                                                      |
|:------------------|:---------------:|:-------------------------------------------------------------------------------------------------|
| **model**            | `str`             | Name of the model to use (e.g., "gpt-4", "gpt-3.5-turbo", "ollama/llama3.1"). For more options, visit the providers documentation. |
| **timeout**          | `float, int`      | Maximum time (in seconds) to wait for a response.                                                |
| **temperature**      | `float`           | Controls randomness in output (0.0 to 1.0).                                                      |
| **top_p**            | `float`           | Controls diversity of output (0.0 to 1.0).                                                       |
| **n**                | `int`             | Number of completions to generate.                                                               |
| **stop**             | `str, List[str]`  | Sequence(s) where generation should stop.                                                        |
| **max_tokens**       | `int`             | Maximum number of tokens to generate.                                                            |
| **presence_penalty** | `float`           | Penalizes new tokens based on their presence in prior text.                                      |
| **frequency_penalty**| `float`           | Penalizes new tokens based on their frequency in prior text.                                     |
| **logit_bias**       | `Dict[int, float]`| Modifies likelihood of specified tokens appearing.                                              |
| **response_format**  | `Dict[str, Any]`  | Specifies the format of the response (e.g., JSON object).                                        |
| **seed**             | `int`             | Sets a random seed for deterministic results.                                                    |
| **logprobs**         | `bool`            | Returns log probabilities of output tokens if enabled.                                           |
| **top_logprobs**     | `int`             | Number of most likely tokens for which to return log probabilities.                              |
| **base_url**         | `str`             | The base URL for the API endpoint.                                                               |
| **api_version**      | `str`             | Version of the API to use.                                                                       |
| **api_key**          | `str`             | Your API key for authentication.                                                                 |


These are examples of how to configure LLMs for your agent.

<AccordionGroup>    
    <Accordion title="OpenAI">

    ```python Code
    from crewai import LLM

    llm = LLM(
        model="gpt-4",
        temperature=0.8,
        max_tokens=150,
        top_p=0.9,
        frequency_penalty=0.1,
        presence_penalty=0.1,
        stop=["END"],
        seed=42,
        base_url="https://api.openai.com/v1",
        api_key="your-api-key-here"
    )
    agent = Agent(llm=llm, ...)
    ```
    </Accordion>

    <Accordion title="Cerebras">

    ```python Code
    from crewai import LLM

    llm = LLM(
        model="cerebras/llama-3.1-70b",
<<<<<<< HEAD
=======
        base_url="https://api.cerebras.ai/v1",
>>>>>>> e66a135d
        api_key="your-api-key-here"
    )
    agent = Agent(llm=llm, ...) 
    ```
    </Accordion>
 
    <Accordion title="Ollama (Local LLMs)">

    CrewAI supports using Ollama for running open-source models locally:

    1. Install Ollama: [ollama.ai](https://ollama.ai/)
    2. Run a model: `ollama run llama2`
    3. Configure agent:

    ```python Code
    from crewai import LLM

    agent = Agent(
        llm=LLM(
            model="ollama/llama3.1", 
            base_url="http://localhost:11434"
        ),
        ...
    )
    ```
    </Accordion>

    <Accordion title="Groq">

    ```python Code
    from crewai import LLM

    llm = LLM(
        model="groq/llama3-8b-8192", 
<<<<<<< HEAD
=======
        base_url="https://api.groq.com/openai/v1", 
>>>>>>> e66a135d
        api_key="your-api-key-here"
    )
    agent = Agent(llm=llm, ...)
    ```
    </Accordion>

    <Accordion title="Anthropic">

    ```python Code
    from crewai import LLM

    llm = LLM(
        model="anthropic/claude-3-5-sonnet-20241022",
<<<<<<< HEAD
=======
        base_url="https://api.anthropic.com/v1",
>>>>>>> e66a135d
        api_key="your-api-key-here"
    )
    agent = Agent(llm=llm, ...)
    ```
    </Accordion>

<<<<<<< HEAD
    <Accordion title="Fireworks AI">
=======
    <Accordion title="Fireworks">
>>>>>>> e66a135d

    ```python Code
    from crewai import LLM

    llm = LLM(
<<<<<<< HEAD
        model="fireworks_ai/accounts/fireworks/models/llama-v3-70b-instruct",  
=======
        model="fireworks/meta-llama-3.1-8b-instruct",
        base_url="https://api.fireworks.ai/inference/v1",
>>>>>>> e66a135d
        api_key="your-api-key-here"
    )
    agent = Agent(llm=llm, ...)
    ```
    </Accordion>

    <Accordion title="Gemini">

    ```python Code
    from crewai import LLM

    llm = LLM(
<<<<<<< HEAD
        model="gemini/gemini-1.5-pro-002",
=======
        model="gemini/gemini-1.5-flash",
        base_url="https://api.gemini.google.com/v1",
>>>>>>> e66a135d
        api_key="your-api-key-here"
    )
    agent = Agent(llm=llm, ...)
    ```
    </Accordion>

    <Accordion title="Perplexity AI (pplx-api)">

    ```python Code
    from crewai import LLM

    llm = LLM(
        model="perplexity/mistral-7b-instruct",
        base_url="https://api.perplexity.ai/v1",
        api_key="your-api-key-here"
    )
    agent = Agent(llm=llm, ...)
    ```
    </Accordion>

    <Accordion title="IBM watsonx.ai">

    ```python Code
    from crewai import LLM

    llm = LLM(
        model="watsonx/ibm/granite-13b-chat-v2",
        base_url="https://api.watsonx.ai/v1",
        api_key="your-api-key-here"
    )
    agent = Agent(llm=llm, ...)
    ```
    </Accordion>
<<<<<<< HEAD

    <Accordion title="Hugging Face">

    ```python Code
    from crewai import LLM

    llm = LLM(
        model="huggingface/meta-llama/Meta-Llama-3.1-8B-Instruct",
        api_key="your-api-key-here",
        base_url="your_api_endpoint"
    )
    agent = Agent(llm=llm, ...) 
    ```
    </Accordion>
=======
>>>>>>> e66a135d
</AccordionGroup>

## Changing the Base API URL

You can change the base API URL for any LLM provider by setting the `base_url` parameter:

```python Code
from crewai import LLM

llm = LLM(
    model="custom-model-name",
    base_url="https://api.your-provider.com/v1",
    api_key="your-api-key"
)
agent = Agent(llm=llm, ...)
```

This is particularly useful when working with OpenAI-compatible APIs or when you need to specify a different endpoint for your chosen provider.

## Best Practices

1. **Choose the right model**: Balance capability and cost.
2. **Optimize prompts**: Clear, concise instructions improve output.
3. **Manage tokens**: Monitor and limit token usage for efficiency.
4. **Use appropriate temperature**: Lower for factual tasks, higher for creative ones.
5. **Implement error handling**: Gracefully manage API errors and rate limits.

## Troubleshooting

- **API Errors**: Check your API key, network connection, and rate limits.
- **Unexpected Outputs**: Refine your prompts and adjust temperature or top_p.
- **Performance Issues**: Consider using a more powerful model or optimizing your queries.
- **Timeout Errors**: Increase the `timeout` parameter or optimize your input.<|MERGE_RESOLUTION|>--- conflicted
+++ resolved
@@ -131,10 +131,6 @@
 
     llm = LLM(
         model="cerebras/llama-3.1-70b",
-<<<<<<< HEAD
-=======
-        base_url="https://api.cerebras.ai/v1",
->>>>>>> e66a135d
         api_key="your-api-key-here"
     )
     agent = Agent(llm=llm, ...) 
@@ -169,10 +165,6 @@
 
     llm = LLM(
         model="groq/llama3-8b-8192", 
-<<<<<<< HEAD
-=======
-        base_url="https://api.groq.com/openai/v1", 
->>>>>>> e66a135d
         api_key="your-api-key-here"
     )
     agent = Agent(llm=llm, ...)
@@ -186,32 +178,18 @@
 
     llm = LLM(
         model="anthropic/claude-3-5-sonnet-20241022",
-<<<<<<< HEAD
-=======
-        base_url="https://api.anthropic.com/v1",
->>>>>>> e66a135d
-        api_key="your-api-key-here"
-    )
-    agent = Agent(llm=llm, ...)
-    ```
-    </Accordion>
-
-<<<<<<< HEAD
+        api_key="your-api-key-here"
+    )
+    agent = Agent(llm=llm, ...)
+    ```
+    </Accordion>
+
     <Accordion title="Fireworks AI">
-=======
-    <Accordion title="Fireworks">
->>>>>>> e66a135d
-
-    ```python Code
-    from crewai import LLM
-
-    llm = LLM(
-<<<<<<< HEAD
+    ```python Code
+    from crewai import LLM
+
+    llm = LLM(
         model="fireworks_ai/accounts/fireworks/models/llama-v3-70b-instruct",  
-=======
-        model="fireworks/meta-llama-3.1-8b-instruct",
-        base_url="https://api.fireworks.ai/inference/v1",
->>>>>>> e66a135d
         api_key="your-api-key-here"
     )
     agent = Agent(llm=llm, ...)
@@ -224,12 +202,7 @@
     from crewai import LLM
 
     llm = LLM(
-<<<<<<< HEAD
         model="gemini/gemini-1.5-pro-002",
-=======
-        model="gemini/gemini-1.5-flash",
-        base_url="https://api.gemini.google.com/v1",
->>>>>>> e66a135d
         api_key="your-api-key-here"
     )
     agent = Agent(llm=llm, ...)
@@ -263,7 +236,6 @@
     agent = Agent(llm=llm, ...)
     ```
     </Accordion>
-<<<<<<< HEAD
 
     <Accordion title="Hugging Face">
 
@@ -278,8 +250,6 @@
     agent = Agent(llm=llm, ...) 
     ```
     </Accordion>
-=======
->>>>>>> e66a135d
 </AccordionGroup>
 
 ## Changing the Base API URL
