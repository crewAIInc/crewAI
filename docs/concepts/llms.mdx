--- conflicted
+++ resolved
@@ -746,52 +746,10 @@
     <Tip>
       Use larger context models for extensive tasks
     </Tip>
-<<<<<<< HEAD
-
+    
     ```python
     # Large context model
     llm = LLM(model="openai/gpt-4o")  # 128K tokens
     ```
   </Tab>
-</Tabs>
-
-## Getting Help
-
-If you need assistance, these resources are available:
-
-<CardGroup cols={3}>
-  <Card
-    title="LiteLLM Documentation"
-    href="https://docs.litellm.ai/docs/"
-    icon="book"
-  >
-    Comprehensive documentation for LiteLLM integration and troubleshooting common issues.
-  </Card>
-  <Card
-    title="GitHub Issues"
-    href="https://github.com/joaomdmoura/crewAI/issues"
-    icon="bug"
-  >
-    Report bugs, request features, or browse existing issues for solutions.
-  </Card>
-  <Card
-    title="Community Forum"
-    href="https://community.crewai.com"
-    icon="comment-question"
-  >
-    Connect with other CrewAI users, share experiences, and get help from the community.
-  </Card>
-</CardGroup>
-
-<Note>
-  Best Practices for API Key Security:
-  - Use environment variables or secure vaults
-  - Never commit keys to version control
-  - Rotate keys regularly
-  - Use separate keys for development and production
-  - Monitor key usage for unusual patterns
-</Note>
-=======
-    
-    ```
->>>>>>> 6e94edb7
+</Tabs>