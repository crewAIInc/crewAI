--- conflicted
+++ resolved
@@ -54,13 +54,13 @@
                 </a>
             </li>
             <li>
-<<<<<<< HEAD
+                <a href="./core-concepts/LLMs">
+                    LLMs
+                </a>
+            </li>
+            <li>
                 <a href="./core-concepts/Flows">
                     Flows
-=======
-                <a href="./core-concepts/LLMs">
-                    LLMs
->>>>>>> fb46fb9c
                 </a>
             </li>
             <li>
