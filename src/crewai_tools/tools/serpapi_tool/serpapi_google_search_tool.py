--- conflicted
+++ resolved
@@ -1,6 +1,5 @@
 from typing import Any, Optional, Type
 
-<<<<<<< HEAD
 import re
 from pydantic import BaseModel, Field, ConfigDict
 from .serpapi_base_tool import SerpApiBaseTool
@@ -9,13 +8,6 @@
     from serpapi import HTTPError
 except ImportError:
     HTTPError = Any
-=======
-from pydantic import BaseModel, Field
-from .serpapi_base_tool import SerpApiBaseTool
-from urllib.error import HTTPError
-
-from .serpapi_base_tool import SerpApiBaseTool
->>>>>>> 4774b996
 
 
 class SerpApiGoogleSearchToolSchema(BaseModel):
