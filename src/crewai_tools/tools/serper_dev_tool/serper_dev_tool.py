import os
import json
import requests

from typing import Type, Any
from pydantic.v1 import BaseModel, Field
from crewai_tools.tools.base_tool import BaseTool

class SerperDevToolSchema(BaseModel):
	"""Input for SerperDevTool."""
	search_query: str = Field(..., description="Mandatory search query you want to use to search the internet")

class SerperDevTool(BaseTool):
	name: str = "Search the internet"
<<<<<<< HEAD
	description: str = "A tool that can be used to search the internet with a search_query."
=======
	description: str = "A tool that can be used to search the internet."
>>>>>>> 843c982b
	args_schema: Type[BaseModel] = SerperDevToolSchema
	search_url: str = "https://google.serper.dev/search"
	n_results: int = 10

	def _run(
		self,
		search_query: str,
		**kwargs: Any,
	) -> Any:
		payload = json.dumps({"q": search_query, "num": self.n_results})
		headers = {
				'X-API-KEY': os.environ['SERPER_API_KEY'],
				'content-type': 'application/json'
		}
		response = requests.request("POST", self.search_url, headers=headers, data=payload)
		results = response.json()
		if 'organic' in results:
			results = results['organic']
			stirng = []
			for result in results:
				try:
					stirng.append('\n'.join([
							f"Title: {result['title']}",
							f"Link: {result['link']}",
							f"Snippet: {result['snippet']}",
							"---"
					]))
				except KeyError:
					next

			content = '\n'.join(stirng)
			return f"\nSearch results: {content}\n"
		else:
			return results<|MERGE_RESOLUTION|>--- conflicted
+++ resolved
@@ -12,11 +12,7 @@
 
 class SerperDevTool(BaseTool):
 	name: str = "Search the internet"
-<<<<<<< HEAD
 	description: str = "A tool that can be used to search the internet with a search_query."
-=======
-	description: str = "A tool that can be used to search the internet."
->>>>>>> 843c982b
 	args_schema: Type[BaseModel] = SerperDevToolSchema
 	search_url: str = "https://google.serper.dev/search"
 	n_results: int = 10
