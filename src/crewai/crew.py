--- conflicted
+++ resolved
@@ -1399,20 +1399,11 @@
             RuntimeError: If the specified memory system fails to reset
         """
         reset_functions = {
-<<<<<<< HEAD
             "long": (getattr(self, "_long_term_memory", None), "long term"),
             "short": (getattr(self, "_short_term_memory", None), "short term"),
             "entity": (getattr(self, "_entity_memory", None), "entity"),
             "knowledge": (getattr(self, "knowledge", None), "knowledge"),
             "kickoff_outputs": (getattr(self, "_task_output_handler", None), "task output"),
-=======
-            "long": (self._long_term_memory, "long term"),
-            "short": (self._short_term_memory, "short term"),
-            "entity": (self._entity_memory, "entity"),
-            "knowledge": (self.knowledge, "knowledge"),
-            "kickoff_outputs": (self._task_output_handler, "task output"),
-            "external": (self._external_memory, "external"),
->>>>>>> 37359a34
         }
 
         memory_system, name = reset_functions[memory_type]
