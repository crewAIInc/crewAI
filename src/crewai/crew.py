import asyncio
import json
import re
import uuid
import warnings
from concurrent.futures import Future
from copy import copy as shallow_copy
from hashlib import md5
<<<<<<< HEAD
from typing import TYPE_CHECKING, Any, Callable, Dict, List, Optional, Set, Tuple, Union
=======
from typing import (
    Any,
    Callable,
    Dict,
    List,
    Optional,
    Set,
    Tuple,
    Union,
    cast,
)
>>>>>>> 0b35e40a

from pydantic import (
    UUID4,
    BaseModel,
    Field,
    InstanceOf,
    Json,
    PrivateAttr,
    field_validator,
    model_validator,
)
from pydantic_core import PydanticCustomError

from crewai.agent import Agent
from crewai.agents.agent_builder.base_agent import BaseAgent
from crewai.agents.cache import CacheHandler
from crewai.crews.crew_output import CrewOutput
from crewai.flow.flow_trackable import FlowTrackable
from crewai.knowledge.knowledge import Knowledge
from crewai.knowledge.source.base_knowledge_source import BaseKnowledgeSource
from crewai.llm import LLM, BaseLLM
from crewai.memory.entity.entity_memory import EntityMemory
from crewai.memory.external.external_memory import ExternalMemory
from crewai.memory.long_term.long_term_memory import LongTermMemory
from crewai.memory.short_term.short_term_memory import ShortTermMemory
from crewai.memory.user.user_memory import UserMemory
from crewai.process import Process
from crewai.security import Fingerprint, SecurityConfig
from crewai.task import Task
from crewai.tasks.conditional_task import ConditionalTask
from crewai.tasks.task_output import TaskOutput
from crewai.tools.agent_tools.agent_tools import AgentTools
from crewai.tools.base_tool import BaseTool, Tool
from crewai.types.usage_metrics import UsageMetrics
from crewai.utilities import I18N, FileHandler, Logger, RPMController
<<<<<<< HEAD
from crewai.utilities.constants import TRAINING_DATA_FILE
=======
from crewai.utilities.constants import NOT_SPECIFIED, TRAINING_DATA_FILE
from crewai.utilities.evaluators.crew_evaluator_handler import CrewEvaluator
>>>>>>> 0b35e40a
from crewai.utilities.evaluators.task_evaluator import TaskEvaluator
from crewai.utilities.events.crew_events import (
    CrewKickoffCompletedEvent,
    CrewKickoffFailedEvent,
    CrewKickoffStartedEvent,
    CrewTestCompletedEvent,
    CrewTestFailedEvent,
    CrewTestStartedEvent,
    CrewTrainCompletedEvent,
    CrewTrainFailedEvent,
    CrewTrainStartedEvent,
)
from crewai.utilities.events.crewai_event_bus import crewai_event_bus
from crewai.utilities.events.event_listener import EventListener
from crewai.utilities.formatter import (
    aggregate_raw_outputs_from_task_outputs,
    aggregate_raw_outputs_from_tasks,
)
from crewai.utilities.llm_utils import create_llm
from crewai.utilities.planning_handler import CrewPlanner
from crewai.utilities.task_output_storage_handler import TaskOutputStorageHandler
from crewai.utilities.training_handler import CrewTrainingHandler
from crewai.utilities.i18n import I18N

if TYPE_CHECKING:
    from crewai.utilities.evaluators.crew_evaluator_handler import CrewEvaluator

warnings.filterwarnings("ignore", category=SyntaxWarning, module="pysbd")


class Crew(FlowTrackable, BaseModel):
    """
    Represents a group of agents, defining how they should collaborate and the tasks they should perform.

    Attributes:
        tasks: List of tasks assigned to the crew.
        agents: List of agents part of this crew.
        manager_llm: The language model that will run manager agent.
        manager_agent: Custom agent that will be used as manager.
        memory: Whether the crew should use memory to store memories of it's execution.
        memory_config: Configuration for the memory to be used for the crew.
        cache: Whether the crew should use a cache to store the results of the tools execution.
        function_calling_llm: The language model that will run the tool calling for all the agents.
        process: The process flow that the crew will follow (e.g., sequential, hierarchical).
        verbose: Indicates the verbosity level for logging during execution.
        config: Configuration settings for the crew.
        max_rpm: Maximum number of requests per minute for the crew execution to be respected.
        prompt_file: Path to the prompt json file to be used for the crew.
        id: A unique identifier for the crew instance.
        task_callback: Callback to be executed after each task for every agents execution.
        step_callback: Callback to be executed after each step for every agents execution.
        share_crew: Whether you want to share the complete crew information and execution with crewAI to make the library better, and allow us to train models.
        planning: Plan the crew execution and add the plan to the crew.
        chat_llm: The language model used for orchestrating chat interactions with the crew.
        security_config: Security configuration for the crew, including fingerprinting.
    """

    __hash__ = object.__hash__  # type: ignore
    _execution_span: Any = PrivateAttr()
    _rpm_controller: RPMController = PrivateAttr()
    _logger: Logger = PrivateAttr()
    _file_handler: FileHandler = PrivateAttr()
    _cache_handler: InstanceOf[CacheHandler] = PrivateAttr(default=CacheHandler())
    _short_term_memory: Optional[InstanceOf[ShortTermMemory]] = PrivateAttr()
    _long_term_memory: Optional[InstanceOf[LongTermMemory]] = PrivateAttr()
    _entity_memory: Optional[InstanceOf[EntityMemory]] = PrivateAttr()
    _user_memory: Optional[InstanceOf[UserMemory]] = PrivateAttr()
    _external_memory: Optional[InstanceOf[ExternalMemory]] = PrivateAttr()
    _train: Optional[bool] = PrivateAttr(default=False)
    _train_iteration: Optional[int] = PrivateAttr()
    _inputs: Optional[Dict[str, Any]] = PrivateAttr(default=None)
    _logging_color: str = PrivateAttr(
        default="bold_purple",
    )
    _task_output_handler: TaskOutputStorageHandler = PrivateAttr(
        default_factory=TaskOutputStorageHandler
    )

    name: Optional[str] = Field(default=None)
    cache: bool = Field(default=True)
    tasks: List[Task] = Field(default_factory=list)
    agents: List[BaseAgent] = Field(default_factory=list)
    process: Process = Field(default=Process.sequential)
    verbose: bool = Field(default=False)
    memory: bool = Field(
        default=False,
        description="Whether the crew should use memory to store memories of it's execution",
    )
    memory_config: Optional[Dict[str, Any]] = Field(
        default=None,
        description="Configuration for the memory to be used for the crew.",
    )
    short_term_memory: Optional[InstanceOf[ShortTermMemory]] = Field(
        default=None,
        description="An Instance of the ShortTermMemory to be used by the Crew",
    )
    long_term_memory: Optional[InstanceOf[LongTermMemory]] = Field(
        default=None,
        description="An Instance of the LongTermMemory to be used by the Crew",
    )
    entity_memory: Optional[InstanceOf[EntityMemory]] = Field(
        default=None,
        description="An Instance of the EntityMemory to be used by the Crew",
    )
    user_memory: Optional[InstanceOf[UserMemory]] = Field(
        default=None,
        description="An instance of the UserMemory to be used by the Crew to store/fetch memories of a specific user.",
    )
    external_memory: Optional[InstanceOf[ExternalMemory]] = Field(
        default=None,
        description="An Instance of the ExternalMemory to be used by the Crew",
    )
    embedder: Optional[dict] = Field(
        default=None,
        description="Configuration for the embedder to be used for the crew.",
    )
    usage_metrics: Optional[UsageMetrics] = Field(
        default=None,
        description="Metrics for the LLM usage during all tasks execution.",
    )
    manager_llm: Optional[Union[str, InstanceOf[BaseLLM], Any]] = Field(
        description="Language model that will run the agent.", default=None
    )
    manager_agent: Optional[BaseAgent] = Field(
        description="Custom agent that will be used as manager.", default=None
    )
    function_calling_llm: Optional[Union[str, InstanceOf[LLM], Any]] = Field(
        description="Language model that will run the agent.", default=None
    )
    config: Optional[Union[Json, Dict[str, Any]]] = Field(default=None)
    id: UUID4 = Field(default_factory=uuid.uuid4, frozen=True)
    share_crew: Optional[bool] = Field(default=False)
    step_callback: Optional[Any] = Field(
        default=None,
        description="Callback to be executed after each step for all agents execution.",
    )
    task_callback: Optional[Any] = Field(
        default=None,
        description="Callback to be executed after each task for all agents execution.",
    )
    before_kickoff_callbacks: List[
        Callable[[Optional[Dict[str, Any]]], Optional[Dict[str, Any]]]
    ] = Field(
        default_factory=list,
        description="List of callbacks to be executed before crew kickoff. It may be used to adjust inputs before the crew is executed.",
    )
    after_kickoff_callbacks: List[Callable[[CrewOutput], CrewOutput]] = Field(
        default_factory=list,
        description="List of callbacks to be executed after crew kickoff. It may be used to adjust the output of the crew.",
    )
    max_rpm: Optional[int] = Field(
        default=None,
        description="Maximum number of requests per minute for the crew execution to be respected.",
    )
    prompt_file: Optional[str] = Field(
        default=None,
        description="Path to the prompt json file to be used for the crew.",
    )
    output_log_file: Optional[Union[bool, str]] = Field(
        default=None,
        description="Path to the log file to be saved",
    )
    planning: Optional[bool] = Field(
        default=False,
        description="Plan the crew execution and add the plan to the crew.",
    )
    planning_llm: Optional[Union[str, InstanceOf[BaseLLM], Any]] = Field(
        default=None,
        description="Language model that will run the AgentPlanner if planning is True.",
    )
    task_execution_output_json_files: Optional[List[str]] = Field(
        default=None,
        description="List of file paths for task execution JSON files.",
    )
    execution_logs: List[Dict[str, Any]] = Field(
        default=[],
        description="List of execution logs for tasks",
    )
    knowledge_sources: Optional[List[BaseKnowledgeSource]] = Field(
        default=None,
        description="Knowledge sources for the crew. Add knowledge sources to the knowledge object.",
    )
    chat_llm: Optional[Union[str, InstanceOf[BaseLLM], Any]] = Field(
        default=None,
        description="LLM used to handle chatting with the crew.",
    )
    knowledge: Optional[Knowledge] = Field(
        default=None,
        description="Knowledge for the crew.",
    )
    security_config: SecurityConfig = Field(
        default_factory=SecurityConfig,
        description="Security configuration for the crew, including fingerprinting.",
    )

    @field_validator("id", mode="before")
    @classmethod
    def _deny_user_set_id(cls, v: Optional[UUID4]) -> None:
        """Prevent manual setting of the 'id' field by users."""
        if v:
            raise PydanticCustomError(
                "may_not_set_field", "The 'id' field cannot be set by the user.", {}
            )

    @field_validator("config", mode="before")
    @classmethod
    def check_config_type(
        cls, v: Union[Json, Dict[str, Any]]
    ) -> Union[Json, Dict[str, Any]]:
        """Validates that the config is a valid type.
        Args:
            v: The config to be validated.
        Returns:
            The config if it is valid.
        """

        # TODO: Improve typing
        return json.loads(v) if isinstance(v, Json) else v  # type: ignore

    @model_validator(mode="after")
    def set_private_attrs(self) -> "Crew":
        """Set private attributes."""

        self._cache_handler = CacheHandler()
        event_listener = EventListener()
        event_listener.verbose = self.verbose
        event_listener.formatter.verbose = self.verbose
        self._logger = Logger(verbose=self.verbose)
        if self.output_log_file:
            self._file_handler = FileHandler(self.output_log_file)
        self._rpm_controller = RPMController(max_rpm=self.max_rpm, logger=self._logger)
        if self.function_calling_llm and not isinstance(self.function_calling_llm, LLM):
            self.function_calling_llm = create_llm(self.function_calling_llm)

        return self

    def _initialize_user_memory(self):
        if (
            self.memory_config
            and "user_memory" in self.memory_config
            and self.memory_config.get("provider") == "mem0"
        ):  # Check for user_memory in config
            user_memory_config = self.memory_config["user_memory"]
            if isinstance(
                user_memory_config, dict
            ):  # Check if it's a configuration dict
                self._user_memory = UserMemory(crew=self)
            else:
                raise TypeError("user_memory must be a configuration dictionary")

    def _initialize_default_memories(self):
        self._long_term_memory = self._long_term_memory or LongTermMemory()
        self._short_term_memory = self._short_term_memory or ShortTermMemory(
            crew=self,
            embedder_config=self.embedder,
        )
        self._entity_memory = self.entity_memory or EntityMemory(
            crew=self, embedder_config=self.embedder
        )

    @model_validator(mode="after")
    def create_crew_memory(self) -> "Crew":
        """Initialize private memory attributes."""
        self._external_memory = (
            # External memory doesn’t support a default value since it was designed to be managed entirely externally
            self.external_memory.set_crew(self)
            if self.external_memory
            else None
        )

        self._long_term_memory = self.long_term_memory
        self._short_term_memory = self.short_term_memory
        self._entity_memory = self.entity_memory

        # UserMemory is gonna to be deprecated in the future, but we have to initialize a default value for now
        self._user_memory = None

        if self.memory:
            self._initialize_default_memories()
            self._initialize_user_memory()

        return self

    @model_validator(mode="after")
    def create_crew_knowledge(self) -> "Crew":
        """Create the knowledge for the crew."""
        if self.knowledge_sources:
            try:
                if isinstance(self.knowledge_sources, list) and all(
                    isinstance(k, BaseKnowledgeSource) for k in self.knowledge_sources
                ):
                    self.knowledge = Knowledge(
                        sources=self.knowledge_sources,
                        embedder=self.embedder,
                        collection_name="crew",
                    )
                    self.knowledge.add_sources()

            except Exception as e:
                self._logger.log(
                    "warning", f"Failed to init knowledge: {e}", color="yellow"
                )
        return self

    @model_validator(mode="after")
    def check_manager_llm(self):
        """Validates that the language model is set when using hierarchical process."""
        if self.process == Process.hierarchical:
            if not self.manager_llm and not self.manager_agent:
                raise PydanticCustomError(
                    "missing_manager_llm_or_manager_agent",
                    "Attribute `manager_llm` or `manager_agent` is required when using hierarchical process.",
                    {},
                )

            if (self.manager_agent is not None) and (
                self.agents.count(self.manager_agent) > 0
            ):
                raise PydanticCustomError(
                    "manager_agent_in_agents",
                    "Manager agent should not be included in agents list.",
                    {},
                )

        return self

    @model_validator(mode="after")
    def check_config(self):
        """Validates that the crew is properly configured with agents and tasks."""
        if not self.config and not self.tasks and not self.agents:
            raise PydanticCustomError(
                "missing_keys",
                "Either 'agents' and 'tasks' need to be set or 'config'.",
                {},
            )

        if self.config:
            self._setup_from_config()

        if self.agents:
            for agent in self.agents:
                if self.cache:
                    agent.set_cache_handler(self._cache_handler)
                if self.max_rpm:
                    agent.set_rpm_controller(self._rpm_controller)
        return self

    @model_validator(mode="after")
    def validate_tasks(self):
        if self.process == Process.sequential:
            for task in self.tasks:
                if task.agent is None:
                    raise PydanticCustomError(
                        "missing_agent_in_task",
                        f"Sequential process error: Agent is missing in the task with the following description: {task.description}",  # type: ignore # Argument of type "str" cannot be assigned to parameter "message_template" of type "LiteralString"
                        {},
                    )

        return self

    @model_validator(mode="after")
    def validate_end_with_at_most_one_async_task(self):
        """Validates that the crew ends with at most one asynchronous task."""
        final_async_task_count = 0

        # Traverse tasks backward
        for task in reversed(self.tasks):
            if task.async_execution:
                final_async_task_count += 1
            else:
                break  # Stop traversing as soon as a non-async task is encountered

        if final_async_task_count > 1:
            raise PydanticCustomError(
                "async_task_count",
                "The crew must end with at most one asynchronous task.",
                {},
            )

        return self

    @model_validator(mode="after")
    def validate_must_have_non_conditional_task(self) -> "Crew":
        """Ensure that a crew has at least one non-conditional task."""
        if not self.tasks:
            return self
        non_conditional_count = sum(
            1 for task in self.tasks if not isinstance(task, ConditionalTask)
        )
        if non_conditional_count == 0:
            raise PydanticCustomError(
                "only_conditional_tasks",
                "Crew must include at least one non-conditional task",
                {},
            )
        return self

    @model_validator(mode="after")
    def validate_first_task(self) -> "Crew":
        """Ensure the first task is not a ConditionalTask."""
        if self.tasks and isinstance(self.tasks[0], ConditionalTask):
            raise PydanticCustomError(
                "invalid_first_task",
                "The first task cannot be a ConditionalTask.",
                {},
            )
        return self

    @model_validator(mode="after")
    def validate_async_tasks_not_async(self) -> "Crew":
        """Ensure that ConditionalTask is not async."""
        for task in self.tasks:
            if task.async_execution and isinstance(task, ConditionalTask):
                raise PydanticCustomError(
                    "invalid_async_conditional_task",
                    f"Conditional Task: {task.description} , cannot be executed asynchronously.",  # type: ignore # Argument of type "str" cannot be assigned to parameter "message_template" of type "LiteralString"
                    {},
                )
        return self

    @model_validator(mode="after")
    def validate_async_task_cannot_include_sequential_async_tasks_in_context(self):
        """
        Validates that if a task is set to be executed asynchronously,
        it cannot include other asynchronous tasks in its context unless
        separated by a synchronous task.
        """
        for i, task in enumerate(self.tasks):
            if task.async_execution and isinstance(task.context, list):
                for context_task in task.context:
                    if context_task.async_execution:
                        for j in range(i - 1, -1, -1):
                            if self.tasks[j] == context_task:
                                raise ValueError(
                                    f"Task '{task.description}' is asynchronous and cannot include other sequential asynchronous tasks in its context."
                                )
                            if not self.tasks[j].async_execution:
                                break
        return self

    @model_validator(mode="after")
    def validate_context_no_future_tasks(self):
        """Validates that a task's context does not include future tasks."""
        task_indices = {id(task): i for i, task in enumerate(self.tasks)}

        for task in self.tasks:
            if isinstance(task.context, list):
                for context_task in task.context:
                    if id(context_task) not in task_indices:
                        continue  # Skip context tasks not in the main tasks list
                    if task_indices[id(context_task)] > task_indices[id(task)]:
                        raise ValueError(
                            f"Task '{task.description}' has a context dependency on a future task '{context_task.description}', which is not allowed."
                        )
        return self

    @property
    def key(self) -> str:
        source: List[str] = [agent.key for agent in self.agents] + [
            task.key for task in self.tasks
        ]
        return md5("|".join(source).encode(), usedforsecurity=False).hexdigest()

    @property
    def fingerprint(self) -> Fingerprint:
        """
        Get the crew's fingerprint.

        Returns:
            Fingerprint: The crew's fingerprint
        """
        return self.security_config.fingerprint

    def _setup_from_config(self):
        assert self.config is not None, "Config should not be None."

        """Initializes agents and tasks from the provided config."""
        if not self.config.get("agents") or not self.config.get("tasks"):
            raise PydanticCustomError(
                "missing_keys_in_config", "Config should have 'agents' and 'tasks'.", {}
            )

        self.process = self.config.get("process", self.process)
        self.agents = [Agent(**agent) for agent in self.config["agents"]]
        self.tasks = [self._create_task(task) for task in self.config["tasks"]]

    def _create_task(self, task_config: Dict[str, Any]) -> Task:
        """Creates a task instance from its configuration.

        Args:
            task_config: The configuration of the task.

        Returns:
            A task instance.
        """
        task_agent = next(
            agt for agt in self.agents if agt.role == task_config["agent"]
        )
        del task_config["agent"]
        return Task(**task_config, agent=task_agent)

    def _setup_for_training(self, filename: str) -> None:
        """Sets up the crew for training."""
        self._train = True

        for task in self.tasks:
            task.human_input = True

        for agent in self.agents:
            agent.allow_delegation = False

        CrewTrainingHandler(TRAINING_DATA_FILE).initialize_file()
        CrewTrainingHandler(filename).initialize_file()

    def train(
        self, n_iterations: int, filename: str, inputs: Optional[Dict[str, Any]] = {}
    ) -> None:
        """Trains the crew for a given number of iterations."""
        try:
            crewai_event_bus.emit(
                self,
                CrewTrainStartedEvent(
                    crew_name=self.name or "crew",
                    n_iterations=n_iterations,
                    filename=filename,
                    inputs=inputs,
                ),
            )
            train_crew = self.copy()
            train_crew._setup_for_training(filename)

            for n_iteration in range(n_iterations):
                train_crew._train_iteration = n_iteration
                train_crew.kickoff(inputs=inputs)

            training_data = CrewTrainingHandler(TRAINING_DATA_FILE).load()

            for agent in train_crew.agents:
                if training_data.get(str(agent.id)):
                    result = TaskEvaluator(agent).evaluate_training_data(
                        training_data=training_data, agent_id=str(agent.id)
                    )
                    CrewTrainingHandler(filename).save_trained_data(
                        agent_id=str(agent.role), trained_data=result.model_dump()
                    )

            crewai_event_bus.emit(
                self,
                CrewTrainCompletedEvent(
                    crew_name=self.name or "crew",
                    n_iterations=n_iterations,
                    filename=filename,
                ),
            )
        except Exception as e:
            crewai_event_bus.emit(
                self,
                CrewTrainFailedEvent(error=str(e), crew_name=self.name or "crew"),
            )
            self._logger.log("error", f"Training failed: {e}", color="red")
            CrewTrainingHandler(TRAINING_DATA_FILE).clear()
            CrewTrainingHandler(filename).clear()
            raise

    def kickoff(
        self,
        inputs: Optional[Dict[str, Any]] = None,
    ) -> CrewOutput:
<<<<<<< HEAD
        for before_callback in self.before_kickoff_callbacks:
            if inputs is None:
                inputs = {}
            inputs = before_callback(inputs)

        """Starts the crew to work on its assigned tasks."""
        self._task_output_handler.reset()
        self._logging_color = "bold_purple"
=======
        try:
            for before_callback in self.before_kickoff_callbacks:
                if inputs is None:
                    inputs = {}
                inputs = before_callback(inputs)

            crewai_event_bus.emit(
                self,
                CrewKickoffStartedEvent(crew_name=self.name or "crew", inputs=inputs),
            )
>>>>>>> 0b35e40a

            # Starts the crew to work on its assigned tasks.
            self._task_output_handler.reset()
            self._logging_color = "bold_purple"

            if inputs is not None:
                self._inputs = inputs
                self._interpolate_inputs(inputs)
            self._set_tasks_callbacks()

            i18n = I18N(prompt_file=self.prompt_file)

            for agent in self.agents:
                agent.i18n = i18n
                # type: ignore[attr-defined] # Argument 1 to "_interpolate_inputs" of "Crew" has incompatible type "dict[str, Any] | None"; expected "dict[str, Any]"
                agent.crew = self  # type: ignore[attr-defined]
                agent.set_knowledge(crew_embedder=self.embedder)
                # TODO: Create an AgentFunctionCalling protocol for future refactoring
                if not agent.function_calling_llm:  # type: ignore # "BaseAgent" has no attribute "function_calling_llm"
                    agent.function_calling_llm = self.function_calling_llm  # type: ignore # "BaseAgent" has no attribute "function_calling_llm"

                if not agent.step_callback:  # type: ignore # "BaseAgent" has no attribute "step_callback"
                    agent.step_callback = self.step_callback  # type: ignore # "BaseAgent" has no attribute "step_callback"

                agent.create_agent_executor()

            if self.planning:
                self._handle_crew_planning()

            metrics: List[UsageMetrics] = []

            if self.process == Process.sequential:
                result = self._run_sequential_process()
            elif self.process == Process.hierarchical:
                result = self._run_hierarchical_process()
            else:
                raise NotImplementedError(
                    f"The process '{self.process}' is not implemented yet."
                )

            for after_callback in self.after_kickoff_callbacks:
                result = after_callback(result)

            metrics += [agent._token_process.get_summary() for agent in self.agents]

            self.usage_metrics = UsageMetrics()
            for metric in metrics:
                self.usage_metrics.add_usage_metrics(metric)
            return result
        except Exception as e:
            crewai_event_bus.emit(
                self,
                CrewKickoffFailedEvent(error=str(e), crew_name=self.name or "crew"),
            )
            raise

    def kickoff_for_each(self, inputs: List[Dict[str, Any]]) -> List[CrewOutput]:
        """Executes the Crew's workflow for each input in the list and aggregates results."""
        results: List[CrewOutput] = []

        # Initialize the parent crew's usage metrics
        total_usage_metrics = UsageMetrics()

        for input_data in inputs:
            crew = self.copy()

            output = crew.kickoff(inputs=input_data)

            if crew.usage_metrics:
                total_usage_metrics.add_usage_metrics(crew.usage_metrics)

            results.append(output)

        self.usage_metrics = total_usage_metrics
        self._task_output_handler.reset()
        return results

    async def kickoff_async(self, inputs: Optional[Dict[str, Any]] = {}) -> CrewOutput:
        """Asynchronous kickoff method to start the crew execution."""
        return await asyncio.to_thread(self.kickoff, inputs)

    async def kickoff_for_each_async(self, inputs: List[Dict]) -> List[CrewOutput]:
        crew_copies = [self.copy() for _ in inputs]

        async def run_crew(crew, input_data):
            return await crew.kickoff_async(inputs=input_data)

        tasks = [
            asyncio.create_task(run_crew(crew_copies[i], inputs[i]))
            for i in range(len(inputs))
        ]

        results = await asyncio.gather(*tasks)

        total_usage_metrics = UsageMetrics()
        for crew in crew_copies:
            if crew.usage_metrics:
                total_usage_metrics.add_usage_metrics(crew.usage_metrics)

        self.usage_metrics = total_usage_metrics
        self._task_output_handler.reset()
        return results

    def _handle_crew_planning(self):
        """Handles the Crew planning."""
        self._logger.log("info", "Planning the crew execution")
        result = CrewPlanner(
            tasks=self.tasks, planning_agent_llm=self.planning_llm
        )._handle_crew_planning()

        for task, step_plan in zip(self.tasks, result.list_of_plans_per_task):
            task.description += step_plan.plan

    def _store_execution_log(
        self,
        task: Task,
        output: TaskOutput,
        task_index: int,
        was_replayed: bool = False,
    ):
        if self._inputs:
            inputs = self._inputs
        else:
            inputs = {}

        log = {
            "task": task,
            "output": {
                "description": output.description,
                "summary": output.summary,
                "raw": output.raw,
                "pydantic": output.pydantic,
                "json_dict": output.json_dict,
                "output_format": output.output_format,
                "agent": output.agent,
            },
            "task_index": task_index,
            "inputs": inputs,
            "was_replayed": was_replayed,
        }
        self._task_output_handler.update(task_index, log)

    def _run_sequential_process(self) -> CrewOutput:
        """Executes tasks sequentially and returns the final output."""
        return self._execute_tasks(self.tasks)

    def _run_hierarchical_process(self) -> CrewOutput:
        """Creates and assigns a manager agent to make sure the crew completes the tasks."""
        self._create_manager_agent()
        return self._execute_tasks(self.tasks)

    def _create_manager_agent(self):
        i18n = I18N(prompt_file=self.prompt_file)
        if self.manager_agent is not None:
            self.manager_agent.allow_delegation = True
            manager = self.manager_agent
            if manager.tools is not None and len(manager.tools) > 0:
                self._logger.log(
                    "warning", "Manager agent should not have tools", color="orange"
                )
                manager.tools = []
                raise Exception("Manager agent should not have tools")
        else:
            self.manager_llm = create_llm(self.manager_llm)
            manager = Agent(
                role=i18n.retrieve("hierarchical_manager_agent", "role"),
                goal=i18n.retrieve("hierarchical_manager_agent", "goal"),
                backstory=i18n.retrieve("hierarchical_manager_agent", "backstory"),
                tools=AgentTools(agents=self.agents).tools(),
                allow_delegation=True,
                llm=self.manager_llm,
                verbose=self.verbose,
            )
            self.manager_agent = manager
        manager.crew = self

    def _execute_tasks(
        self,
        tasks: List[Task],
        start_index: Optional[int] = 0,
        was_replayed: bool = False,
    ) -> CrewOutput:
        """Executes tasks sequentially and returns the final output.

        Args:
            tasks (List[Task]): List of tasks to execute
            manager (Optional[BaseAgent], optional): Manager agent to use for delegation. Defaults to None.

        Returns:
            CrewOutput: Final output of the crew
        """

        task_outputs: List[TaskOutput] = []
        futures: List[Tuple[Task, Future[TaskOutput], int]] = []
        last_sync_output: Optional[TaskOutput] = None

        for task_index, task in enumerate(tasks):
            if start_index is not None and task_index < start_index:
                if task.output:
                    if task.async_execution:
                        task_outputs.append(task.output)
                    else:
                        task_outputs = [task.output]
                        last_sync_output = task.output
                continue

            agent_to_use = self._get_agent_to_use(task)
            if agent_to_use is None:
                raise ValueError(
                    f"No agent available for task: {task.description}. Ensure that either the task has an assigned agent or a manager agent is provided."
                )

            # Determine which tools to use - task tools take precedence over agent tools
            tools_for_task = task.tools or agent_to_use.tools or []
            # Prepare tools and ensure they're compatible with task execution
            tools_for_task = self._prepare_tools(
                agent_to_use,
                task,
                cast(Union[List[Tool], List[BaseTool]], tools_for_task),
            )

            self._log_task_start(task, agent_to_use.role)

            if isinstance(task, ConditionalTask):
                skipped_task_output = self._handle_conditional_task(
                    task, task_outputs, futures, task_index, was_replayed
                )
                if skipped_task_output:
                    task_outputs.append(skipped_task_output)
                    continue

            if task.async_execution:
                context = self._get_context(
                    task, [last_sync_output] if last_sync_output else []
                )
                future = task.execute_async(
                    agent=agent_to_use,
                    context=context,
                    tools=cast(List[BaseTool], tools_for_task),
                )
                futures.append((task, future, task_index))
            else:
                if futures:
                    task_outputs = self._process_async_tasks(futures, was_replayed)
                    futures.clear()

                context = self._get_context(task, task_outputs)
                task_output = task.execute_sync(
                    agent=agent_to_use,
                    context=context,
                    tools=cast(List[BaseTool], tools_for_task),
                )
                task_outputs.append(task_output)
                self._process_task_result(task, task_output)
                self._store_execution_log(task, task_output, task_index, was_replayed)

        if futures:
            task_outputs = self._process_async_tasks(futures, was_replayed)

        return self._create_crew_output(task_outputs)

    def _handle_conditional_task(
        self,
        task: ConditionalTask,
        task_outputs: List[TaskOutput],
        futures: List[Tuple[Task, Future[TaskOutput], int]],
        task_index: int,
        was_replayed: bool,
    ) -> Optional[TaskOutput]:
        if futures:
            task_outputs = self._process_async_tasks(futures, was_replayed)
            futures.clear()

        previous_output = task_outputs[-1] if task_outputs else None
        if previous_output is not None and not task.should_execute(previous_output):
            self._logger.log(
                "debug",
                f"Skipping conditional task: {task.description}",
                color="yellow",
            )
            skipped_task_output = task.get_skipped_task_output()

            if not was_replayed:
                self._store_execution_log(task, skipped_task_output, task_index)
            return skipped_task_output
        return None

    def _prepare_tools(
        self, agent: BaseAgent, task: Task, tools: Union[List[Tool], List[BaseTool]]
    ) -> List[BaseTool]:
        # Add delegation tools if agent allows delegation
        if hasattr(agent, "allow_delegation") and getattr(
            agent, "allow_delegation", False
        ):
            if self.process == Process.hierarchical:
                if self.manager_agent:
                    tools = self._update_manager_tools(task, tools)
                else:
                    raise ValueError(
                        "Manager agent is required for hierarchical process."
                    )

            elif agent:
                tools = self._add_delegation_tools(task, tools)

        # Add code execution tools if agent allows code execution
        if hasattr(agent, "allow_code_execution") and getattr(
            agent, "allow_code_execution", False
        ):
            tools = self._add_code_execution_tools(agent, tools)

        if (
            agent
            and hasattr(agent, "multimodal")
            and getattr(agent, "multimodal", False)
        ):
            tools = self._add_multimodal_tools(agent, tools)

        # Return a List[BaseTool] which is compatible with both Task.execute_sync and Task.execute_async
        return cast(List[BaseTool], tools)

    def _get_agent_to_use(self, task: Task) -> Optional[BaseAgent]:
        if self.process == Process.hierarchical:
            return self.manager_agent
        return task.agent

    def _merge_tools(
        self,
        existing_tools: Union[List[Tool], List[BaseTool]],
        new_tools: Union[List[Tool], List[BaseTool]],
    ) -> List[BaseTool]:
        """Merge new tools into existing tools list, avoiding duplicates by tool name."""
        if not new_tools:
            return cast(List[BaseTool], existing_tools)

        # Create mapping of tool names to new tools
        new_tool_map = {tool.name: tool for tool in new_tools}

        # Remove any existing tools that will be replaced
        tools = [tool for tool in existing_tools if tool.name not in new_tool_map]

        # Add all new tools
        tools.extend(new_tools)

        return cast(List[BaseTool], tools)

    def _inject_delegation_tools(
        self,
        tools: Union[List[Tool], List[BaseTool]],
        task_agent: BaseAgent,
        agents: List[BaseAgent],
    ) -> List[BaseTool]:
        if hasattr(task_agent, "get_delegation_tools"):
            delegation_tools = task_agent.get_delegation_tools(agents)
            # Cast delegation_tools to the expected type for _merge_tools
            return self._merge_tools(tools, cast(List[BaseTool], delegation_tools))
        return cast(List[BaseTool], tools)

    def _add_multimodal_tools(
        self, agent: BaseAgent, tools: Union[List[Tool], List[BaseTool]]
    ) -> List[BaseTool]:
        if hasattr(agent, "get_multimodal_tools"):
            multimodal_tools = agent.get_multimodal_tools()
            # Cast multimodal_tools to the expected type for _merge_tools
            return self._merge_tools(tools, cast(List[BaseTool], multimodal_tools))
        return cast(List[BaseTool], tools)

    def _add_code_execution_tools(
        self, agent: BaseAgent, tools: Union[List[Tool], List[BaseTool]]
    ) -> List[BaseTool]:
        if hasattr(agent, "get_code_execution_tools"):
            code_tools = agent.get_code_execution_tools()
            # Cast code_tools to the expected type for _merge_tools
            return self._merge_tools(tools, cast(List[BaseTool], code_tools))
        return cast(List[BaseTool], tools)

    def _add_delegation_tools(
        self, task: Task, tools: Union[List[Tool], List[BaseTool]]
    ) -> List[BaseTool]:
        agents_for_delegation = [agent for agent in self.agents if agent != task.agent]
        if len(self.agents) > 1 and len(agents_for_delegation) > 0 and task.agent:
            if not tools:
                tools = []
            tools = self._inject_delegation_tools(
                tools, task.agent, agents_for_delegation
            )
        return cast(List[BaseTool], tools)

    def _log_task_start(self, task: Task, role: str = "None"):
        if self.output_log_file:
            self._file_handler.log(
                task_name=task.name, task=task.description, agent=role, status="started"
            )

    def _update_manager_tools(
        self, task: Task, tools: Union[List[Tool], List[BaseTool]]
    ) -> List[BaseTool]:
        if self.manager_agent:
            if task.agent:
                tools = self._inject_delegation_tools(tools, task.agent, [task.agent])
            else:
                tools = self._inject_delegation_tools(
                    tools, self.manager_agent, self.agents
                )
        return cast(List[BaseTool], tools)

    def _get_context(self, task: Task, task_outputs: List[TaskOutput]) -> str:
        if not task.context:
            return ""

        context = (
            aggregate_raw_outputs_from_task_outputs(task_outputs)
            if task.context is NOT_SPECIFIED
            else aggregate_raw_outputs_from_tasks(task.context)
        )
        return context

    def _process_task_result(self, task: Task, output: TaskOutput) -> None:
        role = task.agent.role if task.agent is not None else "None"
        if self.output_log_file:
            self._file_handler.log(
                task_name=task.name,
                task=task.description,
                agent=role,
                status="completed",
                output=output.raw,
            )

    def _create_crew_output(self, task_outputs: List[TaskOutput]) -> CrewOutput:
        if not task_outputs:
            raise ValueError("No task outputs available to create crew output.")

        # Filter out empty outputs and get the last valid one as the main output
        valid_outputs = [t for t in task_outputs if t.raw]
        if not valid_outputs:
            raise ValueError("No valid task outputs available to create crew output.")
        final_task_output = valid_outputs[-1]

        final_string_output = final_task_output.raw
        self._finish_execution(final_string_output)
        token_usage = self.calculate_usage_metrics()
        crewai_event_bus.emit(
            self,
            CrewKickoffCompletedEvent(
                crew_name=self.name or "crew", output=final_task_output
            ),
        )
        return CrewOutput(
            raw=final_task_output.raw,
            pydantic=final_task_output.pydantic,
            json_dict=final_task_output.json_dict,
            tasks_output=task_outputs,
            token_usage=token_usage,
        )

    def _process_async_tasks(
        self,
        futures: List[Tuple[Task, Future[TaskOutput], int]],
        was_replayed: bool = False,
    ) -> List[TaskOutput]:
        task_outputs: List[TaskOutput] = []
        for future_task, future, task_index in futures:
            task_output = future.result()
            task_outputs.append(task_output)
            self._process_task_result(future_task, task_output)
            self._store_execution_log(
                future_task, task_output, task_index, was_replayed
            )
        return task_outputs

    def _find_task_index(
        self, task_id: str, stored_outputs: List[Any]
    ) -> Optional[int]:
        return next(
            (
                index
                for (index, d) in enumerate(stored_outputs)
                if d["task_id"] == str(task_id)
            ),
            None,
        )

    def replay(
        self, task_id: str, inputs: Optional[Dict[str, Any]] = None
    ) -> CrewOutput:
        stored_outputs = self._task_output_handler.load()
        if not stored_outputs:
            raise ValueError(f"Task with id {task_id} not found in the crew's tasks.")

        start_index = self._find_task_index(task_id, stored_outputs)

        if start_index is None:
            raise ValueError(f"Task with id {task_id} not found in the crew's tasks.")

        replay_inputs = (
            inputs if inputs is not None else stored_outputs[start_index]["inputs"]
        )
        self._inputs = replay_inputs

        if replay_inputs:
            self._interpolate_inputs(replay_inputs)

        if self.process == Process.hierarchical:
            self._create_manager_agent()

        for i in range(start_index):
            stored_output = stored_outputs[i][
                "output"
            ]  # for adding context to the task
            task_output = TaskOutput(
                description=stored_output["description"],
                agent=stored_output["agent"],
                raw=stored_output["raw"],
                pydantic=stored_output["pydantic"],
                json_dict=stored_output["json_dict"],
                output_format=stored_output["output_format"],
            )
            self.tasks[i].output = task_output

        self._logging_color = "bold_blue"
        result = self._execute_tasks(self.tasks, start_index, True)
        return result

    def query_knowledge(
        self, query: List[str], results_limit: int = 3, score_threshold: float = 0.35
    ) -> Union[List[Dict[str, Any]], None]:
        if self.knowledge:
            return self.knowledge.query(
                query, results_limit=results_limit, score_threshold=score_threshold
            )
        return None

    def fetch_inputs(self) -> Set[str]:
        """
        Gathers placeholders (e.g., {something}) referenced in tasks or agents.
        Scans each task's 'description' + 'expected_output', and each agent's
        'role', 'goal', and 'backstory'.

        Returns a set of all discovered placeholder names.
        """
        placeholder_pattern = re.compile(r"\{(.+?)\}")
        required_inputs: Set[str] = set()

        # Scan tasks for inputs
        for task in self.tasks:
            # description and expected_output might contain e.g. {topic}, {user_name}, etc.
            text = f"{task.description or ''} {task.expected_output or ''}"
            required_inputs.update(placeholder_pattern.findall(text))

        # Scan agents for inputs
        for agent in self.agents:
            # role, goal, backstory might have placeholders like {role_detail}, etc.
            text = f"{agent.role or ''} {agent.goal or ''} {agent.backstory or ''}"
            required_inputs.update(placeholder_pattern.findall(text))

        return required_inputs

    def copy(self):
        """
        Creates a deep copy of the Crew instance.

        Returns:
            Crew: A new instance with copied components
        """

        exclude = {
            "id",
            "_rpm_controller",
            "_logger",
            "_execution_span",
            "_file_handler",
            "_cache_handler",
            "_short_term_memory",
            "_long_term_memory",
            "_entity_memory",
            "_external_memory",
            "_telemetry",
            "agents",
            "tasks",
            "knowledge_sources",
            "knowledge",
            "manager_agent",
            "manager_llm",
        }

        cloned_agents = [agent.copy() for agent in self.agents]
        manager_agent = self.manager_agent.copy() if self.manager_agent else None
        manager_llm = shallow_copy(self.manager_llm) if self.manager_llm else None

        task_mapping = {}

        cloned_tasks = []
        existing_knowledge_sources = shallow_copy(self.knowledge_sources)
        existing_knowledge = shallow_copy(self.knowledge)

        for task in self.tasks:
            cloned_task = task.copy(cloned_agents, task_mapping)
            cloned_tasks.append(cloned_task)
            task_mapping[task.key] = cloned_task

        for cloned_task, original_task in zip(cloned_tasks, self.tasks):
            if isinstance(original_task.context, list):
                cloned_context = [
                    task_mapping[context_task.key]
                    for context_task in original_task.context
                ]
                cloned_task.context = cloned_context

        copied_data = self.model_dump(exclude=exclude)
        copied_data = {k: v for k, v in copied_data.items() if v is not None}
        if self.short_term_memory:
            copied_data["short_term_memory"] = self.short_term_memory.model_copy(
                deep=True
            )
        if self.long_term_memory:
            copied_data["long_term_memory"] = self.long_term_memory.model_copy(
                deep=True
            )
        if self.entity_memory:
            copied_data["entity_memory"] = self.entity_memory.model_copy(deep=True)
        if self.external_memory:
            copied_data["external_memory"] = self.external_memory.model_copy(deep=True)
        if self.user_memory:
            copied_data["user_memory"] = self.user_memory.model_copy(deep=True)

        copied_data.pop("agents", None)
        copied_data.pop("tasks", None)

        copied_crew = Crew(
            **copied_data,
            agents=cloned_agents,
            tasks=cloned_tasks,
            knowledge_sources=existing_knowledge_sources,
            knowledge=existing_knowledge,
            manager_agent=manager_agent,
            manager_llm=manager_llm,
        )

        return copied_crew

    def _set_tasks_callbacks(self) -> None:
        """Sets callback for every task suing task_callback"""
        for task in self.tasks:
            if not task.callback:
                task.callback = self.task_callback

    def _interpolate_inputs(self, inputs: Dict[str, Any]) -> None:
        """Interpolates the inputs in the tasks and agents."""
        [
            task.interpolate_inputs_and_add_conversation_history(
                # type: ignore # "interpolate_inputs" of "Task" does not return a value (it only ever returns None)
                inputs
            )
            for task in self.tasks
        ]
        # type: ignore # "interpolate_inputs" of "Agent" does not return a value (it only ever returns None)
        for agent in self.agents:
            agent.interpolate_inputs(inputs)

    def _finish_execution(self, final_string_output: str) -> None:
        if self.max_rpm:
            self._rpm_controller.stop_rpm_counter()
<<<<<<< HEAD
        if agentops:
            agentops.end_session(
                end_state="Success",
                end_state_reason="Finished Execution",
                is_auto_end=True,
            )
=======
>>>>>>> 0b35e40a

    def calculate_usage_metrics(self) -> UsageMetrics:
        """Calculates and returns the usage metrics."""
        total_usage_metrics = UsageMetrics()
        for agent in self.agents:
            if hasattr(agent, "_token_process"):
                token_sum = agent._token_process.get_summary()
                total_usage_metrics.add_usage_metrics(token_sum)
        if self.manager_agent and hasattr(self.manager_agent, "_token_process"):
            token_sum = self.manager_agent._token_process.get_summary()
            total_usage_metrics.add_usage_metrics(token_sum)
        self.usage_metrics = total_usage_metrics
        return total_usage_metrics

    def test(
        self,
        n_iterations: int,
        eval_llm: Union[str, InstanceOf[BaseLLM]],
        inputs: Optional[Dict[str, Any]] = None,
    ) -> None:
        """Test and evaluate the Crew with the given inputs for n iterations concurrently using concurrent.futures."""
        try:
            # Create LLM instance and ensure it's of type LLM for CrewEvaluator
            llm_instance = create_llm(eval_llm)
            if not llm_instance:
                raise ValueError("Failed to create LLM instance.")

            crewai_event_bus.emit(
                self,
                CrewTestStartedEvent(
                    crew_name=self.name or "crew",
                    n_iterations=n_iterations,
                    eval_llm=llm_instance,
                    inputs=inputs,
                ),
            )
            test_crew = self.copy()
            evaluator = CrewEvaluator(test_crew, llm_instance)

<<<<<<< HEAD
        evaluator = CrewEvaluator(test_crew, openai_model_name)  # type: ignore[arg-type]
=======
            for i in range(1, n_iterations + 1):
                evaluator.set_iteration(i)
                test_crew.kickoff(inputs=inputs)
>>>>>>> 0b35e40a

            evaluator.print_crew_evaluation_result()

            crewai_event_bus.emit(
                self,
                CrewTestCompletedEvent(
                    crew_name=self.name or "crew",
                ),
            )
        except Exception as e:
            crewai_event_bus.emit(
                self,
                CrewTestFailedEvent(error=str(e), crew_name=self.name or "crew"),
            )
            raise

    def __repr__(self):
        return f"Crew(id={self.id}, process={self.process}, number_of_agents={len(self.agents)}, number_of_tasks={len(self.tasks)})"

    def reset_memories(self, command_type: str) -> None:
        """Reset specific or all memories for the crew.

        Args:
            command_type: Type of memory to reset.
                Valid options: 'long', 'short', 'entity', 'knowledge', 'agent_knowledge'
                'kickoff_outputs', or 'all'

        Raises:
            ValueError: If an invalid command type is provided.
            RuntimeError: If memory reset operation fails.
        """
        VALID_TYPES = frozenset(
            [
                "long",
                "short",
                "entity",
                "knowledge",
                "agent_knowledge",
                "kickoff_outputs",
                "all",
                "external",
            ]
        )

        if command_type not in VALID_TYPES:
            raise ValueError(
                f"Invalid command type. Must be one of: {', '.join(sorted(VALID_TYPES))}"
            )

        try:
            if command_type == "all":
                self._reset_all_memories()
            else:
                self._reset_specific_memory(command_type)

        except Exception as e:
            error_msg = f"Failed to reset {command_type} memory: {str(e)}"
            self._logger.log("error", error_msg)
            raise RuntimeError(error_msg) from e

    def _reset_all_memories(self) -> None:
        """Reset all available memory systems."""
        memory_systems = self._get_memory_systems()

        for memory_type, config in memory_systems.items():
            if (system := config.get('system')) is not None:
                name = config.get('name')
                try:
                    reset_fn: Callable = cast(Callable, config.get('reset'))
                    reset_fn(system)
                    self._logger.log(
                        "info",
                        f"[Crew ({self.name if self.name else self.id})] {name} memory has been reset",
                    )
                except Exception as e:
                    raise RuntimeError(
                        f"[Crew ({self.name if self.name else self.id})] Failed to reset {name} memory: {str(e)}"
                    ) from e

    def _reset_specific_memory(self, memory_type: str) -> None:
        """Reset a specific memory system.

        Args:
            memory_type: Type of memory to reset

        Raises:
            RuntimeError: If the specified memory system fails to reset
        """
        memory_systems = self._get_memory_systems()
        config = memory_systems[memory_type]
        system = config.get('system')
        name = config.get('name')

        if system is None:
            raise RuntimeError(f"{name} memory system is not initialized")
        
        try:
            reset_fn: Callable = cast(Callable, config.get('reset'))
            reset_fn(system)
            self._logger.log(
                "info",
                f"[Crew ({self.name if self.name else self.id})] {name} memory has been reset",
            )
        except Exception as e:
            raise RuntimeError(
                f"[Crew ({self.name if self.name else self.id})] Failed to reset {name} memory: {str(e)}"
            ) from e

    def _get_memory_systems(self):
        """Get all available memory systems with their configuration.
        
        Returns:
            Dict containing all memory systems with their reset functions and display names.
        """
        def default_reset(memory):
            return memory.reset()
        def knowledge_reset(memory):
            return self.reset_knowledge(memory)
        
        # Get knowledge for agents 
        agent_knowledges = [getattr(agent, "knowledge", None) for agent in self.agents 
                                    if getattr(agent, "knowledge", None) is not None]
        # Get knowledge for crew and agents
        crew_knowledge = getattr(self, "knowledge", None)
        crew_and_agent_knowledges = ([crew_knowledge] if crew_knowledge is not None else []) + agent_knowledges

        return {
            'short': {
                'system': getattr(self, "_short_term_memory", None),
                'reset': default_reset,
                'name': 'Short Term'
            },
            'entity': {
                'system': getattr(self, "_entity_memory", None),
                'reset': default_reset,
                'name': 'Entity'
            },
            'external': {
                'system': getattr(self, "_external_memory", None),
                'reset': default_reset,
                'name': 'External'
            },
            'long': {
                'system': getattr(self, "_long_term_memory", None),
                'reset': default_reset,
                'name': 'Long Term'
            },
            'kickoff_outputs': {
                'system': getattr(self, "_task_output_handler", None),
                'reset': default_reset,
                'name': 'Task Output'
            },
            'knowledge': {
                'system': crew_and_agent_knowledges if crew_and_agent_knowledges else None,
                'reset': knowledge_reset,
                'name': 'Crew Knowledge and Agent Knowledge'
            },
            'agent_knowledge': {
                'system': agent_knowledges if agent_knowledges else None,
                'reset': knowledge_reset,
                'name': 'Agent Knowledge'
            }
        }

    def reset_knowledge(self, knowledges: List[Knowledge]) -> None:
        """Reset crew and agent knowledge storage."""
        for ks in knowledges:
            ks.reset()<|MERGE_RESOLUTION|>--- conflicted
+++ resolved
@@ -6,9 +6,6 @@
 from concurrent.futures import Future
 from copy import copy as shallow_copy
 from hashlib import md5
-<<<<<<< HEAD
-from typing import TYPE_CHECKING, Any, Callable, Dict, List, Optional, Set, Tuple, Union
-=======
 from typing import (
     Any,
     Callable,
@@ -20,7 +17,6 @@
     Union,
     cast,
 )
->>>>>>> 0b35e40a
 
 from pydantic import (
     UUID4,
@@ -56,12 +52,8 @@
 from crewai.tools.base_tool import BaseTool, Tool
 from crewai.types.usage_metrics import UsageMetrics
 from crewai.utilities import I18N, FileHandler, Logger, RPMController
-<<<<<<< HEAD
-from crewai.utilities.constants import TRAINING_DATA_FILE
-=======
 from crewai.utilities.constants import NOT_SPECIFIED, TRAINING_DATA_FILE
 from crewai.utilities.evaluators.crew_evaluator_handler import CrewEvaluator
->>>>>>> 0b35e40a
 from crewai.utilities.evaluators.task_evaluator import TaskEvaluator
 from crewai.utilities.events.crew_events import (
     CrewKickoffCompletedEvent,
@@ -84,10 +76,6 @@
 from crewai.utilities.planning_handler import CrewPlanner
 from crewai.utilities.task_output_storage_handler import TaskOutputStorageHandler
 from crewai.utilities.training_handler import CrewTrainingHandler
-from crewai.utilities.i18n import I18N
-
-if TYPE_CHECKING:
-    from crewai.utilities.evaluators.crew_evaluator_handler import CrewEvaluator
 
 warnings.filterwarnings("ignore", category=SyntaxWarning, module="pysbd")
 
@@ -630,16 +618,6 @@
         self,
         inputs: Optional[Dict[str, Any]] = None,
     ) -> CrewOutput:
-<<<<<<< HEAD
-        for before_callback in self.before_kickoff_callbacks:
-            if inputs is None:
-                inputs = {}
-            inputs = before_callback(inputs)
-
-        """Starts the crew to work on its assigned tasks."""
-        self._task_output_handler.reset()
-        self._logging_color = "bold_purple"
-=======
         try:
             for before_callback in self.before_kickoff_callbacks:
                 if inputs is None:
@@ -650,7 +628,6 @@
                 self,
                 CrewKickoffStartedEvent(crew_name=self.name or "crew", inputs=inputs),
             )
->>>>>>> 0b35e40a
 
             # Starts the crew to work on its assigned tasks.
             self._task_output_handler.reset()
@@ -1313,15 +1290,12 @@
     def _finish_execution(self, final_string_output: str) -> None:
         if self.max_rpm:
             self._rpm_controller.stop_rpm_counter()
-<<<<<<< HEAD
         if agentops:
             agentops.end_session(
                 end_state="Success",
                 end_state_reason="Finished Execution",
                 is_auto_end=True,
             )
-=======
->>>>>>> 0b35e40a
 
     def calculate_usage_metrics(self) -> UsageMetrics:
         """Calculates and returns the usage metrics."""
@@ -1361,13 +1335,9 @@
             test_crew = self.copy()
             evaluator = CrewEvaluator(test_crew, llm_instance)
 
-<<<<<<< HEAD
-        evaluator = CrewEvaluator(test_crew, openai_model_name)  # type: ignore[arg-type]
-=======
             for i in range(1, n_iterations + 1):
                 evaluator.set_iteration(i)
                 test_crew.kickoff(inputs=inputs)
->>>>>>> 0b35e40a
 
             evaluator.print_crew_evaluation_result()
 
