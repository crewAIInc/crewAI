--- conflicted
+++ resolved
@@ -17,9 +17,6 @@
     model_validator,
 )
 
-<<<<<<< HEAD
-# Rest of crew.py content...
-=======
 from crewai.agent import Agent
 from crewai.agents.agent_builder.base_agent import BaseAgent
 from crewai.agents.cache import CacheHandler
@@ -1246,5 +1243,4 @@
         try:
             memory_system.reset()
         except Exception as e:
-            raise RuntimeError(f"Failed to reset {name} memory") from e
->>>>>>> d6d98ee9
+            raise RuntimeError(f"Failed to reset {name} memory") from e