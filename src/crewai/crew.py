--- conflicted
+++ resolved
@@ -5,15 +5,15 @@
 
 from langchain_core.callbacks import BaseCallbackHandler
 from pydantic import (
-  UUID4,
-  BaseModel,
-  ConfigDict,
-  Field,
-  InstanceOf,
-  Json,
-  PrivateAttr,
-  field_validator,
-  model_validator,
+    UUID4,
+    BaseModel,
+    ConfigDict,
+    Field,
+    InstanceOf,
+    Json,
+    PrivateAttr,
+    field_validator,
+    model_validator,
 )
 from pydantic_core import PydanticCustomError
 
@@ -557,16 +557,10 @@
 
         token_usage = self.calculate_usage_metrics()
 
-<<<<<<< HEAD
         return (
-            self._format_output(task_output, token_usage_formatted),
-            manager_token_usage,
+            self._format_output(task_output if task_output else "", token_usage),
+            token_usage,
         )
-=======
-        return self._format_output(
-            task_output if task_output else "", token_usage
-        ), token_usage
->>>>>>> 691b094a
 
     def copy(self):
         """Create a deep copy of the Crew."""
@@ -640,13 +634,7 @@
             self._rpm_controller.stop_rpm_counter()
         if agentops:
             agentops.end_session(
-<<<<<<< HEAD
-                end_state="Success",
-                end_state_reason="Finished Execution",
-                is_auto_end=True,
-=======
                 end_state="Success", end_state_reason="Finished Execution"
->>>>>>> 691b094a
             )
         self._telemetry.end_crew(self, output)
 
