import asyncio
import json
import re
import uuid
import warnings
from collections.abc import Callable
from concurrent.futures import Future
from copy import copy as shallow_copy
from hashlib import md5
<<<<<<< HEAD
from typing import Any, cast
=======
from typing import (
    Any,
    cast,
)
>>>>>>> f28e78c5

from opentelemetry import baggage
from opentelemetry.context import attach, detach
from pydantic import (
    UUID4,
    BaseModel,
    Field,
    InstanceOf,
    Json,
    PrivateAttr,
    field_validator,
    model_validator,
)
from pydantic_core import PydanticCustomError

from crewai.agent import Agent
from crewai.agents.agent_builder.base_agent import BaseAgent
from crewai.agents.cache import CacheHandler
from crewai.crews.crew_output import CrewOutput
from crewai.events.event_bus import crewai_event_bus
from crewai.events.event_listener import EventListener
from crewai.events.listeners.tracing.trace_listener import (
    TraceCollectionListener,
)
from crewai.events.listeners.tracing.utils import (
    is_tracing_enabled,
<<<<<<< HEAD
    should_auto_collect_first_time_traces,
=======
>>>>>>> f28e78c5
)
from crewai.events.types.crew_events import (
    CrewKickoffCompletedEvent,
    CrewKickoffFailedEvent,
    CrewKickoffStartedEvent,
    CrewTestCompletedEvent,
    CrewTestFailedEvent,
    CrewTestStartedEvent,
    CrewTrainCompletedEvent,
    CrewTrainFailedEvent,
    CrewTrainStartedEvent,
)
from crewai.flow.flow_trackable import FlowTrackable
from crewai.knowledge.knowledge import Knowledge
from crewai.knowledge.source.base_knowledge_source import BaseKnowledgeSource
from crewai.llm import LLM, BaseLLM
from crewai.memory.entity.entity_memory import EntityMemory
from crewai.memory.external.external_memory import ExternalMemory
from crewai.memory.long_term.long_term_memory import LongTermMemory
from crewai.memory.short_term.short_term_memory import ShortTermMemory
from crewai.process import Process
from crewai.rag.types import SearchResult
from crewai.security import Fingerprint, SecurityConfig
from crewai.task import Task
from crewai.tasks.conditional_task import ConditionalTask
from crewai.tasks.task_output import TaskOutput
from crewai.tools.agent_tools.agent_tools import AgentTools
from crewai.tools.base_tool import BaseTool, Tool
from crewai.types.usage_metrics import UsageMetrics
from crewai.utilities import I18N, FileHandler, Logger, RPMController
from crewai.utilities.constants import NOT_SPECIFIED, TRAINING_DATA_FILE
from crewai.utilities.crew.models import CrewContext
from crewai.utilities.evaluators.crew_evaluator_handler import CrewEvaluator
from crewai.utilities.evaluators.task_evaluator import TaskEvaluator
from crewai.utilities.formatter import (
    aggregate_raw_outputs_from_task_outputs,
    aggregate_raw_outputs_from_tasks,
)
from crewai.utilities.llm_utils import create_llm
from crewai.utilities.planning_handler import CrewPlanner
from crewai.utilities.task_output_storage_handler import TaskOutputStorageHandler
from crewai.utilities.training_handler import CrewTrainingHandler

warnings.filterwarnings("ignore", category=SyntaxWarning, module="pysbd")


class Crew(FlowTrackable, BaseModel):
    """
    Represents a group of agents, defining how they should collaborate and the
    tasks they should perform.

    Attributes:
        tasks: list of tasks assigned to the crew.
        agents: list of agents part of this crew.
        manager_llm: The language model that will run manager agent.
        manager_agent: Custom agent that will be used as manager.
        memory: Whether the crew should use memory to store memories of it's
            execution.
        cache: Whether the crew should use a cache to store the results of the
            tools execution.
        function_calling_llm: The language model that will run the tool calling
            for all the agents.
        process: The process flow that the crew will follow (e.g., sequential,
            hierarchical).
        verbose: Indicates the verbosity level for logging during execution.
        config: Configuration settings for the crew.
        max_rpm: Maximum number of requests per minute for the crew execution to
            be respected.
        prompt_file: Path to the prompt json file to be used for the crew.
        id: A unique identifier for the crew instance.
        task_callback: Callback to be executed after each task for every agents
            execution.
        step_callback: Callback to be executed after each step for every agents
            execution.
        share_crew: Whether you want to share the complete crew information and
            execution with crewAI to make the library better, and allow us to
            train models.
        planning: Plan the crew execution and add the plan to the crew.
        chat_llm: The language model used for orchestrating chat interactions
            with the crew.
        security_config: Security configuration for the crew, including
            fingerprinting.
    """

    __hash__ = object.__hash__  # type: ignore
    _execution_span: Any = PrivateAttr()
    _rpm_controller: RPMController = PrivateAttr()
    _logger: Logger = PrivateAttr()
    _file_handler: FileHandler = PrivateAttr()
    _cache_handler: InstanceOf[CacheHandler] = PrivateAttr(default=CacheHandler())
    _short_term_memory: InstanceOf[ShortTermMemory] | None = PrivateAttr()
    _long_term_memory: InstanceOf[LongTermMemory] | None = PrivateAttr()
    _entity_memory: InstanceOf[EntityMemory] | None = PrivateAttr()
    _external_memory: InstanceOf[ExternalMemory] | None = PrivateAttr()
    _train: bool | None = PrivateAttr(default=False)
    _train_iteration: int | None = PrivateAttr()
    _inputs: dict[str, Any] | None = PrivateAttr(default=None)
    _logging_color: str = PrivateAttr(
        default="bold_purple",
    )
    _task_output_handler: TaskOutputStorageHandler = PrivateAttr(
        default_factory=TaskOutputStorageHandler
    )

    name: str | None = Field(default="crew")
    cache: bool = Field(default=True)
    tasks: list[Task] = Field(default_factory=list)
    agents: list[BaseAgent] = Field(default_factory=list)
    process: Process = Field(default=Process.sequential)
    verbose: bool = Field(default=False)
    memory: bool = Field(
        default=False,
        description="If crew should use memory to store memories of it's execution",
    )
    short_term_memory: InstanceOf[ShortTermMemory] | None = Field(
        default=None,
        description="An Instance of the ShortTermMemory to be used by the Crew",
    )
    long_term_memory: InstanceOf[LongTermMemory] | None = Field(
        default=None,
        description="An Instance of the LongTermMemory to be used by the Crew",
    )
    entity_memory: InstanceOf[EntityMemory] | None = Field(
        default=None,
        description="An Instance of the EntityMemory to be used by the Crew",
    )
    external_memory: InstanceOf[ExternalMemory] | None = Field(
        default=None,
        description="An Instance of the ExternalMemory to be used by the Crew",
    )
    embedder: dict | None = Field(
        default=None,
        description="Configuration for the embedder to be used for the crew.",
    )
    usage_metrics: UsageMetrics | None = Field(
        default=None,
        description="Metrics for the LLM usage during all tasks execution.",
    )
    manager_llm: str | InstanceOf[BaseLLM] | Any | None = Field(
        description="Language model that will run the agent.", default=None
    )
    manager_agent: BaseAgent | None = Field(
        description="Custom agent that will be used as manager.", default=None
    )
    function_calling_llm: str | InstanceOf[LLM] | Any | None = Field(
        description="Language model that will run the agent.", default=None
    )
    config: Json | dict[str, Any] | None = Field(default=None)
    id: UUID4 = Field(default_factory=uuid.uuid4, frozen=True)
    share_crew: bool | None = Field(default=False)
    step_callback: Any | None = Field(
        default=None,
        description="Callback to be executed after each step for all agents execution.",
    )
    task_callback: Any | None = Field(
        default=None,
        description="Callback to be executed after each task for all agents execution.",
    )
    before_kickoff_callbacks: list[
        Callable[[dict[str, Any] | None], dict[str, Any] | None]
    ] = Field(
        default_factory=list,
<<<<<<< HEAD
        description="list of callbacks to be executed before crew kickoff. It may be used to adjust inputs before the crew is executed.",
    )
    after_kickoff_callbacks: list[Callable[[CrewOutput], CrewOutput]] = Field(
        default_factory=list,
        description="list of callbacks to be executed after crew kickoff. It may be used to adjust the output of the crew.",
=======
        description=(
            "List of callbacks to be executed before crew kickoff. "
            "It may be used to adjust inputs before the crew is executed."
        ),
    )
    after_kickoff_callbacks: list[Callable[[CrewOutput], CrewOutput]] = Field(
        default_factory=list,
        description=(
            "List of callbacks to be executed after crew kickoff. "
            "It may be used to adjust the output of the crew."
        ),
>>>>>>> f28e78c5
    )
    max_rpm: int | None = Field(
        default=None,
        description=(
            "Maximum number of requests per minute for the crew execution "
            "to be respected."
        ),
    )
    prompt_file: str | None = Field(
        default=None,
        description="Path to the prompt json file to be used for the crew.",
    )
    output_log_file: bool | str | None = Field(
        default=None,
        description="Path to the log file to be saved",
    )
    planning: bool | None = Field(
        default=False,
        description="Plan the crew execution and add the plan to the crew.",
    )
    planning_llm: str | InstanceOf[BaseLLM] | Any | None = Field(
        default=None,
        description=(
            "Language model that will run the AgentPlanner if planning is True."
        ),
    )
    task_execution_output_json_files: list[str] | None = Field(
        default=None,
        description="list of file paths for task execution JSON files.",
    )
    execution_logs: list[dict[str, Any]] = Field(
        default=[],
        description="list of execution logs for tasks",
    )
    knowledge_sources: list[BaseKnowledgeSource] | None = Field(
        default=None,
        description=(
            "Knowledge sources for the crew. Add knowledge sources to the "
            "knowledge object."
        ),
    )
    chat_llm: str | InstanceOf[BaseLLM] | Any | None = Field(
        default=None,
        description="LLM used to handle chatting with the crew.",
    )
    knowledge: Knowledge | None = Field(
        default=None,
        description="Knowledge for the crew.",
    )
    security_config: SecurityConfig = Field(
        default_factory=SecurityConfig,
        description="Security configuration for the crew, including fingerprinting.",
    )
    token_usage: UsageMetrics | None = Field(
        default=None,
        description="Metrics for the LLM usage during all tasks execution.",
    )
    tracing: bool | None = Field(
        default=False,
        description="Whether to enable tracing for the crew.",
    )

    @field_validator("id", mode="before")
    @classmethod
    def _deny_user_set_id(cls, v: UUID4 | None) -> None:
        """Prevent manual setting of the 'id' field by users."""
        if v:
            raise PydanticCustomError(
                "may_not_set_field", "The 'id' field cannot be set by the user.", {}
            )

    @field_validator("config", mode="before")
    @classmethod
    def check_config_type(cls, v: Json | dict[str, Any]) -> Json | dict[str, Any]:
        """Validates that the config is a valid type.
        Args:
            v: The config to be validated.
        Returns:
            The config if it is valid.
        """

        # TODO: Improve typing
        return json.loads(v) if isinstance(v, Json) else v  # type: ignore

    @model_validator(mode="after")
    def set_private_attrs(self) -> "Crew":
        """set private attributes."""

        self._cache_handler = CacheHandler()
        event_listener = EventListener()

        if (
            is_tracing_enabled()
            or self.tracing
            or should_auto_collect_first_time_traces()
        ):
            trace_listener = TraceCollectionListener()
            trace_listener.setup_listeners(crewai_event_bus)
        event_listener.verbose = self.verbose
        event_listener.formatter.verbose = self.verbose
        self._logger = Logger(verbose=self.verbose)
        if self.output_log_file:
            self._file_handler = FileHandler(self.output_log_file)
        self._rpm_controller = RPMController(max_rpm=self.max_rpm, logger=self._logger)
        if self.function_calling_llm and not isinstance(self.function_calling_llm, LLM):
            self.function_calling_llm = create_llm(self.function_calling_llm)

        return self

    def _initialize_default_memories(self):
        self._long_term_memory = self._long_term_memory or LongTermMemory()
        self._short_term_memory = self._short_term_memory or ShortTermMemory(
            crew=self,
            embedder_config=self.embedder,
        )
        self._entity_memory = self.entity_memory or EntityMemory(
            crew=self, embedder_config=self.embedder
        )

    @model_validator(mode="after")
    def create_crew_memory(self) -> "Crew":
        """Initialize private memory attributes."""
        self._external_memory = (
            # External memory does not support a default value since it was
            # designed to be managed entirely externally
            self.external_memory.set_crew(self) if self.external_memory else None
        )

        self._long_term_memory = self.long_term_memory
        self._short_term_memory = self.short_term_memory
        self._entity_memory = self.entity_memory

        if self.memory:
            self._initialize_default_memories()

        return self

    @model_validator(mode="after")
    def create_crew_knowledge(self) -> "Crew":
        """Create the knowledge for the crew."""
        if self.knowledge_sources:
            try:
                if isinstance(self.knowledge_sources, list) and all(
                    isinstance(k, BaseKnowledgeSource) for k in self.knowledge_sources
                ):
                    self.knowledge = Knowledge(
                        sources=self.knowledge_sources,
                        embedder=self.embedder,
                        collection_name="crew",
                    )
                    self.knowledge.add_sources()

            except Exception as e:
                self._logger.log(
                    "warning", f"Failed to init knowledge: {e}", color="yellow"
                )
        return self

    @model_validator(mode="after")
    def check_manager_llm(self):
        """Validates that the language model is set when using hierarchical process."""
        if self.process == Process.hierarchical:
            if not self.manager_llm and not self.manager_agent:
                raise PydanticCustomError(
                    "missing_manager_llm_or_manager_agent",
                    (
                        "Attribute `manager_llm` or `manager_agent` is required "
                        "when using hierarchical process."
                    ),
                    {},
                )

            if (self.manager_agent is not None) and (
                self.agents.count(self.manager_agent) > 0
            ):
                raise PydanticCustomError(
                    "manager_agent_in_agents",
                    "Manager agent should not be included in agents list.",
                    {},
                )

        return self

    @model_validator(mode="after")
    def check_config(self):
        """Validates that the crew is properly configured with agents and tasks."""
        if not self.config and not self.tasks and not self.agents:
            raise PydanticCustomError(
                "missing_keys",
                "Either 'agents' and 'tasks' need to be set or 'config'.",
                {},
            )

        if self.config:
            self._setup_from_config()

        if self.agents:
            for agent in self.agents:
                if self.cache:
                    agent.set_cache_handler(self._cache_handler)
                if self.max_rpm:
                    agent.set_rpm_controller(self._rpm_controller)
        return self

    @model_validator(mode="after")
    def validate_tasks(self):
        if self.process == Process.sequential:
            for task in self.tasks:
                if task.agent is None:
                    raise PydanticCustomError(
                        "missing_agent_in_task",
                        (
                            f"Sequential process error: Agent is missing in the task "
                            f"with the following description: {task.description}"
                        ),  # type: ignore # Dynamic string in error message
                        {},
                    )

        return self

    @model_validator(mode="after")
    def validate_end_with_at_most_one_async_task(self):
        """Validates that the crew ends with at most one asynchronous task."""
        final_async_task_count = 0

        # Traverse tasks backward
        for task in reversed(self.tasks):
            if task.async_execution:
                final_async_task_count += 1
            else:
                break  # Stop traversing as soon as a non-async task is encountered

        if final_async_task_count > 1:
            raise PydanticCustomError(
                "async_task_count",
                "The crew must end with at most one asynchronous task.",
                {},
            )

        return self

    @model_validator(mode="after")
    def validate_must_have_non_conditional_task(self) -> "Crew":
        """Ensure that a crew has at least one non-conditional task."""
        if not self.tasks:
            return self
        non_conditional_count = sum(
            1 for task in self.tasks if not isinstance(task, ConditionalTask)
        )
        if non_conditional_count == 0:
            raise PydanticCustomError(
                "only_conditional_tasks",
                "Crew must include at least one non-conditional task",
                {},
            )
        return self

    @model_validator(mode="after")
    def validate_first_task(self) -> "Crew":
        """Ensure the first task is not a ConditionalTask."""
        if self.tasks and isinstance(self.tasks[0], ConditionalTask):
            raise PydanticCustomError(
                "invalid_first_task",
                "The first task cannot be a ConditionalTask.",
                {},
            )
        return self

    @model_validator(mode="after")
    def validate_async_tasks_not_async(self) -> "Crew":
        """Ensure that ConditionalTask is not async."""
        for task in self.tasks:
            if task.async_execution and isinstance(task, ConditionalTask):
                raise PydanticCustomError(
                    "invalid_async_conditional_task",
                    (
                        f"Conditional Task: {task.description}, "
                        f"cannot be executed asynchronously."
                    ),
                    {},
                )
        return self

    @model_validator(mode="after")
    def validate_async_task_cannot_include_sequential_async_tasks_in_context(self):
        """
        Validates that if a task is set to be executed asynchronously,
        it cannot include other asynchronous tasks in its context unless
        separated by a synchronous task.
        """
        for i, task in enumerate(self.tasks):
            if task.async_execution and isinstance(task.context, list):
                for context_task in task.context:
                    if context_task.async_execution:
                        for j in range(i - 1, -1, -1):
                            if self.tasks[j] == context_task:
                                raise ValueError(
                                    f"Task '{task.description}' is asynchronous and "
                                    f"cannot include other sequential asynchronous "
                                    f"tasks in its context."
                                )
                            if not self.tasks[j].async_execution:
                                break
        return self

    @model_validator(mode="after")
    def validate_context_no_future_tasks(self):
        """Validates that a task's context does not include future tasks."""
        task_indices = {id(task): i for i, task in enumerate(self.tasks)}

        for task in self.tasks:
            if isinstance(task.context, list):
                for context_task in task.context:
                    if id(context_task) not in task_indices:
                        continue  # Skip context tasks not in the main tasks list
                    if task_indices[id(context_task)] > task_indices[id(task)]:
                        raise ValueError(
                            f"Task '{task.description}' has a context dependency "
                            f"on a future task '{context_task.description}', "
                            f"which is not allowed."
                        )
        return self

    @property
    def key(self) -> str:
        source: list[str] = [agent.key for agent in self.agents] + [
            task.key for task in self.tasks
        ]
        return md5("|".join(source).encode(), usedforsecurity=False).hexdigest()

    @property
    def fingerprint(self) -> Fingerprint:
        """
        Get the crew's fingerprint.

        Returns:
            Fingerprint: The crew's fingerprint
        """
        return self.security_config.fingerprint

    def _setup_from_config(self):
        """Initializes agents and tasks from the provided config."""
        if self.config is None:
            raise ValueError("Config should not be None.")
        if not self.config.get("agents") or not self.config.get("tasks"):
            raise PydanticCustomError(
                "missing_keys_in_config", "Config should have 'agents' and 'tasks'.", {}
            )

        self.process = self.config.get("process", self.process)
        self.agents = [Agent(**agent) for agent in self.config["agents"]]
        self.tasks = [self._create_task(task) for task in self.config["tasks"]]

    def _create_task(self, task_config: dict[str, Any]) -> Task:
        """Creates a task instance from its configuration.

        Args:
            task_config: The configuration of the task.

        Returns:
            A task instance.
        """
        task_agent = next(
            agt for agt in self.agents if agt.role == task_config["agent"]
        )
        del task_config["agent"]
        return Task(**task_config, agent=task_agent)

    def _setup_for_training(self, filename: str) -> None:
        """Sets up the crew for training."""
        self._train = True

        for task in self.tasks:
            task.human_input = True

        for agent in self.agents:
            agent.allow_delegation = False

        CrewTrainingHandler(TRAINING_DATA_FILE).initialize_file()
        CrewTrainingHandler(filename).initialize_file()

    def train(
        self, n_iterations: int, filename: str, inputs: dict[str, Any] | None = None
    ) -> None:
        """Trains the crew for a given number of iterations."""
        inputs = inputs or {}
        try:
            crewai_event_bus.emit(
                self,
                CrewTrainStartedEvent(
                    crew_name=self.name,
                    n_iterations=n_iterations,
                    filename=filename,
                    inputs=inputs,
                ),
            )
            train_crew = self.copy()
            train_crew._setup_for_training(filename)

            for n_iteration in range(n_iterations):
                train_crew._train_iteration = n_iteration
                train_crew.kickoff(inputs=inputs)

            training_data = CrewTrainingHandler(TRAINING_DATA_FILE).load()

            for agent in train_crew.agents:
                if training_data.get(str(agent.id)):
                    result = TaskEvaluator(agent).evaluate_training_data(
                        training_data=training_data, agent_id=str(agent.id)
                    )
                    CrewTrainingHandler(filename).save_trained_data(
                        agent_id=str(agent.role), trained_data=result.model_dump()
                    )

            crewai_event_bus.emit(
                self,
                CrewTrainCompletedEvent(
                    crew_name=self.name,
                    n_iterations=n_iterations,
                    filename=filename,
                ),
            )
        except Exception as e:
            crewai_event_bus.emit(
                self,
                CrewTrainFailedEvent(error=str(e), crew_name=self.name),
            )
            self._logger.log("error", f"Training failed: {e}", color="red")
            CrewTrainingHandler(TRAINING_DATA_FILE).clear()
            CrewTrainingHandler(filename).clear()
            raise

    def kickoff(
        self,
        inputs: dict[str, Any] | None = None,
    ) -> CrewOutput:
        ctx = baggage.set_baggage(
            "crew_context", CrewContext(id=str(self.id), key=self.key)
        )
        token = attach(ctx)

        try:
            for before_callback in self.before_kickoff_callbacks:
                if inputs is None:
                    inputs = {}
                inputs = before_callback(inputs)

            crewai_event_bus.emit(
                self,
                CrewKickoffStartedEvent(crew_name=self.name, inputs=inputs),
            )

            # Starts the crew to work on its assigned tasks.
            self._task_output_handler.reset()
            self._logging_color = "bold_purple"

            if inputs is not None:
                self._inputs = inputs
                self._interpolate_inputs(inputs)
            self._set_tasks_callbacks()
            self._set_allow_crewai_trigger_context_for_first_task()

            i18n = I18N(prompt_file=self.prompt_file)

            for agent in self.agents:
                agent.i18n = i18n
                # type: ignore[attr-defined] # Argument 1 to "_interpolate_inputs" of "Crew" has incompatible type "dict[str, Any] | None"; expected "dict[str, Any]"
                agent.crew = self  # type: ignore[attr-defined]
                agent.set_knowledge(crew_embedder=self.embedder)
                # TODO: Create an AgentFunctionCalling protocol for future refactoring
                if not agent.function_calling_llm:  # type: ignore # "BaseAgent" has no attribute "function_calling_llm"
                    agent.function_calling_llm = self.function_calling_llm  # type: ignore # "BaseAgent" has no attribute "function_calling_llm"

                if not agent.step_callback:  # type: ignore # "BaseAgent" has no attribute "step_callback"
                    agent.step_callback = self.step_callback  # type: ignore # "BaseAgent" has no attribute "step_callback"

                agent.create_agent_executor()

            if self.planning:
                self._handle_crew_planning()

            if self.process == Process.sequential:
                result = self._run_sequential_process()
            elif self.process == Process.hierarchical:
                result = self._run_hierarchical_process()
            else:
                raise NotImplementedError(
                    f"The process '{self.process}' is not implemented yet."
                )

            for after_callback in self.after_kickoff_callbacks:
                result = after_callback(result)

            self.usage_metrics = self.calculate_usage_metrics()

            return result
        except Exception as e:
            crewai_event_bus.emit(
                self,
                CrewKickoffFailedEvent(error=str(e), crew_name=self.name),
            )
            raise
        finally:
            detach(token)

    def kickoff_for_each(self, inputs: list[dict[str, Any]]) -> list[CrewOutput]:
<<<<<<< HEAD
        """Executes the Crew's workflow for each input in the list and aggregates results."""
=======
        """Executes the Crew's workflow for each input and aggregates results."""
>>>>>>> f28e78c5
        results: list[CrewOutput] = []

        # Initialize the parent crew's usage metrics
        total_usage_metrics = UsageMetrics()

        for input_data in inputs:
            crew = self.copy()

            output = crew.kickoff(inputs=input_data)

            if crew.usage_metrics:
                total_usage_metrics.add_usage_metrics(crew.usage_metrics)

            results.append(output)

        self.usage_metrics = total_usage_metrics
        self._task_output_handler.reset()
        return results

    async def kickoff_async(self, inputs: dict[str, Any] | None = None) -> CrewOutput:
        """Asynchronous kickoff method to start the crew execution."""
        inputs = inputs or {}
        return await asyncio.to_thread(self.kickoff, inputs)

    async def kickoff_for_each_async(self, inputs: list[dict]) -> list[CrewOutput]:
        crew_copies = [self.copy() for _ in inputs]

        async def run_crew(crew, input_data):
            return await crew.kickoff_async(inputs=input_data)

        tasks = [
            asyncio.create_task(run_crew(crew_copies[i], inputs[i]))
            for i in range(len(inputs))
        ]

        results = await asyncio.gather(*tasks)

        total_usage_metrics = UsageMetrics()
        for crew in crew_copies:
            if crew.usage_metrics:
                total_usage_metrics.add_usage_metrics(crew.usage_metrics)

        self.usage_metrics = total_usage_metrics
        self._task_output_handler.reset()
        return results

    def _handle_crew_planning(self):
        """Handles the Crew planning."""
        self._logger.log("info", "Planning the crew execution")
        result = CrewPlanner(
            tasks=self.tasks, planning_agent_llm=self.planning_llm
        )._handle_crew_planning()

        for task, step_plan in zip(
            self.tasks, result.list_of_plans_per_task, strict=False
        ):
            task.description += step_plan.plan

    def _store_execution_log(
        self,
        task: Task,
        output: TaskOutput,
        task_index: int,
        was_replayed: bool = False,
    ):
        if self._inputs:
            inputs = self._inputs
        else:
            inputs = {}

        log = {
            "task": task,
            "output": {
                "description": output.description,
                "summary": output.summary,
                "raw": output.raw,
                "pydantic": output.pydantic,
                "json_dict": output.json_dict,
                "output_format": output.output_format,
                "agent": output.agent,
            },
            "task_index": task_index,
            "inputs": inputs,
            "was_replayed": was_replayed,
        }
        self._task_output_handler.update(task_index, log)

    def _run_sequential_process(self) -> CrewOutput:
        """Executes tasks sequentially and returns the final output."""
        return self._execute_tasks(self.tasks)

    def _run_hierarchical_process(self) -> CrewOutput:
        """Creates and assigns a manager agent to complete the tasks."""
        self._create_manager_agent()
        return self._execute_tasks(self.tasks)

    def _create_manager_agent(self):
        i18n = I18N(prompt_file=self.prompt_file)
        if self.manager_agent is not None:
            self.manager_agent.allow_delegation = True
            manager = self.manager_agent
            if manager.tools is not None and len(manager.tools) > 0:
                self._logger.log(
                    "warning", "Manager agent should not have tools", color="orange"
                )
                manager.tools = []
                raise Exception("Manager agent should not have tools")
        else:
            self.manager_llm = create_llm(self.manager_llm)
            manager = Agent(
                role=i18n.retrieve("hierarchical_manager_agent", "role"),
                goal=i18n.retrieve("hierarchical_manager_agent", "goal"),
                backstory=i18n.retrieve("hierarchical_manager_agent", "backstory"),
                tools=AgentTools(agents=self.agents).tools(),
                allow_delegation=True,
                llm=self.manager_llm,
                verbose=self.verbose,
            )
            self.manager_agent = manager
        manager.crew = self

    def _execute_tasks(
        self,
        tasks: list[Task],
        start_index: int | None = 0,
        was_replayed: bool = False,
    ) -> CrewOutput:
        """Executes tasks sequentially and returns the final output.

        Args:
<<<<<<< HEAD
            tasks (list[Task]): list of tasks to execute
            manager (Optional[BaseAgent], optional): Manager agent to use for delegation. Defaults to None.
=======
            tasks (List[Task]): List of tasks to execute
            manager (Optional[BaseAgent], optional): Manager agent to use for
                delegation. Defaults to None.
>>>>>>> f28e78c5

        Returns:
            CrewOutput: Final output of the crew
        """

        task_outputs: list[TaskOutput] = []
        futures: list[tuple[Task, Future[TaskOutput], int]] = []
        last_sync_output: TaskOutput | None = None

        for task_index, task in enumerate(tasks):
            if start_index is not None and task_index < start_index:
                if task.output:
                    if task.async_execution:
                        task_outputs.append(task.output)
                    else:
                        task_outputs = [task.output]
                        last_sync_output = task.output
                continue

            agent_to_use = self._get_agent_to_use(task)
            if agent_to_use is None:
                raise ValueError(
                    f"No agent available for task: {task.description}. "
                    f"Ensure that either the task has an assigned agent "
                    f"or a manager agent is provided."
                )

            # Determine which tools to use - task tools take precedence over agent tools
            tools_for_task = task.tools or agent_to_use.tools or []
            # Prepare tools and ensure they're compatible with task execution
            tools_for_task = self._prepare_tools(
                agent_to_use,
                task,
                cast(list[Tool] | list[BaseTool], tools_for_task),
            )

            self._log_task_start(task, agent_to_use.role)

            if isinstance(task, ConditionalTask):
                skipped_task_output = self._handle_conditional_task(
                    task, task_outputs, futures, task_index, was_replayed
                )
                if skipped_task_output:
                    task_outputs.append(skipped_task_output)
                    continue

            if task.async_execution:
                context = self._get_context(
                    task, [last_sync_output] if last_sync_output else []
                )
                future = task.execute_async(
                    agent=agent_to_use,
                    context=context,
                    tools=cast(list[BaseTool], tools_for_task),
                )
                futures.append((task, future, task_index))
            else:
                if futures:
                    task_outputs = self._process_async_tasks(futures, was_replayed)
                    futures.clear()

                context = self._get_context(task, task_outputs)
                task_output = task.execute_sync(
                    agent=agent_to_use,
                    context=context,
                    tools=cast(list[BaseTool], tools_for_task),
                )
                task_outputs.append(task_output)
                self._process_task_result(task, task_output)
                self._store_execution_log(task, task_output, task_index, was_replayed)

        if futures:
            task_outputs = self._process_async_tasks(futures, was_replayed)

        return self._create_crew_output(task_outputs)

    def _handle_conditional_task(
        self,
        task: ConditionalTask,
        task_outputs: list[TaskOutput],
        futures: list[tuple[Task, Future[TaskOutput], int]],
        task_index: int,
        was_replayed: bool,
    ) -> TaskOutput | None:
        if futures:
            task_outputs = self._process_async_tasks(futures, was_replayed)
            futures.clear()

        previous_output = task_outputs[-1] if task_outputs else None
        if previous_output is not None and not task.should_execute(previous_output):
            self._logger.log(
                "debug",
                f"Skipping conditional task: {task.description}",
                color="yellow",
            )
            skipped_task_output = task.get_skipped_task_output()

            if not was_replayed:
                self._store_execution_log(task, skipped_task_output, task_index)
            return skipped_task_output
        return None

    def _prepare_tools(
        self, agent: BaseAgent, task: Task, tools: list[Tool] | list[BaseTool]
    ) -> list[BaseTool]:
        # Add delegation tools if agent allows delegation
        if hasattr(agent, "allow_delegation") and getattr(
            agent, "allow_delegation", False
        ):
            if self.process == Process.hierarchical:
                if self.manager_agent:
                    tools = self._update_manager_tools(task, tools)
                else:
                    raise ValueError(
                        "Manager agent is required for hierarchical process."
                    )

            elif agent:
                tools = self._add_delegation_tools(task, tools)

        # Add code execution tools if agent allows code execution
        if hasattr(agent, "allow_code_execution") and getattr(
            agent, "allow_code_execution", False
        ):
            tools = self._add_code_execution_tools(agent, tools)

        if (
            agent
            and hasattr(agent, "multimodal")
            and getattr(agent, "multimodal", False)
        ):
            tools = self._add_multimodal_tools(agent, tools)

<<<<<<< HEAD
        # Return a list[BaseTool] which is compatible with both Task.execute_sync and Task.execute_async
=======
        # Return a List[BaseTool] compatible with Task.execute_sync and execute_async
>>>>>>> f28e78c5
        return cast(list[BaseTool], tools)

    def _get_agent_to_use(self, task: Task) -> BaseAgent | None:
        if self.process == Process.hierarchical:
            return self.manager_agent
        return task.agent

    def _merge_tools(
        self,
        existing_tools: list[Tool] | list[BaseTool],
        new_tools: list[Tool] | list[BaseTool],
    ) -> list[BaseTool]:
<<<<<<< HEAD
        """Merge new tools into existing tools list, avoiding duplicates by tool name."""
=======
        """Merge new tools into existing tools list, avoiding duplicates."""
>>>>>>> f28e78c5
        if not new_tools:
            return cast(list[BaseTool], existing_tools)

        # Create mapping of tool names to new tools
        new_tool_map = {tool.name: tool for tool in new_tools}

        # Remove any existing tools that will be replaced
        tools = [tool for tool in existing_tools if tool.name not in new_tool_map]

        # Add all new tools
        tools.extend(new_tools)

        return cast(list[BaseTool], tools)

    def _inject_delegation_tools(
        self,
        tools: list[Tool] | list[BaseTool],
        task_agent: BaseAgent,
        agents: list[BaseAgent],
    ) -> list[BaseTool]:
        if hasattr(task_agent, "get_delegation_tools"):
            delegation_tools = task_agent.get_delegation_tools(agents)
            # Cast delegation_tools to the expected type for _merge_tools
            return self._merge_tools(tools, cast(list[BaseTool], delegation_tools))
        return cast(list[BaseTool], tools)

    def _add_multimodal_tools(
        self, agent: BaseAgent, tools: list[Tool] | list[BaseTool]
    ) -> list[BaseTool]:
        if hasattr(agent, "get_multimodal_tools"):
            multimodal_tools = agent.get_multimodal_tools()
            # Cast multimodal_tools to the expected type for _merge_tools
            return self._merge_tools(tools, cast(list[BaseTool], multimodal_tools))
        return cast(list[BaseTool], tools)

    def _add_code_execution_tools(
        self, agent: BaseAgent, tools: list[Tool] | list[BaseTool]
    ) -> list[BaseTool]:
        if hasattr(agent, "get_code_execution_tools"):
            code_tools = agent.get_code_execution_tools()
            # Cast code_tools to the expected type for _merge_tools
            return self._merge_tools(tools, cast(list[BaseTool], code_tools))
        return cast(list[BaseTool], tools)

    def _add_delegation_tools(
        self, task: Task, tools: list[Tool] | list[BaseTool]
    ) -> list[BaseTool]:
        agents_for_delegation = [agent for agent in self.agents if agent != task.agent]
        if len(self.agents) > 1 and len(agents_for_delegation) > 0 and task.agent:
            if not tools:
                tools = []
            tools = self._inject_delegation_tools(
                tools, task.agent, agents_for_delegation
            )
        return cast(list[BaseTool], tools)

    def _log_task_start(self, task: Task, role: str = "None"):
        if self.output_log_file:
            self._file_handler.log(
                task_name=task.name, task=task.description, agent=role, status="started"
            )

    def _update_manager_tools(
        self, task: Task, tools: list[Tool] | list[BaseTool]
    ) -> list[BaseTool]:
        if self.manager_agent:
            if task.agent:
                tools = self._inject_delegation_tools(tools, task.agent, [task.agent])
            else:
                tools = self._inject_delegation_tools(
                    tools, self.manager_agent, self.agents
                )
        return cast(list[BaseTool], tools)

    def _get_context(self, task: Task, task_outputs: list[TaskOutput]) -> str:
        if not task.context:
            return ""

        return (
            aggregate_raw_outputs_from_task_outputs(task_outputs)
            if task.context is NOT_SPECIFIED
            else aggregate_raw_outputs_from_tasks(task.context)
        )

    def _process_task_result(self, task: Task, output: TaskOutput) -> None:
        role = task.agent.role if task.agent is not None else "None"
        if self.output_log_file:
            self._file_handler.log(
                task_name=task.name,
                task=task.description,
                agent=role,
                status="completed",
                output=output.raw,
            )

    def _create_crew_output(self, task_outputs: list[TaskOutput]) -> CrewOutput:
        if not task_outputs:
            raise ValueError("No task outputs available to create crew output.")

        # Filter out empty outputs and get the last valid one as the main output
        valid_outputs = [t for t in task_outputs if t.raw]
        if not valid_outputs:
            raise ValueError("No valid task outputs available to create crew output.")
        final_task_output = valid_outputs[-1]

        final_string_output = final_task_output.raw
        self._finish_execution(final_string_output)
        self.token_usage = self.calculate_usage_metrics()
        crewai_event_bus.emit(
            self,
            CrewKickoffCompletedEvent(
                crew_name=self.name,
                output=final_task_output,
                total_tokens=self.token_usage.total_tokens,
            ),
        )
        return CrewOutput(
            raw=final_task_output.raw,
            pydantic=final_task_output.pydantic,
            json_dict=final_task_output.json_dict,
            tasks_output=task_outputs,
            token_usage=self.token_usage,
        )

    def _process_async_tasks(
        self,
        futures: list[tuple[Task, Future[TaskOutput], int]],
        was_replayed: bool = False,
    ) -> list[TaskOutput]:
        task_outputs: list[TaskOutput] = []
        for future_task, future, task_index in futures:
            task_output = future.result()
            task_outputs.append(task_output)
            self._process_task_result(future_task, task_output)
            self._store_execution_log(
                future_task, task_output, task_index, was_replayed
            )
        return task_outputs

    def _find_task_index(self, task_id: str, stored_outputs: list[Any]) -> int | None:
        return next(
            (
                index
                for (index, d) in enumerate(stored_outputs)
                if d["task_id"] == str(task_id)
            ),
            None,
        )

    def replay(self, task_id: str, inputs: dict[str, Any] | None = None) -> CrewOutput:
<<<<<<< HEAD
=======
        """Replay the crew execution from a specific task."""
>>>>>>> f28e78c5
        stored_outputs = self._task_output_handler.load()
        if not stored_outputs:
            raise ValueError(f"Task with id {task_id} not found in the crew's tasks.")

        start_index = self._find_task_index(task_id, stored_outputs)

        if start_index is None:
            raise ValueError(f"Task with id {task_id} not found in the crew's tasks.")

        replay_inputs = (
            inputs if inputs is not None else stored_outputs[start_index]["inputs"]
        )
        self._inputs = replay_inputs

        if replay_inputs:
            self._interpolate_inputs(replay_inputs)

        if self.process == Process.hierarchical:
            self._create_manager_agent()

        for i in range(start_index):
            stored_output = stored_outputs[i][
                "output"
            ]  # for adding context to the task
            task_output = TaskOutput(
                description=stored_output["description"],
                agent=stored_output["agent"],
                raw=stored_output["raw"],
                pydantic=stored_output["pydantic"],
                json_dict=stored_output["json_dict"],
                output_format=stored_output["output_format"],
            )
            self.tasks[i].output = task_output

        self._logging_color = "bold_blue"
        return self._execute_tasks(self.tasks, start_index, True)

    def query_knowledge(
        self, query: list[str], results_limit: int = 3, score_threshold: float = 0.35
<<<<<<< HEAD
    ) -> list[dict[str, Any]] | None:
=======
    ) -> list[SearchResult] | None:
        """Query the crew's knowledge base for relevant information."""
>>>>>>> f28e78c5
        if self.knowledge:
            return self.knowledge.query(
                query, results_limit=results_limit, score_threshold=score_threshold
            )
        return None

    def fetch_inputs(self) -> set[str]:
        """
        Gathers placeholders (e.g., {something}) referenced in tasks or agents.
        Scans each task's 'description' + 'expected_output', and each agent's
        'role', 'goal', and 'backstory'.

        Returns a set of all discovered placeholder names.
        """
        placeholder_pattern = re.compile(r"\{(.+?)\}")
        required_inputs: set[str] = set()

        # Scan tasks for inputs
        for task in self.tasks:
            # description and expected_output might contain e.g. {topic}, {user_name}
            text = f"{task.description or ''} {task.expected_output or ''}"
            required_inputs.update(placeholder_pattern.findall(text))

        # Scan agents for inputs
        for agent in self.agents:
            # role, goal, backstory might have placeholders like {role_detail}, etc.
            text = f"{agent.role or ''} {agent.goal or ''} {agent.backstory or ''}"
            required_inputs.update(placeholder_pattern.findall(text))

        return required_inputs

    def copy(self):
        """
        Creates a deep copy of the Crew instance.

        Returns:
            Crew: A new instance with copied components
        """

        exclude = {
            "id",
            "_rpm_controller",
            "_logger",
            "_execution_span",
            "_file_handler",
            "_cache_handler",
            "_short_term_memory",
            "_long_term_memory",
            "_entity_memory",
            "_external_memory",
            "agents",
            "tasks",
            "knowledge_sources",
            "knowledge",
            "manager_agent",
            "manager_llm",
        }

        cloned_agents = [agent.copy() for agent in self.agents]
        manager_agent = self.manager_agent.copy() if self.manager_agent else None
        manager_llm = shallow_copy(self.manager_llm) if self.manager_llm else None

        task_mapping = {}

        cloned_tasks = []
        existing_knowledge_sources = shallow_copy(self.knowledge_sources)
        existing_knowledge = shallow_copy(self.knowledge)

        for task in self.tasks:
            cloned_task = task.copy(cloned_agents, task_mapping)
            cloned_tasks.append(cloned_task)
            task_mapping[task.key] = cloned_task

        for cloned_task, original_task in zip(cloned_tasks, self.tasks, strict=False):
            if isinstance(original_task.context, list):
                cloned_context = [
                    task_mapping[context_task.key]
                    for context_task in original_task.context
                ]
                cloned_task.context = cloned_context

        copied_data = self.model_dump(exclude=exclude)
        copied_data = {k: v for k, v in copied_data.items() if v is not None}
        if self.short_term_memory:
            copied_data["short_term_memory"] = self.short_term_memory.model_copy(
                deep=True
            )
        if self.long_term_memory:
            copied_data["long_term_memory"] = self.long_term_memory.model_copy(
                deep=True
            )
        if self.entity_memory:
            copied_data["entity_memory"] = self.entity_memory.model_copy(deep=True)
        if self.external_memory:
            copied_data["external_memory"] = self.external_memory.model_copy(deep=True)

        copied_data.pop("agents", None)
        copied_data.pop("tasks", None)

        return Crew(
            **copied_data,
            agents=cloned_agents,
            tasks=cloned_tasks,
            knowledge_sources=existing_knowledge_sources,
            knowledge=existing_knowledge,
            manager_agent=manager_agent,
            manager_llm=manager_llm,
        )

    def _set_tasks_callbacks(self) -> None:
        """Sets callback for every task suing task_callback"""
        for task in self.tasks:
            if not task.callback:
                task.callback = self.task_callback

    def _interpolate_inputs(self, inputs: dict[str, Any]) -> None:
        """Interpolates the inputs in the tasks and agents."""
        [
            task.interpolate_inputs_and_add_conversation_history(
                # type: ignore # "interpolate_inputs" of "Task" does not return a value (it only ever returns None)
                inputs
            )
            for task in self.tasks
        ]
        # type: ignore # "interpolate_inputs" of "Agent" does not return a value (it only ever returns None)
        for agent in self.agents:
            agent.interpolate_inputs(inputs)

    def _finish_execution(self, final_string_output: str) -> None:
        if self.max_rpm:
            self._rpm_controller.stop_rpm_counter()

    def calculate_usage_metrics(self) -> UsageMetrics:
        """Calculates and returns the usage metrics."""
        total_usage_metrics = UsageMetrics()
        for agent in self.agents:
            if hasattr(agent, "_token_process"):
                token_sum = agent._token_process.get_summary()
                total_usage_metrics.add_usage_metrics(token_sum)
        if self.manager_agent and hasattr(self.manager_agent, "_token_process"):
            token_sum = self.manager_agent._token_process.get_summary()
            total_usage_metrics.add_usage_metrics(token_sum)
        self.usage_metrics = total_usage_metrics
        return total_usage_metrics

    def test(
        self,
        n_iterations: int,
        eval_llm: str | InstanceOf[BaseLLM],
        inputs: dict[str, Any] | None = None,
    ) -> None:
        """Test and evaluate the Crew with the given inputs for n iterations.

        Uses concurrent.futures for concurrent execution.
        """
        try:
            # Create LLM instance and ensure it's of type LLM for CrewEvaluator
            llm_instance = create_llm(eval_llm)
            if not llm_instance:
                raise ValueError("Failed to create LLM instance.")

            crewai_event_bus.emit(
                self,
                CrewTestStartedEvent(
                    crew_name=self.name,
                    n_iterations=n_iterations,
                    eval_llm=llm_instance,
                    inputs=inputs,
                ),
            )
            test_crew = self.copy()

            evaluator = CrewEvaluator(test_crew, llm_instance)

            for i in range(1, n_iterations + 1):
                evaluator.set_iteration(i)
                test_crew.kickoff(inputs=inputs)

            evaluator.print_crew_evaluation_result()

            crewai_event_bus.emit(
                self,
                CrewTestCompletedEvent(
                    crew_name=self.name,
                ),
            )
        except Exception as e:
            crewai_event_bus.emit(
                self,
                CrewTestFailedEvent(error=str(e), crew_name=self.name),
            )
            raise

    def __repr__(self):
        return (
            f"Crew(id={self.id}, process={self.process}, "
            f"number_of_agents={len(self.agents)}, "
            f"number_of_tasks={len(self.tasks)})"
        )

    def reset_memories(self, command_type: str) -> None:
        """Reset specific or all memories for the crew.

        Args:
            command_type: Type of memory to reset.
                Valid options: 'long', 'short', 'entity', 'knowledge', 'agent_knowledge'
                'kickoff_outputs', or 'all'

        Raises:
            ValueError: If an invalid command type is provided.
            RuntimeError: If memory reset operation fails.
        """
        valid_types = frozenset(
            [
                "long",
                "short",
                "entity",
                "knowledge",
                "agent_knowledge",
                "kickoff_outputs",
                "all",
                "external",
            ]
        )

        if command_type not in valid_types:
            raise ValueError(
                f"Invalid command type. Must be one of: "
                f"{', '.join(sorted(valid_types))}"
            )

        try:
            if command_type == "all":
                self._reset_all_memories()
            else:
                self._reset_specific_memory(command_type)

        except Exception as e:
            error_msg = f"Failed to reset {command_type} memory: {e!s}"
            self._logger.log("error", error_msg)
            raise RuntimeError(error_msg) from e

    def _reset_all_memories(self) -> None:
        """Reset all available memory systems."""
        memory_systems = self._get_memory_systems()

        for config in memory_systems.values():
            if (system := config.get("system")) is not None:
                name = config.get("name")
                try:
                    reset_fn: Callable = cast(Callable, config.get("reset"))
                    reset_fn(system)
                    self._logger.log(
                        "info",
                        f"[Crew ({self.name if self.name else self.id})] "
                        f"{name} memory has been reset",
                    )
                except Exception as e:
                    raise RuntimeError(
<<<<<<< HEAD
                        f"[Crew ({self.name if self.name else self.id})] Failed to reset {name} memory: {e!s}"
=======
                        f"[Crew ({self.name if self.name else self.id})] "
                        f"Failed to reset {name} memory: {e!s}"
>>>>>>> f28e78c5
                    ) from e

    def _reset_specific_memory(self, memory_type: str) -> None:
        """Reset a specific memory system.

        Args:
            memory_type: Type of memory to reset

        Raises:
            RuntimeError: If the specified memory system fails to reset
        """
        memory_systems = self._get_memory_systems()
        config = memory_systems[memory_type]
        system = config.get("system")
        name = config.get("name")

        if system is None:
            raise RuntimeError(f"{name} memory system is not initialized")

        try:
            reset_fn: Callable = cast(Callable, config.get("reset"))
            reset_fn(system)
            self._logger.log(
                "info",
                f"[Crew ({self.name if self.name else self.id})] "
                f"{name} memory has been reset",
            )
        except Exception as e:
            raise RuntimeError(
<<<<<<< HEAD
                f"[Crew ({self.name if self.name else self.id})] Failed to reset {name} memory: {e!s}"
=======
                f"[Crew ({self.name if self.name else self.id})] "
                f"Failed to reset {name} memory: {e!s}"
>>>>>>> f28e78c5
            ) from e

    def _get_memory_systems(self):
        """Get all available memory systems with their configuration.

        Returns:
<<<<<<< HEAD
            dict containing all memory systems with their reset functions and display names.
=======
            Dict containing all memory systems with their reset functions and
            display names.
>>>>>>> f28e78c5
        """

        def default_reset(memory):
            return memory.reset()

        def knowledge_reset(memory):
            return self.reset_knowledge(memory)

        # Get knowledge for agents
        agent_knowledges = [
            getattr(agent, "knowledge", None)
            for agent in self.agents
            if getattr(agent, "knowledge", None) is not None
        ]
        # Get knowledge for crew and agents
        crew_knowledge = getattr(self, "knowledge", None)
        crew_and_agent_knowledges = (
            [crew_knowledge] if crew_knowledge is not None else []
        ) + agent_knowledges

        return {
            "short": {
                "system": getattr(self, "_short_term_memory", None),
                "reset": default_reset,
                "name": "Short Term",
            },
            "entity": {
                "system": getattr(self, "_entity_memory", None),
                "reset": default_reset,
                "name": "Entity",
            },
            "external": {
                "system": getattr(self, "_external_memory", None),
                "reset": default_reset,
                "name": "External",
            },
            "long": {
                "system": getattr(self, "_long_term_memory", None),
                "reset": default_reset,
                "name": "Long Term",
            },
            "kickoff_outputs": {
                "system": getattr(self, "_task_output_handler", None),
                "reset": default_reset,
                "name": "Task Output",
            },
            "knowledge": {
                "system": crew_and_agent_knowledges
                if crew_and_agent_knowledges
                else None,
                "reset": knowledge_reset,
                "name": "Crew Knowledge and Agent Knowledge",
            },
            "agent_knowledge": {
                "system": agent_knowledges if agent_knowledges else None,
                "reset": knowledge_reset,
                "name": "Agent Knowledge",
            },
        }

    def reset_knowledge(self, knowledges: list[Knowledge]) -> None:
        """Reset crew and agent knowledge storage."""
        for ks in knowledges:
            ks.reset()

    def _set_allow_crewai_trigger_context_for_first_task(self):
        crewai_trigger_payload = self._inputs and self._inputs.get(
            "crewai_trigger_payload"
        )
        able_to_inject = (
            self.tasks and self.tasks[0].allow_crewai_trigger_context is None
        )

        if (
            self.process == Process.sequential
            and crewai_trigger_payload
            and able_to_inject
        ):
            self.tasks[0].allow_crewai_trigger_context = True<|MERGE_RESOLUTION|>--- conflicted
+++ resolved
@@ -7,14 +7,10 @@
 from concurrent.futures import Future
 from copy import copy as shallow_copy
 from hashlib import md5
-<<<<<<< HEAD
-from typing import Any, cast
-=======
 from typing import (
     Any,
     cast,
 )
->>>>>>> f28e78c5
 
 from opentelemetry import baggage
 from opentelemetry.context import attach, detach
@@ -41,10 +37,7 @@
 )
 from crewai.events.listeners.tracing.utils import (
     is_tracing_enabled,
-<<<<<<< HEAD
     should_auto_collect_first_time_traces,
-=======
->>>>>>> f28e78c5
 )
 from crewai.events.types.crew_events import (
     CrewKickoffCompletedEvent,
@@ -207,13 +200,6 @@
         Callable[[dict[str, Any] | None], dict[str, Any] | None]
     ] = Field(
         default_factory=list,
-<<<<<<< HEAD
-        description="list of callbacks to be executed before crew kickoff. It may be used to adjust inputs before the crew is executed.",
-    )
-    after_kickoff_callbacks: list[Callable[[CrewOutput], CrewOutput]] = Field(
-        default_factory=list,
-        description="list of callbacks to be executed after crew kickoff. It may be used to adjust the output of the crew.",
-=======
         description=(
             "List of callbacks to be executed before crew kickoff. "
             "It may be used to adjust inputs before the crew is executed."
@@ -225,7 +211,6 @@
             "List of callbacks to be executed after crew kickoff. "
             "It may be used to adjust the output of the crew."
         ),
->>>>>>> f28e78c5
     )
     max_rpm: int | None = Field(
         default=None,
@@ -732,11 +717,7 @@
             detach(token)
 
     def kickoff_for_each(self, inputs: list[dict[str, Any]]) -> list[CrewOutput]:
-<<<<<<< HEAD
-        """Executes the Crew's workflow for each input in the list and aggregates results."""
-=======
         """Executes the Crew's workflow for each input and aggregates results."""
->>>>>>> f28e78c5
         results: list[CrewOutput] = []
 
         # Initialize the parent crew's usage metrics
@@ -867,14 +848,9 @@
         """Executes tasks sequentially and returns the final output.
 
         Args:
-<<<<<<< HEAD
-            tasks (list[Task]): list of tasks to execute
-            manager (Optional[BaseAgent], optional): Manager agent to use for delegation. Defaults to None.
-=======
             tasks (List[Task]): List of tasks to execute
             manager (Optional[BaseAgent], optional): Manager agent to use for
                 delegation. Defaults to None.
->>>>>>> f28e78c5
 
         Returns:
             CrewOutput: Final output of the crew
@@ -1008,11 +984,7 @@
         ):
             tools = self._add_multimodal_tools(agent, tools)
 
-<<<<<<< HEAD
-        # Return a list[BaseTool] which is compatible with both Task.execute_sync and Task.execute_async
-=======
         # Return a List[BaseTool] compatible with Task.execute_sync and execute_async
->>>>>>> f28e78c5
         return cast(list[BaseTool], tools)
 
     def _get_agent_to_use(self, task: Task) -> BaseAgent | None:
@@ -1025,11 +997,7 @@
         existing_tools: list[Tool] | list[BaseTool],
         new_tools: list[Tool] | list[BaseTool],
     ) -> list[BaseTool]:
-<<<<<<< HEAD
-        """Merge new tools into existing tools list, avoiding duplicates by tool name."""
-=======
         """Merge new tools into existing tools list, avoiding duplicates."""
->>>>>>> f28e78c5
         if not new_tools:
             return cast(list[BaseTool], existing_tools)
 
@@ -1180,10 +1148,7 @@
         )
 
     def replay(self, task_id: str, inputs: dict[str, Any] | None = None) -> CrewOutput:
-<<<<<<< HEAD
-=======
         """Replay the crew execution from a specific task."""
->>>>>>> f28e78c5
         stored_outputs = self._task_output_handler.load()
         if not stored_outputs:
             raise ValueError(f"Task with id {task_id} not found in the crew's tasks.")
@@ -1223,12 +1188,8 @@
 
     def query_knowledge(
         self, query: list[str], results_limit: int = 3, score_threshold: float = 0.35
-<<<<<<< HEAD
-    ) -> list[dict[str, Any]] | None:
-=======
     ) -> list[SearchResult] | None:
         """Query the crew's knowledge base for relevant information."""
->>>>>>> f28e78c5
         if self.knowledge:
             return self.knowledge.query(
                 query, results_limit=results_limit, score_threshold=score_threshold
@@ -1488,12 +1449,8 @@
                     )
                 except Exception as e:
                     raise RuntimeError(
-<<<<<<< HEAD
-                        f"[Crew ({self.name if self.name else self.id})] Failed to reset {name} memory: {e!s}"
-=======
                         f"[Crew ({self.name if self.name else self.id})] "
                         f"Failed to reset {name} memory: {e!s}"
->>>>>>> f28e78c5
                     ) from e
 
     def _reset_specific_memory(self, memory_type: str) -> None:
@@ -1523,24 +1480,16 @@
             )
         except Exception as e:
             raise RuntimeError(
-<<<<<<< HEAD
-                f"[Crew ({self.name if self.name else self.id})] Failed to reset {name} memory: {e!s}"
-=======
                 f"[Crew ({self.name if self.name else self.id})] "
                 f"Failed to reset {name} memory: {e!s}"
->>>>>>> f28e78c5
             ) from e
 
     def _get_memory_systems(self):
         """Get all available memory systems with their configuration.
 
         Returns:
-<<<<<<< HEAD
-            dict containing all memory systems with their reset functions and display names.
-=======
             Dict containing all memory systems with their reset functions and
             display names.
->>>>>>> f28e78c5
         """
 
         def default_reset(memory):
