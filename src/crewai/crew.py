--- conflicted
+++ resolved
@@ -1088,13 +1088,9 @@
         crewai_event_bus.emit(
             self,
             CrewKickoffCompletedEvent(
-<<<<<<< HEAD
-                crew_name=self.name or "crew",
+                crew_name=self.name,
                 output=final_task_output,
                 total_tokens=self.token_usage.total_tokens,
-=======
-                crew_name=self.name, output=final_task_output
->>>>>>> 1d9523c9
             ),
         )
         return CrewOutput(
