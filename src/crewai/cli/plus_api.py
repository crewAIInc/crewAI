from typing import List, Optional
from urllib.parse import urljoin

import requests

from crewai.cli.config import Settings
from crewai.cli.version import get_crewai_version
from crewai.cli.constants import DEFAULT_CREWAI_ENTERPRISE_URL


class PlusAPI:
    """
    This class exposes methods for working with the CrewAI+ API.
    """

    TOOLS_RESOURCE = "/crewai_plus/api/v1/tools"
    ORGANIZATIONS_RESOURCE = "/crewai_plus/api/v1/me/organizations"
    CREWS_RESOURCE = "/crewai_plus/api/v1/crews"
    AGENTS_RESOURCE = "/crewai_plus/api/v1/agents"
    TRACING_RESOURCE = "/crewai_plus/api/v1/tracing"

    def __init__(self, api_key: str) -> None:
        self.api_key = api_key
        self.headers = {
            "Authorization": f"Bearer {api_key}",
            "Content-Type": "application/json",
            "User-Agent": f"CrewAI-CLI/{get_crewai_version()}",
            "X-Crewai-Version": get_crewai_version(),
        }
        settings = Settings()
        if settings.org_uuid:
            self.headers["X-Crewai-Organization-Id"] = settings.org_uuid

        self.base_url = (
            str(settings.enterprise_base_url) or DEFAULT_CREWAI_ENTERPRISE_URL
        )

    def _make_request(self, method: str, endpoint: str, **kwargs) -> requests.Response:
        url = urljoin(self.base_url, endpoint)
        session = requests.Session()
        session.trust_env = False
        return session.request(method, url, headers=self.headers, **kwargs)

    def login_to_tool_repository(self):
        return self._make_request("POST", f"{self.TOOLS_RESOURCE}/login")

    def get_tool(self, handle: str):
        return self._make_request("GET", f"{self.TOOLS_RESOURCE}/{handle}")

    def get_agent(self, handle: str):
        return self._make_request("GET", f"{self.AGENTS_RESOURCE}/{handle}")

    def publish_tool(
        self,
        handle: str,
        is_public: bool,
        version: str,
        description: Optional[str],
        encoded_file: str,
        available_exports: Optional[List[str]] = None,
    ):
        params = {
            "handle": handle,
            "public": is_public,
            "version": version,
            "file": encoded_file,
            "description": description,
            "available_exports": available_exports,
        }
        return self._make_request("POST", f"{self.TOOLS_RESOURCE}", json=params)

    def deploy_by_name(self, project_name: str) -> requests.Response:
        return self._make_request(
            "POST", f"{self.CREWS_RESOURCE}/by-name/{project_name}/deploy"
        )

    def deploy_by_uuid(self, uuid: str) -> requests.Response:
        return self._make_request("POST", f"{self.CREWS_RESOURCE}/{uuid}/deploy")

    def crew_status_by_name(self, project_name: str) -> requests.Response:
        return self._make_request(
            "GET", f"{self.CREWS_RESOURCE}/by-name/{project_name}/status"
        )

    def crew_status_by_uuid(self, uuid: str) -> requests.Response:
        return self._make_request("GET", f"{self.CREWS_RESOURCE}/{uuid}/status")

    def crew_by_name(
        self, project_name: str, log_type: str = "deployment"
    ) -> requests.Response:
        return self._make_request(
            "GET", f"{self.CREWS_RESOURCE}/by-name/{project_name}/logs/{log_type}"
        )

    def crew_by_uuid(
        self, uuid: str, log_type: str = "deployment"
    ) -> requests.Response:
        return self._make_request(
            "GET", f"{self.CREWS_RESOURCE}/{uuid}/logs/{log_type}"
        )

    def delete_crew_by_name(self, project_name: str) -> requests.Response:
        return self._make_request(
            "DELETE", f"{self.CREWS_RESOURCE}/by-name/{project_name}"
        )

    def delete_crew_by_uuid(self, uuid: str) -> requests.Response:
        return self._make_request("DELETE", f"{self.CREWS_RESOURCE}/{uuid}")

    def list_crews(self) -> requests.Response:
        return self._make_request("GET", self.CREWS_RESOURCE)

    def create_crew(self, payload) -> requests.Response:
        return self._make_request("POST", self.CREWS_RESOURCE, json=payload)

    def get_organizations(self) -> requests.Response:
<<<<<<< HEAD
        return self._make_request("GET", self.ORGANIZATIONS_RESOURCE)

    def send_trace_batch(self, payload) -> requests.Response:
        return self._make_request("POST", self.TRACING_RESOURCE, json=payload)

    def initialize_trace_batch(self, payload) -> requests.Response:
        return self._make_request(
            "POST", f"{self.TRACING_RESOURCE}/batches", json=payload
        )

    def send_trace_events(self, trace_batch_id: str, payload) -> requests.Response:
        return self._make_request(
            "POST",
            f"{self.TRACING_RESOURCE}/batches/{trace_batch_id}/events",
            json=payload,
        )

    def finalize_trace_batch(self, trace_batch_id: str, payload) -> requests.Response:
        return self._make_request(
            "PATCH",
            f"{self.TRACING_RESOURCE}/batches/{trace_batch_id}/finalize",
            json=payload,
        )
=======
        return self._make_request("GET", self.ORGANIZATIONS_RESOURCE)
>>>>>>> 1d9523c9
<|MERGE_RESOLUTION|>--- conflicted
+++ resolved
@@ -114,7 +114,6 @@
         return self._make_request("POST", self.CREWS_RESOURCE, json=payload)
 
     def get_organizations(self) -> requests.Response:
-<<<<<<< HEAD
         return self._make_request("GET", self.ORGANIZATIONS_RESOURCE)
 
     def send_trace_batch(self, payload) -> requests.Response:
@@ -137,7 +136,4 @@
             "PATCH",
             f"{self.TRACING_RESOURCE}/batches/{trace_batch_id}/finalize",
             json=payload,
-        )
-=======
-        return self._make_request("GET", self.ORGANIZATIONS_RESOURCE)
->>>>>>> 1d9523c9
+        )