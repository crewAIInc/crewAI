<<<<<<< HEAD
from crewai.tools import BaseTool
=======
from typing import Type

from crewai_tools import BaseTool
from pydantic import BaseModel, Field


class MyCustomToolInput(BaseModel):
    """Input schema for MyCustomTool."""

    argument: str = Field(..., description="Description of the argument.")
>>>>>>> b43f3987


class MyCustomTool(BaseTool):
    name: str = "Name of my tool"
    description: str = (
        "Clear description for what this tool is useful for, you agent will need this information to use it."
    )
    args_schema: Type[BaseModel] = MyCustomToolInput

    def _run(self, argument: str) -> str:
        # Implementation goes here
        return "this is an example of a tool output, ignore it and move along."<|MERGE_RESOLUTION|>--- conflicted
+++ resolved
@@ -1,9 +1,6 @@
-<<<<<<< HEAD
-from crewai.tools import BaseTool
-=======
 from typing import Type
 
-from crewai_tools import BaseTool
+from crewai.tools import BaseTool
 from pydantic import BaseModel, Field
 
 
@@ -11,7 +8,6 @@
     """Input schema for MyCustomTool."""
 
     argument: str = Field(..., description="Description of the argument.")
->>>>>>> b43f3987
 
 
 class MyCustomTool(BaseTool):
