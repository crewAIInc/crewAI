--- conflicted
+++ resolved
@@ -4,12 +4,7 @@
 
 def get_auth_token() -> str:
     """Get the authentication token."""
-<<<<<<< HEAD
-    token_manager = TokenManager()
-    return token_manager.get_token()
-=======
     access_token = TokenManager().get_token()
     if not access_token:
         raise Exception("No token found, make sure you are logged in")
-    return access_token
->>>>>>> 0b35e40a
+    return access_token