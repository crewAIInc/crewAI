from .utils import TokenManager, get_auth_token_with_refresh_token


def get_auth_token() -> str:
    """Get the authentication token. Uses refresh token to fetch a new token if current one is expired."""
    access_token = TokenManager().get_token("access_token")
    refresh_token = TokenManager().get_token("refresh_token")

    # Token could be expired, so we use the refresh token to fetch a new one.
    # Skip if refresh token is not available.
    if not access_token and refresh_token:
        data = get_auth_token_with_refresh_token(refresh_token)
        access_token = data.get("access_token")
        refresh_token = data.get("refresh_token")

        if access_token and refresh_token:
            TokenManager().save_access_token(access_token, data["expires_in"])
            TokenManager().save_refresh_token(refresh_token)

    if not access_token:
<<<<<<< HEAD
        raise Exception("Access token could not be obtained. Please sign in again.")
=======
        raise Exception("No token found, make sure you are logged in")
>>>>>>> 9945da7d
    return access_token<|MERGE_RESOLUTION|>--- conflicted
+++ resolved
@@ -18,9 +18,5 @@
             TokenManager().save_refresh_token(refresh_token)
 
     if not access_token:
-<<<<<<< HEAD
-        raise Exception("Access token could not be obtained. Please sign in again.")
-=======
-        raise Exception("No token found, make sure you are logged in")
->>>>>>> 9945da7d
+        raise Exception("Session expired. Please sign in again with 'crewai login'.")
     return access_token