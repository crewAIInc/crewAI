import ast
from difflib import SequenceMatcher
from textwrap import dedent
from typing import Any, List, Union

from langchain_core.tools import BaseTool
from langchain_openai import ChatOpenAI

from crewai.agents.tools_handler import ToolsHandler
from crewai.telemetry import Telemetry
from crewai.tools.tool_calling import InstructorToolCalling, ToolCalling
from crewai.utilities import I18N, Converter, ConverterError, Printer

try:
    import agentops
except ImportError:
    agentops = None

OPENAI_BIGGER_MODELS = ["gpt-4"]


class ToolUsageErrorException(Exception):
    """Exception raised for errors in the tool usage."""

    def __init__(self, message: str) -> None:
        self.message = message
        super().__init__(self.message)


class ToolUsage:
    """
    Class that represents the usage of a tool by an agent.

    Attributes:
      task: Task being executed.
      tools_handler: Tools handler that will manage the tool usage.
      tools: List of tools available for the agent.
      original_tools: Original tools available for the agent before being converted to BaseTool.
      tools_description: Description of the tools available for the agent.
      tools_names: Names of the tools available for the agent.
      function_calling_llm: Language model to be used for the tool usage.
    """

    def __init__(
        self,
        tools_handler: ToolsHandler,
        tools: List[BaseTool],
        original_tools: List[Any],
        tools_description: str,
        tools_names: str,
        task: Any,
        function_calling_llm: Any,
        agent: Any,
        action: Any,
    ) -> None:
        self._i18n: I18N = I18N()
        self._printer: Printer = Printer()
        self._telemetry: Telemetry = Telemetry()
        self._run_attempts: int = 1
        self._max_parsing_attempts: int = 3
        self._remember_format_after_usages: int = 3
        self.agent = agent
        self.tools_description = tools_description
        self.tools_names = tools_names
        self.tools_handler = tools_handler
        self.original_tools = original_tools
        self.tools = tools
        self.task = task
        self.action = action
        self.function_calling_llm = function_calling_llm

        # Set the maximum parsing attempts for bigger models
        if (isinstance(self.function_calling_llm, ChatOpenAI)) and (
            self.function_calling_llm.openai_api_base is None
        ):
            if self.function_calling_llm.model_name in OPENAI_BIGGER_MODELS:
                self._max_parsing_attempts = 2
                self._remember_format_after_usages = 4

    def parse(self, tool_string: str):
        """Parse the tool string and return the tool calling."""
        return self._tool_calling(tool_string)

    def use(
        self, calling: Union[ToolCalling, InstructorToolCalling], tool_string: str
    ) -> str:
        if isinstance(calling, ToolUsageErrorException):
            error = calling.message
            self._printer.print(content=f"\n\n{error}\n", color="red")
            self.task.increment_tools_errors()
            return error

        # BUG? The code below seems to be unreachable
        try:
            tool = self._select_tool(calling.tool_name)
        except Exception as e:
            error = getattr(e, "message", str(e))
            self.task.increment_tools_errors()
            self._printer.print(content=f"\n\n{error}\n", color="red")
            return error
        return f"{self._use(tool_string=tool_string, tool=tool, calling=calling)}"  # type: ignore # BUG?: "_use" of "ToolUsage" does not return a value (it only ever returns None)

    def _use(
        self,
        tool_string: str,
        tool: BaseTool,
        calling: Union[ToolCalling, InstructorToolCalling],
    ) -> str:  # TODO: Fix this return type
        tool_event = agentops.ToolEvent(name=calling.tool_name) if agentops else None
        if self._check_tool_repeated_usage(calling=calling):  # type: ignore # _check_tool_repeated_usage of "ToolUsage" does not return a value (it only ever returns None)
            try:
                result = self._i18n.errors("task_repeated_usage").format(
                    tool_names=self.tools_names
                )
                self._printer.print(content=f"\n\n{result}\n", color="purple")
                self._telemetry.tool_repeated_usage(
                    llm=self.function_calling_llm,
                    tool_name=tool.name,
                    attempts=self._run_attempts,
                )
                result = self._format_result(result=result)  # type: ignore #  "_format_result" of "ToolUsage" does not return a value (it only ever returns None)
<<<<<<< HEAD
                return result  # type: ignore # Fix the reutrn type of this function
=======
                return result  # type: ignore # Fix the return type of this function
>>>>>>> 691b094a

            except Exception:
                self.task.increment_tools_errors()

        result = None  # type: ignore # Incompatible types in assignment (expression has type "None", variable has type "str")

        if self.tools_handler.cache:
            result = self.tools_handler.cache.read(  # type: ignore # Incompatible types in assignment (expression has type "str | None", variable has type "str")
                tool=calling.tool_name, input=calling.arguments
            )

<<<<<<< HEAD
=======
        original_tool = next(
            (ot for ot in self.original_tools if ot.name == tool.name), None
        )

>>>>>>> 691b094a
        if result is None:  #! finecwg: if not result --> if result is None
            try:
                if calling.tool_name in [
                    "Delegate work to coworker",
                    "Ask question to coworker",
                ]:
                    self.task.increment_delegations()

                if calling.arguments:
                    try:
                        acceptable_args = tool.args_schema.schema()["properties"].keys()  # type: ignore # Item "None" of "type[BaseModel] | None" has no attribute "schema"
                        arguments = {
                            k: v
                            for k, v in calling.arguments.items()
                            if k in acceptable_args
                        }
                        result = tool._run(**arguments)
                    except Exception:
                        if tool.args_schema:
                            arguments = calling.arguments
                            result = tool._run(**arguments)
                        else:
                            arguments = calling.arguments.values()  # type: ignore # Incompatible types in assignment (expression has type "dict_values[str, Any]", variable has type "dict[str, Any]")
                            result = tool._run(*arguments)
                else:
                    result = tool._run()
            except Exception as e:
                self._run_attempts += 1
                if self._run_attempts > self._max_parsing_attempts:
                    self._telemetry.tool_usage_error(llm=self.function_calling_llm)
                    error_message = self._i18n.errors("tool_usage_exception").format(
                        error=e, tool=tool.name, tool_inputs=tool.description
                    )
                    error = ToolUsageErrorException(
                        f'\n{error_message}.\nMoving on then. {self._i18n.slice("format").format(tool_names=self.tools_names)}'
                    ).message
                    self.task.increment_tools_errors()
                    self._printer.print(content=f"\n\n{error_message}\n", color="red")
                    return error  # type: ignore # No return value expected

                self.task.increment_tools_errors()
                if agentops:
                    agentops.record(
                        agentops.ErrorEvent(exception=e, trigger_event=tool_event)
                    )
                return self.use(calling=calling, tool_string=tool_string)  # type: ignore # No return value expected

            if self.tools_handler:
                should_cache = True
                if (
                    hasattr(original_tool, "cache_function")
                    and original_tool.cache_function  # type: ignore # Item "None" of "Any | None" has no attribute "cache_function"
                ):
                    should_cache = original_tool.cache_function(  # type: ignore # Item "None" of "Any | None" has no attribute "cache_function"
                        calling.arguments, result
                    )

                self.tools_handler.on_tool_use(
                    calling=calling, output=result, should_cache=should_cache
                )

        self._printer.print(content=f"\n\n{result}\n", color="purple")
        if agentops:
            agentops.record(tool_event)
        self._telemetry.tool_usage(
            llm=self.function_calling_llm,
            tool_name=tool.name,
            attempts=self._run_attempts,
        )
        result = self._format_result(result=result)  # type: ignore # "_format_result" of "ToolUsage" does not return a value (it only ever returns None)
<<<<<<< HEAD
=======
        data = {
            "result": result,
            "tool_name": tool.name,
            "tool_args": calling.arguments,
        }

        if (
            hasattr(original_tool, "result_as_answer")
            and original_tool.result_as_answer  # type: ignore # Item "None" of "Any | None" has no attribute "cache_function"
        ):
            result_as_answer = original_tool.result_as_answer  # type: ignore # Item "None" of "Any | None" has no attribute "result_as_answer"
            data["result_as_answer"] = result_as_answer

        self.agent.tools_results.append(data)

>>>>>>> 691b094a
        return result  # type: ignore # No return value expected

    def _format_result(self, result: Any) -> None:
        self.task.used_tools += 1
        if self._should_remember_format():  # type: ignore # "_should_remember_format" of "ToolUsage" does not return a value (it only ever returns None)
            result = self._remember_format(result=result)  # type: ignore # "_remember_format" of "ToolUsage" does not return a value (it only ever returns None)
        return result

    def _should_remember_format(self) -> None:
        return self.task.used_tools % self._remember_format_after_usages == 0

    def _remember_format(self, result: str) -> None:
        result = str(result)
        result += "\n\n" + self._i18n.slice("tools").format(
            tools=self.tools_description, tool_names=self.tools_names
        )
        return result  # type: ignore # No return value expected

    def _check_tool_repeated_usage(
        self, calling: Union[ToolCalling, InstructorToolCalling]
    ) -> None:
        if not self.tools_handler:
            return False  # type: ignore # No return value expected
        if last_tool_usage := self.tools_handler.last_used_tool:
            return (calling.tool_name == last_tool_usage.tool_name) and (  # type: ignore # No return value expected
                calling.arguments == last_tool_usage.arguments
            )

    def _select_tool(self, tool_name: str) -> BaseTool:
        order_tools = sorted(
            self.tools,
            key=lambda tool: SequenceMatcher(
                None, tool.name.lower().strip(), tool_name.lower().strip()
            ).ratio(),
            reverse=True,
        )
        for tool in order_tools:
            if (
                tool.name.lower().strip() == tool_name.lower().strip()
                or SequenceMatcher(
                    None, tool.name.lower().strip(), tool_name.lower().strip()
                ).ratio()
                > 0.85
            ):
                return tool
        self.task.increment_tools_errors()
        # TODO: IMPROVE THIS ERROR MESSAGE BECAUSE IT'S CONFUSING THE LLM
        if tool_name and tool_name != "":
            raise Exception(
                f"Action '{tool_name}' don't exist, these are the only available Actions:\n {self.tools_description}"
            )
        else:
            raise Exception(
                f"I forgot the Action name, these are the only available Actions: {self.tools_description}"
            )

    def _render(self) -> str:
        """Render the tool name and description in plain text."""
        descriptions = []
        for tool in self.tools:
            args = {
                k: {k2: v2 for k2, v2 in v.items() if k2 in ["description", "type"]}
                for k, v in tool.args.items()
            }
            descriptions.append(
                "\n".join(
                    [
                        f"Tool Name: {tool.name.lower()}",
                        f"Tool Description: {tool.description}",
                        f"Tool Arguments: {args}",
                    ]
                )
            )
        return "\n--\n".join(descriptions)

    def _is_gpt(self, llm) -> bool:
        return isinstance(llm, ChatOpenAI) and llm.openai_api_base is None

    def _tool_calling(
        self, tool_string: str
    ) -> Union[ToolCalling, InstructorToolCalling]:
        try:
            if self.function_calling_llm:
                model = (
                    InstructorToolCalling
                    if self._is_gpt(self.function_calling_llm)
                    else ToolCalling
                )
                converter = Converter(
                    text=f"Only tools available:\n###\n{self._render()}\n\nReturn a valid schema for the tool, the tool name must be exactly equal one of the options, use this text to inform the valid output schema:\n\n{tool_string}```",
                    llm=self.function_calling_llm,
                    model=model,
                    instructions=dedent(
                        """\
              The schema should have the following structure, only two keys:
              - tool_name: str
              - arguments: dict (with all arguments being passed)

              Example:
              {"tool_name": "tool name", "arguments": {"arg_name1": "value", "arg_name2": 2}}""",
                    ),
                    max_attempts=1,
                )
                calling = converter.to_pydantic()

                if isinstance(calling, ConverterError):
                    raise calling
            else:
                tool_name = self.action.tool
                tool = self._select_tool(tool_name)
                try:
                    tool_input = self._validate_tool_input(self.action.tool_input)
                    arguments = ast.literal_eval(tool_input)
                except Exception:
                    return ToolUsageErrorException(  # type: ignore # Incompatible return value type (got "ToolUsageErrorException", expected "ToolCalling | InstructorToolCalling")
                        f'{self._i18n.errors("tool_arguments_error")}'
                    )
                if not isinstance(arguments, dict):
                    return ToolUsageErrorException(  # type: ignore # Incompatible return value type (got "ToolUsageErrorException", expected "ToolCalling | InstructorToolCalling")
                        f'{self._i18n.errors("tool_arguments_error")}'
                    )
                calling = ToolCalling(  # type: ignore # Unexpected keyword argument "log" for "ToolCalling"
                    tool_name=tool.name,
                    arguments=arguments,
                    log=tool_string,
                )
        except Exception as e:
            self._run_attempts += 1
            if self._run_attempts > self._max_parsing_attempts:
                self._telemetry.tool_usage_error(llm=self.function_calling_llm)
                self.task.increment_tools_errors()
                self._printer.print(content=f"\n\n{e}\n", color="red")
                return ToolUsageErrorException(  # type: ignore # Incompatible return value type (got "ToolUsageErrorException", expected "ToolCalling | InstructorToolCalling")
                    f'{self._i18n.errors("tool_usage_error").format(error=e)}\nMoving on then. {self._i18n.slice("format").format(tool_names=self.tools_names)}'
                )
            return self._tool_calling(tool_string)

        return calling

    def _validate_tool_input(self, tool_input: str) -> str:
        try:
            ast.literal_eval(tool_input)
            return tool_input
        except Exception:
            # Clean and ensure the string is properly enclosed in braces
            # TODO: MAKE SURE THE INPUT IS A STRING AND NOT A LIST
            tool_input = tool_input.strip()
            if not tool_input.startswith("{"):
                tool_input = "{" + tool_input
            if not tool_input.endswith("}"):
                tool_input += "}"

            # Manually split the input into key-value pairs
            entries = tool_input.strip("{} ").split(",")
            formatted_entries = []

            for entry in entries:
                if ":" not in entry:
                    continue  # Skip malformed entries
                key, value = entry.split(":", 1)

                # Remove extraneous white spaces and quotes, replace single quotes
                key = key.strip().strip('"').replace("'", '"')
                value = value.strip()

                # Handle replacement of single quotes at the start and end of the value string
                if value.startswith("'") and value.endswith("'"):
                    value = value[1:-1]  # Remove single quotes
                    value = (
                        '"' + value.replace('"', '\\"') + '"'
                    )  # Re-encapsulate with double quotes
                elif value.isdigit():  # Check if value is a digit, hence integer
                    formatted_value = value
                elif value.lower() in [
                    "true",
                    "false",
                    "null",
                ]:  # Check for boolean and null values
                    formatted_value = value.lower()
                else:
                    # Assume the value is a string and needs quotes
                    formatted_value = '"' + value.replace('"', '\\"') + '"'

                # Rebuild the entry with proper quoting
                formatted_entry = f'"{key}": {formatted_value}'
                formatted_entries.append(formatted_entry)

            # Reconstruct the JSON string
            new_json_string = "{" + ", ".join(formatted_entries) + "}"
            return new_json_string<|MERGE_RESOLUTION|>--- conflicted
+++ resolved
@@ -99,6 +99,7 @@
             self._printer.print(content=f"\n\n{error}\n", color="red")
             return error
         return f"{self._use(tool_string=tool_string, tool=tool, calling=calling)}"  # type: ignore # BUG?: "_use" of "ToolUsage" does not return a value (it only ever returns None)
+        return f"{self._use(tool_string=tool_string, tool=tool, calling=calling)}"  # type: ignore # BUG?: "_use" of "ToolUsage" does not return a value (it only ever returns None)
 
     def _use(
         self,
@@ -108,6 +109,8 @@
     ) -> str:  # TODO: Fix this return type
         tool_event = agentops.ToolEvent(name=calling.tool_name) if agentops else None
         if self._check_tool_repeated_usage(calling=calling):  # type: ignore # _check_tool_repeated_usage of "ToolUsage" does not return a value (it only ever returns None)
+        tool_event = agentops.ToolEvent(name=calling.tool_name) if agentops else None
+        if self._check_tool_repeated_usage(calling=calling):  # type: ignore # _check_tool_repeated_usage of "ToolUsage" does not return a value (it only ever returns None)
             try:
                 result = self._i18n.errors("task_repeated_usage").format(
                     tool_names=self.tools_names
@@ -119,15 +122,12 @@
                     attempts=self._run_attempts,
                 )
                 result = self._format_result(result=result)  # type: ignore #  "_format_result" of "ToolUsage" does not return a value (it only ever returns None)
-<<<<<<< HEAD
                 return result  # type: ignore # Fix the reutrn type of this function
-=======
-                return result  # type: ignore # Fix the return type of this function
->>>>>>> 691b094a
 
             except Exception:
                 self.task.increment_tools_errors()
 
+        result = None  # type: ignore # Incompatible types in assignment (expression has type "None", variable has type "str")
         result = None  # type: ignore # Incompatible types in assignment (expression has type "None", variable has type "str")
 
         if self.tools_handler.cache:
@@ -135,13 +135,10 @@
                 tool=calling.tool_name, input=calling.arguments
             )
 
-<<<<<<< HEAD
-=======
         original_tool = next(
             (ot for ot in self.original_tools if ot.name == tool.name), None
         )
 
->>>>>>> 691b094a
         if result is None:  #! finecwg: if not result --> if result is None
             try:
                 if calling.tool_name in [
@@ -212,8 +209,6 @@
             attempts=self._run_attempts,
         )
         result = self._format_result(result=result)  # type: ignore # "_format_result" of "ToolUsage" does not return a value (it only ever returns None)
-<<<<<<< HEAD
-=======
         data = {
             "result": result,
             "tool_name": tool.name,
@@ -229,7 +224,6 @@
 
         self.agent.tools_results.append(data)
 
->>>>>>> 691b094a
         return result  # type: ignore # No return value expected
 
     def _format_result(self, result: Any) -> None:
