import contextlib
import io
import logging
import os
import shutil
import uuid
from typing import Any, Dict, List, Optional
from crewai.memory.storage.base_rag_storage import BaseRAGStorage
from crewai.utilities.paths import db_storage_path
from chromadb.api import ClientAPI


@contextlib.contextmanager
def suppress_logging(
    logger_name="chromadb.segment.impl.vector.local_persistent_hnsw",
    level=logging.ERROR,
):
    logger = logging.getLogger(logger_name)
    original_level = logger.getEffectiveLevel()
    logger.setLevel(level)
    with (
        contextlib.redirect_stdout(io.StringIO()),
        contextlib.redirect_stderr(io.StringIO()),
        contextlib.suppress(UserWarning),
    ):
        yield
    logger.setLevel(original_level)


class RAGStorage(BaseRAGStorage):
    """
    Extends Storage to handle embeddings for memory entries, improving
    search efficiency.
    """

    app: ClientAPI | None = None

    def __init__(self, type, allow_reset=True, embedder_config=None, crew=None):
        super().__init__(type, allow_reset, embedder_config, crew)
        agents = crew.agents if crew else []
        agents = [self._sanitize_role(agent.role) for agent in agents]
        agents = "_".join(agents)
        self.agents = agents

        self.type = type
        self.embedder_config = embedder_config or self._create_embedding_function()
        self.allow_reset = allow_reset
        self._initialize_app()

    def _initialize_app(self):
        import chromadb

        chroma_client = chromadb.PersistentClient(
            path=f"{db_storage_path()}/{self.type}/{self.agents}"
        )
        self.app = chroma_client

        try:
            self.collection = self.app.get_collection(
                name=self.type, embedding_function=self.embedder_config
            )
        except Exception:
            self.collection = self.app.create_collection(
                name=self.type, embedding_function=self.embedder_config
            )

    def _sanitize_role(self, role: str) -> str:
        """
        Sanitizes agent roles to ensure valid directory names.
        """
        return role.replace("\n", "").replace(" ", "_").replace("/", "_")

    def save(self, value: Any, metadata: Dict[str, Any]) -> None:
        if not hasattr(self, "app") or not hasattr(self, "collection"):
            self._initialize_app()
        try:
            self._generate_embedding(value, metadata)
        except Exception as e:
            logging.error(f"Error during {self.type} save: {str(e)}")

    def search(
        self,
        query: str,
        limit: int = 3,
        filters: Optional[dict] = None,
        score_threshold: float = 0.35,
    ) -> List[Any]:
        if not hasattr(self, "app"):
            self._initialize_app()
<<<<<<< HEAD
        from embedchain.vectordb.chroma import InvalidDimensionException

        with suppress_logging():
            try:
                results = (
                    self.app.search(query, limit, where=filters)
                    if filters
                    else self.app.search(query, limit)
                )
            except InvalidDimensionException:
                self.app.reset()
                return []
        return [r for r in results if r["metadata"]["score"] >= score_threshold]
=======
>>>>>>> 6d20ba70

        try:
            with suppress_logging():
                response = self.collection.query(query_texts=query, n_results=limit)

            results = []
            for i in range(len(response["ids"][0])):
                result = {
                    "id": response["ids"][0][i],
                    "metadata": response["metadatas"][0][i],
                    "context": response["documents"][0][i],
                    "score": response["distances"][0][i],
                }
                if result["score"] >= score_threshold:
                    results.append(result)

            return results
        except Exception as e:
            logging.error(f"Error during {self.type} search: {str(e)}")
            return []

    def _generate_embedding(self, text: str, metadata: Dict[str, Any]) -> None:  # type: ignore
        if not hasattr(self, "app") or not hasattr(self, "collection"):
            self._initialize_app()

        self.collection.add(
            documents=[text],
            metadatas=[metadata or {}],
            ids=[str(uuid.uuid4())],
        )

    def reset(self) -> None:
        try:
            shutil.rmtree(f"{db_storage_path()}/{self.type}")
            if self.app:
                self.app.reset()
        except Exception as e:
            raise Exception(
                f"An error occurred while resetting the {self.type} memory: {e}"
            )

    def _create_embedding_function(self):
        import chromadb.utils.embedding_functions as embedding_functions

        return embedding_functions.OpenAIEmbeddingFunction(
            api_key=os.getenv("OPENAI_API_KEY"), model_name="text-embedding-3-small"
        )<|MERGE_RESOLUTION|>--- conflicted
+++ resolved
@@ -87,22 +87,6 @@
     ) -> List[Any]:
         if not hasattr(self, "app"):
             self._initialize_app()
-<<<<<<< HEAD
-        from embedchain.vectordb.chroma import InvalidDimensionException
-
-        with suppress_logging():
-            try:
-                results = (
-                    self.app.search(query, limit, where=filters)
-                    if filters
-                    else self.app.search(query, limit)
-                )
-            except InvalidDimensionException:
-                self.app.reset()
-                return []
-        return [r for r in results if r["metadata"]["score"] >= score_threshold]
-=======
->>>>>>> 6d20ba70
 
         try:
             with suppress_logging():
