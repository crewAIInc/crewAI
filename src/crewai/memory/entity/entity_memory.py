from crewai.memory.entity.entity_memory_item import EntityMemoryItem
from crewai.memory.memory import Memory
from crewai.memory.storage.rag_storage import RAGStorage
from crewai.memory.storage.mem0_storage import Mem0Storage


class EntityMemory(Memory):
    """
    EntityMemory class for managing structured information about entities
    and their relationships using SQLite storage.
    Inherits from the Memory class.
    """

    def __init__(self, crew=None, embedder_config=None, storage=None):
        if hasattr(crew, "memory_config") and crew.memory_config is not None:
            self.memory_provider = crew.memory_config.get("provider")
        else:
            self.memory_provider = None

        if self.memory_provider == "mem0":
            storage = Mem0Storage(
                type="entities",
<<<<<<< HEAD
=======
                allow_reset=True,
                embedder_config=embedder_config,
>>>>>>> 201e652f
                crew=crew,
            )
        else:
            storage = (
                storage
                if storage
                else RAGStorage(
                    type="entities",
                    allow_reset=False,
                    embedder_config=embedder_config,
                    crew=crew,
                )
            )
        super().__init__(storage)

    def save(self, item: EntityMemoryItem) -> None:  # type: ignore # BUG?: Signature of "save" incompatible with supertype "Memory"
        """Saves an entity item into the SQLite storage."""
        if self.memory_provider == "mem0":
            data = f"""
            Remember details about the following entity:
            Name: {item.name}
            Type: {item.type}
            Entity Description: {item.description}
            """
        else:
            data = f"{item.name}({item.type}): {item.description}"
        super().save(data, item.metadata)

    def reset(self) -> None:
        try:
            self.storage.reset()
        except Exception as e:
            raise Exception(f"An error occurred while resetting the entity memory: {e}")<|MERGE_RESOLUTION|>--- conflicted
+++ resolved
@@ -20,12 +20,7 @@
         if self.memory_provider == "mem0":
             storage = Mem0Storage(
                 type="entities",
-<<<<<<< HEAD
-=======
-                allow_reset=True,
-                embedder_config=embedder_config,
->>>>>>> 201e652f
-                crew=crew,
+                crew=crew
             )
         else:
             storage = (
