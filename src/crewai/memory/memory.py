from typing import Any, Dict, Optional, List

from crewai.memory.storage.rag_storage import RAGStorage


class Memory:
    """
    Base class for memory, now supporting agent tags and generic metadata.
    """

    def __init__(self, storage: RAGStorage):
        self.storage = storage

    def save(
        self,
        value: Any,
        metadata: Optional[Dict[str, Any]] = None,
        agent: Optional[str] = None,
    ) -> None:
        metadata = metadata or {}
        if agent:
            metadata["agent"] = agent

        self.storage.save(value, metadata)

<<<<<<< HEAD
    def search(
        self,
        query: str,
        limit: int = 3,
        filters: dict = {},
        score_threshold: float = 0.35,
    ) -> Dict[str, Any]:
        return self.storage.search(
            query=query, limit=limit, filters=filters, score_threshold=score_threshold
        )
=======
    def search(self, query: str) -> List[Dict[str, Any]]:
        return self.storage.search(query)
>>>>>>> 6d20ba70
<|MERGE_RESOLUTION|>--- conflicted
+++ resolved
@@ -1,4 +1,4 @@
-from typing import Any, Dict, Optional, List
+from typing import Any, Dict, Optional
 
 from crewai.memory.storage.rag_storage import RAGStorage
 
@@ -23,7 +23,6 @@
 
         self.storage.save(value, metadata)
 
-<<<<<<< HEAD
     def search(
         self,
         query: str,
@@ -33,8 +32,4 @@
     ) -> Dict[str, Any]:
         return self.storage.search(
             query=query, limit=limit, filters=filters, score_threshold=score_threshold
-        )
-=======
-    def search(self, query: str) -> List[Dict[str, Any]]:
-        return self.storage.search(query)
->>>>>>> 6d20ba70
+        )