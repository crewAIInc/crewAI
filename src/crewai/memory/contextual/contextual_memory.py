--- conflicted
+++ resolved
@@ -84,8 +84,6 @@
                 for result in em_results
             ]  # type: ignore #  Invalid index type "str" for "str"; expected type "SupportsIndex | slice"
         )
-<<<<<<< HEAD
-        print("formatted_results em", formatted_results)
         return f"Entities:\n{formatted_results}" if em_results else ""
 
     def _fetch_user_context(self, query: str) -> str:
@@ -103,7 +101,4 @@
         formatted_memories = "\n".join(
             f"- {result['memory']}" for result in user_memories
         )
-        return f"User memories/preferences:\n{formatted_memories}"
-=======
-        return f"Entities:\n{formatted_results}" if em_results else ""
->>>>>>> 4ca785eb
+        return f"User memories/preferences:\n{formatted_memories}"