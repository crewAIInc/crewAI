from typing import Optional, Dict, Any

from crewai.memory import EntityMemory, LongTermMemory, ShortTermMemory, UserMemory


class ContextualMemory:
    def __init__(
        self,
        memory_config: Optional[Dict[str, Any]],
        stm: ShortTermMemory,
        ltm: LongTermMemory,
        em: EntityMemory,
        um: UserMemory,
    ):
        if memory_config is not None:
            self.memory_provider = memory_config.get("provider")
        else:
            self.memory_provider = None
        self.stm = stm
        self.ltm = ltm
        self.em = em
        self.um = um

    def build_context_for_task(self, task, context) -> str:
        """
        Automatically builds a minimal, highly relevant set of contextual information
        for a given task.
        """
        query = f"{task.description} {context}".strip()

        if query == "":
            return ""

        context = []
        context.append(self._fetch_ltm_context(task.description))
        context.append(self._fetch_stm_context(query))
        context.append(self._fetch_entity_context(query))
        if self.memory_provider == "mem0":
            context.append(self._fetch_user_context(query))
        return "\n".join(filter(None, context))

    def _fetch_stm_context(self, query) -> str:
        """
        Fetches recent relevant insights from STM related to the task's description and expected_output,
        formatted as bullet points.
        """
        stm_results = self.stm.search(query)
        formatted_results = "\n".join(
            [
                f"- {result['memory'] if self.memory_provider == 'mem0' else result['context']}"
                for result in stm_results
            ]
        )
        print("formatted_results stm", formatted_results)
        return f"Recent Insights:\n{formatted_results}" if stm_results else ""

    def _fetch_ltm_context(self, task) -> Optional[str]:
        """
        Fetches historical data or insights from LTM that are relevant to the task's description and expected_output,
        formatted as bullet points.
        """
        ltm_results = self.ltm.search(task, latest_n=2)
        if not ltm_results:
            return None

        formatted_results = [
            suggestion
            for result in ltm_results
            for suggestion in result["metadata"]["suggestions"]  # type: ignore # Invalid index type "str" for "str"; expected type "SupportsIndex | slice"
        ]
        formatted_results = list(dict.fromkeys(formatted_results))
        formatted_results = "\n".join([f"- {result}" for result in formatted_results])  # type: ignore # Incompatible types in assignment (expression has type "str", variable has type "list[str]")

        print("formatted_results ltm", formatted_results)

        return f"Historical Data:\n{formatted_results}" if ltm_results else ""

    def _fetch_entity_context(self, query) -> str:
        """
        Fetches relevant entity information from Entity Memory related to the task's description and expected_output,
        formatted as bullet points.
        """
        em_results = self.em.search(query)
        formatted_results = "\n".join(
            [
                f"- {result['memory'] if self.memory_provider == 'mem0' else result['context']}"
                for result in em_results
            ]  # type: ignore #  Invalid index type "str" for "str"; expected type "SupportsIndex | slice"
        )
<<<<<<< HEAD
        return f"Entities:\n{formatted_results}" if em_results else ""

    def _fetch_user_context(self, query: str) -> str:
        """
        Fetches and formats relevant user information from User Memory.
        Args:
            query (str): The search query to find relevant user memories.
        Returns:
            str: Formatted user memories as bullet points, or an empty string if none found.
        """
        user_memories = self.um.search(query)
        if not user_memories:
            return ""

        formatted_memories = "\n".join(
            f"- {result['memory']}" for result in user_memories
        )
        return f"User memories/preferences:\n{formatted_memories}"
=======
        print("formatted_results em", formatted_results)
        return f"Entities:\n{formatted_results}" if em_results else ""
>>>>>>> d70c5425
<|MERGE_RESOLUTION|>--- conflicted
+++ resolved
@@ -87,7 +87,7 @@
                 for result in em_results
             ]  # type: ignore #  Invalid index type "str" for "str"; expected type "SupportsIndex | slice"
         )
-<<<<<<< HEAD
+        print("formatted_results em", formatted_results)
         return f"Entities:\n{formatted_results}" if em_results else ""
 
     def _fetch_user_context(self, query: str) -> str:
@@ -105,8 +105,4 @@
         formatted_memories = "\n".join(
             f"- {result['memory']}" for result in user_memories
         )
-        return f"User memories/preferences:\n{formatted_memories}"
-=======
-        print("formatted_results em", formatted_results)
-        return f"Entities:\n{formatted_results}" if em_results else ""
->>>>>>> d70c5425
+        return f"User memories/preferences:\n{formatted_memories}"