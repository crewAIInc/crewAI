--- conflicted
+++ resolved
@@ -37,20 +37,8 @@
                 raise ImportError(
                     "Mem0 is not installed. Please install it with `pip install mem0ai`."
                 )
-<<<<<<< HEAD
-            storage = Mem0Storage(type="short_term", crew=crew)
-        elif memory_provider == "weaviate":
-            try:
-                from crewai.memory.storage.weaviate_storage import WeaviateStorage
-            except ImportError:
-                raise ImportError(
-                    "Weaviate is not installed. Please install it with pip install `weaviate-client`."
-                )
-            storage = WeaviateStorage(type="short_term", crew=crew)
-=======
             config = embedder_config.get("config")
             storage = Mem0Storage(type="short_term", crew=crew, config=config)
->>>>>>> 0d6e01dc
         else:
             storage = (
                 storage
