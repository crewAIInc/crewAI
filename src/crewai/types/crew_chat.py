--- conflicted
+++ resolved
@@ -1,12 +1,9 @@
-<<<<<<< HEAD
-=======
 """Crew chat input models.
 
 This module provides models for defining chat inputs and fields
 for crew interactions.
 """
 
->>>>>>> 079cb72f
 from pydantic import BaseModel, Field
 
 
