--- conflicted
+++ resolved
@@ -50,7 +50,7 @@
     LLMCallType,
     LLMStreamChunkEvent,
 )
-<<<<<<< HEAD
+
 from .knowledge_events import (
     KnowledgeRetrievalStartedEvent,
     KnowledgeRetrievalCompletedEvent,
@@ -59,7 +59,6 @@
     KnowledgeQueryCompletedEvent,
     KnowledgeSearchQueryFailedEvent,
 )
-=======
 
 from .memory_events import (
     MemorySaveStartedEvent,
@@ -72,7 +71,7 @@
     MemoryRetrievalCompletedEvent,
 )
 
->>>>>>> ab39753a
+
 # events
 from .event_listener import EventListener
 from .third_party.agentops_listener import agentops_listener
@@ -129,4 +128,10 @@
     "ToolSelectionErrorEvent",
     "ToolUsageEvent",
     "ToolValidateInputErrorEvent",
+    "KnowledgeRetrievalStartedEvent",
+    "KnowledgeRetrievalCompletedEvent",
+    "KnowledgeQueryStartedEvent",
+    "KnowledgeQueryFailedEvent",
+    "KnowledgeQueryCompletedEvent",
+    "KnowledgeSearchQueryFailedEvent",
 ]