--- conflicted
+++ resolved
@@ -7,12 +7,8 @@
 from crewai.agent import Agent
 from crewai.task import Task
 
-<<<<<<< HEAD
 """Handles planning and coordination of crew tasks."""
-=======
 logger = logging.getLogger(__name__)
-
->>>>>>> 4469461b
 
 class PlanPerTask(BaseModel):
     """Represents a plan for a specific task."""
