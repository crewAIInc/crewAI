from datetime import datetime
from crewai.utilities.printer import Printer
from datetime import datetime
<<<<<<< HEAD

=======
>>>>>>> d5ec534d

class Logger:
    _printer = Printer()

    def __init__(self, verbose_level=0):
        verbose_level = (
            2 if isinstance(verbose_level, bool) and verbose_level else verbose_level
        )
        self.verbose_level = verbose_level

    def log(self, level, message, color="bold_green"):
        level_map = {"debug": 1, "info": 2}
        if self.verbose_level and level_map.get(level, 0) <= self.verbose_level:
            timestamp = datetime.now().strftime("%Y-%m-%d %H:%M:%S")
            self._printer.print(
                f"[{timestamp}][{level.upper()}]: {message}", color=color
            )<|MERGE_RESOLUTION|>--- conflicted
+++ resolved
@@ -1,10 +1,6 @@
 from datetime import datetime
 from crewai.utilities.printer import Printer
 from datetime import datetime
-<<<<<<< HEAD
-
-=======
->>>>>>> d5ec534d
 
 class Logger:
     _printer = Printer()
