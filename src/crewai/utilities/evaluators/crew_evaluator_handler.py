from collections import defaultdict
from typing import Any, Dict, List, Optional

from pydantic import BaseModel, Field, InstanceOf
from rich.box import HEAVY_EDGE
from rich.console import Console
from rich.table import Table

from crewai.agent import Agent
<<<<<<< HEAD
=======
from crewai.llm import BaseLLM
from crewai.task import Task
>>>>>>> 0b35e40a
from crewai.tasks.task_output import TaskOutput
from crewai.types.crew_types import CrewType
from crewai.utilities.logger import Logger


class TaskEvaluationPydanticOutput(BaseModel):
    quality: float = Field(
        description="A score from 1 to 10 evaluating on completion, quality, and overall performance from the task_description and task_expected_output to the actual Task Output."
    )


class CrewEvaluator:
    """
    A class to evaluate the performance of the agents in the crew based on the tasks they have performed.

    Attributes:
<<<<<<< HEAD
        crew (CrewType): The crew of agents to evaluate.
        openai_model_name (str): The model to use for evaluating the performance of the agents (for now ONLY OpenAI accepted).
=======
        crew (Crew): The crew of agents to evaluate.
        eval_llm (BaseLLM): Language model instance to use for evaluations
>>>>>>> 0b35e40a
        tasks_scores (defaultdict): A dictionary to store the scores of the agents for each task.
        iteration (int): The current iteration of the evaluation.
    """

    tasks_scores: defaultdict = defaultdict(list)
    run_execution_times: defaultdict = defaultdict(list)
    iteration: int = 0

<<<<<<< HEAD
    def __init__(self, crew: CrewType, openai_model_name: str):
        self.crew = crew
        self.openai_model_name = openai_model_name
=======
    def __init__(self, crew, eval_llm: InstanceOf[BaseLLM]):
        self.crew = crew
        self.llm = eval_llm
        self._telemetry = Telemetry()
>>>>>>> 0b35e40a
        self._setup_for_evaluating()

    def _setup_for_evaluating(self) -> None:
        """Sets up the crew for evaluating."""
        for task in self.crew.tasks:
            task.callback = self.evaluate

    def _evaluator_agent(self):
        return Agent(
            role="Task Execution Evaluator",
            goal=(
                "Your goal is to evaluate the performance of the agents in the crew based on the tasks they have performed using score from 1 to 10 evaluating on completion, quality, and overall performance."
            ),
            backstory="Evaluator agent for crew evaluation with precise capabilities to evaluate the performance of the agents in the crew based on the tasks they have performed",
            verbose=False,
            llm=self.llm,
        )

    def _evaluation_task(
        self, evaluator_agent: Agent, task_to_evaluate: Task, task_output: str
    ) -> Task:
        return Task(
            description=(
                "Based on the task description and the expected output, compare and evaluate the performance of the agents in the crew based on the Task Output they have performed using score from 1 to 10 evaluating on completion, quality, and overall performance."
                f"task_description: {task_to_evaluate.description} "
                f"task_expected_output: {task_to_evaluate.expected_output} "
                f"agent: {task_to_evaluate.agent.role if task_to_evaluate.agent else None} "
                f"agent_goal: {task_to_evaluate.agent.goal if task_to_evaluate.agent else None} "
                f"Task Output: {task_output}"
            ),
            expected_output="Evaluation Score from 1 to 10 based on the performance of the agents on the tasks",
            agent=evaluator_agent,
            output_pydantic=TaskEvaluationPydanticOutput,
        )

    def set_iteration(self, iteration: int) -> None:
        self.iteration = iteration

    def print_crew_evaluation_result(self) -> None:
        """
        Prints the evaluation result of the crew in a table.
        A Crew with 2 tasks using the command crewai test -n 3
        will output the following table:

                        Tasks Scores
                    (1-10 Higher is better)
        ┏━━━━━━━━━━━━━━━━━━━━┳━━━━━━━┳━━━━━━━┳━━━━━━━┳━━━━━━━━━━━━┳━━━━━━━━━━━━━━━━━━━━━━━━━━━━━━┓
        ┃ Tasks/Crew/Agents  ┃ Run 1 ┃ Run 2 ┃ Run 3 ┃ Avg. Total ┃ Agents                       ┃
        ┡━━━━━━━━━━━━━━━━━━━━╇━━━━━━━╇━━━━━━━╇━━━━━━━╇━━━━━━━━━━━━╇━━━━━━━━━━━━━━━━━━━━━━━━━━━━━━┩
        │ Task 1             │ 9.0   │ 10.0  │ 9.0   │ 9.3        │ - AI LLMs Senior Researcher  │
        │                    │       │       │       │            │ - AI LLMs Reporting Analyst  │
        │                    │       │       │       │            │                              │
        │ Task 2             │ 9.0   │ 9.0   │ 9.0   │ 9.0        │ - AI LLMs Senior Researcher  │
        │                    │       │       │       │            │ - AI LLMs Reporting Analyst  │
        │                    │       │       │       │            │                              │
        │ Crew               │ 9.0   │ 9.5   │ 9.0   │ 9.2        │                              │
        │ Execution Time (s) │ 42    │ 79    │ 52    │ 57         │                              │
        └────────────────────┴───────┴───────┴───────┴────────────┴──────────────────────────────┘
        """
        task_averages = [
            sum(scores) / len(scores) for scores in zip(*self.tasks_scores.values())
        ]
        crew_average = sum(task_averages) / len(task_averages)

        table = Table(title="Tasks Scores \n (1-10 Higher is better)", box=HEAVY_EDGE)

        table.add_column("Tasks/Crew/Agents", style="cyan")
        for run in range(1, len(self.tasks_scores) + 1):
            table.add_column(f"Run {run}", justify="center")
        table.add_column("Avg. Total", justify="center")
        table.add_column("Agents", style="green")

        for task_index, task in enumerate(self.crew.tasks):
            task_scores = [
                self.tasks_scores[run][task_index]
                for run in range(1, len(self.tasks_scores) + 1)
            ]
            avg_score = task_averages[task_index]
            agents = list(task.processed_by_agents)

            # Add the task row with the first agent
            table.add_row(
                f"Task {task_index + 1}",
                *[f"{score:.1f}" for score in task_scores],
                f"{avg_score:.1f}",
                f"- {agents[0]}" if agents else "",
            )

            # Add rows for additional agents
            for agent in agents[1:]:
                table.add_row("", "", "", "", "", f"- {agent}")

            # Add a blank separator row if it's not the last task
            if task_index < len(self.crew.tasks) - 1:
                table.add_row("", "", "", "", "", "")

        # Add Crew and Execution Time rows
        crew_scores = [
            sum(self.tasks_scores[run]) / len(self.tasks_scores[run])
            for run in range(1, len(self.tasks_scores) + 1)
        ]
        table.add_row(
            "Crew",
            *[f"{score:.2f}" for score in crew_scores],
            f"{crew_average:.1f}",
            "",
        )

        run_exec_times = [
            int(sum(tasks_exec_times))
            for _, tasks_exec_times in self.run_execution_times.items()
        ]
        execution_time_avg = int(sum(run_exec_times) / len(run_exec_times))
        table.add_row(
            "Execution Time (s)", *map(str, run_exec_times), f"{execution_time_avg}", ""
        )

        console = Console()
        console.print(table)

    def evaluate(self, task_output: TaskOutput):
        """Evaluates the performance of the agents in the crew based on the tasks they have performed."""
        current_task = None
        for task in self.crew.tasks:
            if task.description == task_output.description:
                current_task = task
                break

        if not current_task or not task_output:
            raise ValueError(
                "Task to evaluate and task output are required for evaluation"
            )

        evaluator_agent = self._evaluator_agent()
        evaluation_task = self._evaluation_task(
            evaluator_agent, current_task, task_output.raw
        )

        evaluation_result = evaluation_task.execute_sync()

        if isinstance(evaluation_result.pydantic, TaskEvaluationPydanticOutput):
<<<<<<< HEAD
=======
            self._test_result_span = self._telemetry.individual_test_result_span(
                self.crew,
                evaluation_result.pydantic.quality,
                current_task.execution_duration,
                self.llm.model,
            )
>>>>>>> 0b35e40a
            self.tasks_scores[self.iteration].append(evaluation_result.pydantic.quality)
            self.run_execution_times[self.iteration].append(
                current_task.execution_duration
            )
        else:
            raise ValueError("Evaluation result is not in the expected format")<|MERGE_RESOLUTION|>--- conflicted
+++ resolved
@@ -7,11 +7,8 @@
 from rich.table import Table
 
 from crewai.agent import Agent
-<<<<<<< HEAD
-=======
 from crewai.llm import BaseLLM
 from crewai.task import Task
->>>>>>> 0b35e40a
 from crewai.tasks.task_output import TaskOutput
 from crewai.types.crew_types import CrewType
 from crewai.utilities.logger import Logger
@@ -28,13 +25,8 @@
     A class to evaluate the performance of the agents in the crew based on the tasks they have performed.
 
     Attributes:
-<<<<<<< HEAD
-        crew (CrewType): The crew of agents to evaluate.
-        openai_model_name (str): The model to use for evaluating the performance of the agents (for now ONLY OpenAI accepted).
-=======
         crew (Crew): The crew of agents to evaluate.
         eval_llm (BaseLLM): Language model instance to use for evaluations
->>>>>>> 0b35e40a
         tasks_scores (defaultdict): A dictionary to store the scores of the agents for each task.
         iteration (int): The current iteration of the evaluation.
     """
@@ -43,16 +35,10 @@
     run_execution_times: defaultdict = defaultdict(list)
     iteration: int = 0
 
-<<<<<<< HEAD
-    def __init__(self, crew: CrewType, openai_model_name: str):
-        self.crew = crew
-        self.openai_model_name = openai_model_name
-=======
     def __init__(self, crew, eval_llm: InstanceOf[BaseLLM]):
         self.crew = crew
         self.llm = eval_llm
         self._telemetry = Telemetry()
->>>>>>> 0b35e40a
         self._setup_for_evaluating()
 
     def _setup_for_evaluating(self) -> None:
@@ -194,15 +180,12 @@
         evaluation_result = evaluation_task.execute_sync()
 
         if isinstance(evaluation_result.pydantic, TaskEvaluationPydanticOutput):
-<<<<<<< HEAD
-=======
             self._test_result_span = self._telemetry.individual_test_result_span(
                 self.crew,
                 evaluation_result.pydantic.quality,
                 current_task.execution_duration,
                 self.llm.model,
             )
->>>>>>> 0b35e40a
             self.tasks_scores[self.iteration].append(evaluation_result.pydantic.quality)
             self.run_execution_times[self.iteration].append(
                 current_task.execution_duration
