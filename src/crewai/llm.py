--- conflicted
+++ resolved
@@ -250,11 +250,7 @@
                 text_response = response_message.content or ""
                 tool_calls = getattr(response_message, "tool_calls", [])
 
-<<<<<<< HEAD
                 # --- 3) Handle callbacks with usage info
-=======
-                # Ensure callbacks get the full response object with usage info
->>>>>>> 67f0de1f
                 if callbacks and len(callbacks) > 0:
                     for callback in callbacks:
                         if hasattr(callback, "log_success_event"):
