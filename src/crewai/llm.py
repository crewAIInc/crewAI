--- conflicted
+++ resolved
@@ -62,6 +62,7 @@
 
 litellm.suppress_debug_info = True
 
+
 class FilteredStream(io.TextIOBase):
     _lock = None
 
@@ -78,16 +79,9 @@
 
             # Skip common noisy LiteLLM banners and any other lines that contain "litellm"
             if (
-<<<<<<< HEAD
-                "give feedback / get help" in lower_s
-                or "litellm.info:" in lower_s
-                or "litellm" in lower_s
+                "litellm.info:" in lower_s
                 or "Consider using a smaller input or implementing a text splitting strategy"
                 in lower_s
-=======
-                "litellm.info:" in lower_s
-                or "Consider using a smaller input or implementing a text splitting strategy" in lower_s
->>>>>>> 1d9523c9
             ):
                 return 0
 
