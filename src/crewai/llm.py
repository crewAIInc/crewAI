--- conflicted
+++ resolved
@@ -67,7 +67,8 @@
     "llama3-70b-8192": 8192,
     "llama3-8b-8192": 8192,
     "mixtral-8x7b-32768": 32768,
-<<<<<<< HEAD
+    "llama-3.3-70b-versatile": 128000,
+    "llama-3.3-70b-instruct": 128000,
     #sambanova
     "Meta-Llama-3.3-70B-Instruct": 131072,
     "QwQ-32B-Preview": 8192,
@@ -80,10 +81,6 @@
     "Llama-3.2-11B-Vision-Instruct": 16384,
     "Meta-Llama-3.2-3B-Instruct": 4096,
     "Meta-Llama-3.2-1B-Instruct": 16384,
-=======
-    "llama-3.3-70b-versatile": 128000,
-    "llama-3.3-70b-instruct": 128000,
->>>>>>> a2f839fa
 }
 
 DEFAULT_CONTEXT_WINDOW_SIZE = 8192
