from __future__ import annotations

import asyncio
import json
import logging
import os
import platform
import warnings
from contextlib import contextmanager
from importlib.metadata import version
from typing import TYPE_CHECKING, Any, Optional
import threading

from opentelemetry import trace
from opentelemetry.exporter.otlp.proto.http.trace_exporter import (
    OTLPSpanExporter,
)
from opentelemetry.sdk.resources import SERVICE_NAME, Resource
from opentelemetry.sdk.trace import TracerProvider
from opentelemetry.sdk.trace.export import (
    BatchSpanProcessor,
    SpanExportResult,
)
from opentelemetry.trace import Span, Status, StatusCode

from crewai.telemetry.constants import (
    CREWAI_TELEMETRY_BASE_URL,
    CREWAI_TELEMETRY_SERVICE_NAME,
)

logger = logging.getLogger(__name__)


@contextmanager
def suppress_warnings():
    with warnings.catch_warnings():
        warnings.filterwarnings("ignore")
        yield


if TYPE_CHECKING:
    from crewai.crew import Crew
    from crewai.task import Task


class SafeOTLPSpanExporter(OTLPSpanExporter):
    def export(self, spans) -> SpanExportResult:
        try:
            return super().export(spans)
        except Exception as e:
            logger.error(e)
            return SpanExportResult.FAILURE


class Telemetry:
    """A class to handle anonymous telemetry for the crewai package.

    The data being collected is for development purpose, all data is anonymous.

    There is NO data being collected on the prompts, tasks descriptions
    agents backstories or goals nor responses or any data that is being
    processed by the agents, nor any secrets and env vars.

    Users can opt-in to sharing more complete data using the `share_crew`
    attribute in the Crew class.
    """

<<<<<<< HEAD
    _instance = None
    _lock = threading.Lock()

    def __new__(cls):
        if cls._instance is None:
            with cls._lock:
                if cls._instance is None:
                    cls._instance = super(Telemetry, cls).__new__(cls)
        return cls._instance

    def __init__(self):
=======
    def __init__(self) -> None:
>>>>>>> 169d3233
        self.ready: bool = False
        self.trace_set: bool = False

        if self._is_telemetry_disabled():
            return

        try:
            self.resource = Resource(
                attributes={SERVICE_NAME: CREWAI_TELEMETRY_SERVICE_NAME},
            )
            with suppress_warnings():
                self.provider = TracerProvider(resource=self.resource)

            processor = BatchSpanProcessor(
                SafeOTLPSpanExporter(
                    endpoint=f"{CREWAI_TELEMETRY_BASE_URL}/v1/traces",
                    timeout=30,
                )
            )

            self.provider.add_span_processor(processor)
            self.ready = True
        except Exception as e:
            if isinstance(
                e,
                (SystemExit, KeyboardInterrupt, GeneratorExit, asyncio.CancelledError),
            ):
                raise  # Re-raise the exception to not interfere with system signals
            self.ready = False

    def _is_telemetry_disabled(self) -> bool:
        """Check if telemetry should be disabled based on environment variables."""
        return (
            os.getenv("OTEL_SDK_DISABLED", "false").lower() == "true"
            or os.getenv("CREWAI_DISABLE_TELEMETRY", "false").lower() == "true"
        )

    def set_tracer(self):
        if self.ready and not self.trace_set:
            try:
                with suppress_warnings():
                    trace.set_tracer_provider(self.provider)
                    self.trace_set = True
            except Exception:
                self.ready = False
                self.trace_set = False

    def _safe_telemetry_operation(self, operation):
        if not self.ready:
            return
        try:
            operation()
        except Exception:
            pass

    def crew_creation(self, crew: Crew, inputs: dict[str, Any] | None):
        """Records the creation of a crew."""

        def operation():
            tracer = trace.get_tracer("crewai.telemetry")
            span = tracer.start_span("Crew Created")
            self._add_attribute(
                span,
                "crewai_version",
                version("crewai"),
            )
            self._add_attribute(span, "python_version", platform.python_version())
            self._add_attribute(span, "crew_key", crew.key)
            self._add_attribute(span, "crew_id", str(crew.id))
            self._add_attribute(span, "crew_process", crew.process)
            self._add_attribute(span, "crew_memory", crew.memory)
            self._add_attribute(span, "crew_number_of_tasks", len(crew.tasks))
            self._add_attribute(span, "crew_number_of_agents", len(crew.agents))

            # Add fingerprint data
            if hasattr(crew, "fingerprint") and crew.fingerprint:
                self._add_attribute(span, "crew_fingerprint", crew.fingerprint.uuid_str)
                self._add_attribute(
                    span,
                    "crew_fingerprint_created_at",
                    crew.fingerprint.created_at.isoformat(),
                )
                # Add fingerprint metadata if it exists
                if hasattr(crew.fingerprint, "metadata") and crew.fingerprint.metadata:
                    self._add_attribute(
                        span,
                        "crew_fingerprint_metadata",
                        json.dumps(crew.fingerprint.metadata),
                    )

            if crew.share_crew:
                self._add_attribute(
                    span,
                    "crew_agents",
                    json.dumps(
                        [
                            {
                                "key": agent.key,
                                "id": str(agent.id),
                                "role": agent.role,
                                "goal": agent.goal,
                                "backstory": agent.backstory,
                                "verbose?": agent.verbose,
                                "max_iter": agent.max_iter,
                                "max_rpm": agent.max_rpm,
                                "i18n": agent.i18n.prompt_file,
                                "function_calling_llm": (
                                    getattr(
                                        getattr(agent, "function_calling_llm", None),
                                        "model",
                                        "",
                                    )
                                    if getattr(agent, "function_calling_llm", None)
                                    else ""
                                ),
                                "llm": agent.llm.model,
                                "delegation_enabled?": agent.allow_delegation,
                                "allow_code_execution?": getattr(
                                    agent, "allow_code_execution", False
                                ),
                                "max_retry_limit": getattr(agent, "max_retry_limit", 3),
                                "tools_names": [
                                    tool.name.casefold() for tool in agent.tools or []
                                ],
                                # Add agent fingerprint data if sharing crew details
                                "fingerprint": (
                                    getattr(
                                        getattr(agent, "fingerprint", None),
                                        "uuid_str",
                                        None,
                                    )
                                ),
                                "fingerprint_created_at": (
                                    created_at.isoformat()
                                    if (
                                        created_at := getattr(
                                            getattr(agent, "fingerprint", None),
                                            "created_at",
                                            None,
                                        )
                                    )
                                    is not None
                                    else None
                                ),
                            }
                            for agent in crew.agents
                        ]
                    ),
                )
                self._add_attribute(
                    span,
                    "crew_tasks",
                    json.dumps(
                        [
                            {
                                "key": task.key,
                                "id": str(task.id),
                                "description": task.description,
                                "expected_output": task.expected_output,
                                "async_execution?": task.async_execution,
                                "human_input?": task.human_input,
                                "agent_role": (
                                    task.agent.role if task.agent else "None"
                                ),
                                "agent_key": task.agent.key if task.agent else None,
                                "context": (
                                    [task.description for task in task.context]
                                    if isinstance(task.context, list)
                                    else None
                                ),
                                "tools_names": [
                                    tool.name.casefold() for tool in task.tools or []
                                ],
                                # Add task fingerprint data if sharing crew details
                                "fingerprint": (
                                    task.fingerprint.uuid_str
                                    if hasattr(task, "fingerprint") and task.fingerprint
                                    else None
                                ),
                                "fingerprint_created_at": (
                                    task.fingerprint.created_at.isoformat()
                                    if hasattr(task, "fingerprint") and task.fingerprint
                                    else None
                                ),
                            }
                            for task in crew.tasks
                        ]
                    ),
                )
                self._add_attribute(span, "platform", platform.platform())
                self._add_attribute(span, "platform_release", platform.release())
                self._add_attribute(span, "platform_system", platform.system())
                self._add_attribute(span, "platform_version", platform.version())
                self._add_attribute(span, "cpus", os.cpu_count())
                self._add_attribute(
                    span, "crew_inputs", json.dumps(inputs) if inputs else None
                )
            else:
                self._add_attribute(
                    span,
                    "crew_agents",
                    json.dumps(
                        [
                            {
                                "key": agent.key,
                                "id": str(agent.id),
                                "role": agent.role,
                                "verbose?": agent.verbose,
                                "max_iter": agent.max_iter,
                                "max_rpm": agent.max_rpm,
                                "function_calling_llm": (
                                    getattr(
                                        getattr(agent, "function_calling_llm", None),
                                        "model",
                                        "",
                                    )
                                    if getattr(agent, "function_calling_llm", None)
                                    else ""
                                ),
                                "llm": agent.llm.model,
                                "delegation_enabled?": agent.allow_delegation,
                                "allow_code_execution?": getattr(
                                    agent, "allow_code_execution", False
                                ),
                                "max_retry_limit": getattr(agent, "max_retry_limit", 3),
                                "tools_names": [
                                    tool.name.casefold() for tool in agent.tools or []
                                ],
                            }
                            for agent in crew.agents
                        ]
                    ),
                )
                self._add_attribute(
                    span,
                    "crew_tasks",
                    json.dumps(
                        [
                            {
                                "key": task.key,
                                "id": str(task.id),
                                "async_execution?": task.async_execution,
                                "human_input?": task.human_input,
                                "agent_role": (
                                    task.agent.role if task.agent else "None"
                                ),
                                "agent_key": task.agent.key if task.agent else None,
                                "tools_names": [
                                    tool.name.casefold() for tool in task.tools or []
                                ],
                            }
                            for task in crew.tasks
                        ]
                    ),
                )
            span.set_status(Status(StatusCode.OK))
            span.end()

        self._safe_telemetry_operation(operation)

    def task_started(self, crew: Crew, task: Task) -> Span | None:
        """Records task started in a crew."""

        def operation():
            tracer = trace.get_tracer("crewai.telemetry")

            created_span = tracer.start_span("Task Created")

            self._add_attribute(created_span, "crew_key", crew.key)
            self._add_attribute(created_span, "crew_id", str(crew.id))
            self._add_attribute(created_span, "task_key", task.key)
            self._add_attribute(created_span, "task_id", str(task.id))

            # Add fingerprint data
            if hasattr(crew, "fingerprint") and crew.fingerprint:
                self._add_attribute(
                    created_span, "crew_fingerprint", crew.fingerprint.uuid_str
                )

            if hasattr(task, "fingerprint") and task.fingerprint:
                self._add_attribute(
                    created_span, "task_fingerprint", task.fingerprint.uuid_str
                )
                self._add_attribute(
                    created_span,
                    "task_fingerprint_created_at",
                    task.fingerprint.created_at.isoformat(),
                )
                # Add fingerprint metadata if it exists
                if hasattr(task.fingerprint, "metadata") and task.fingerprint.metadata:
                    self._add_attribute(
                        created_span,
                        "task_fingerprint_metadata",
                        json.dumps(task.fingerprint.metadata),
                    )

            # Add agent fingerprint if task has an assigned agent
            if hasattr(task, "agent") and task.agent:
                agent_fingerprint = getattr(
                    getattr(task.agent, "fingerprint", None), "uuid_str", None
                )
                if agent_fingerprint:
                    self._add_attribute(
                        created_span, "agent_fingerprint", agent_fingerprint
                    )

            if crew.share_crew:
                self._add_attribute(
                    created_span, "formatted_description", task.description
                )
                self._add_attribute(
                    created_span, "formatted_expected_output", task.expected_output
                )

            created_span.set_status(Status(StatusCode.OK))
            created_span.end()

            span = tracer.start_span("Task Execution")

            self._add_attribute(span, "crew_key", crew.key)
            self._add_attribute(span, "crew_id", str(crew.id))
            self._add_attribute(span, "task_key", task.key)
            self._add_attribute(span, "task_id", str(task.id))

            # Add fingerprint data to execution span
            if hasattr(crew, "fingerprint") and crew.fingerprint:
                self._add_attribute(span, "crew_fingerprint", crew.fingerprint.uuid_str)

            if hasattr(task, "fingerprint") and task.fingerprint:
                self._add_attribute(span, "task_fingerprint", task.fingerprint.uuid_str)

            # Add agent fingerprint if task has an assigned agent
            if hasattr(task, "agent") and task.agent:
                agent_fingerprint = getattr(
                    getattr(task.agent, "fingerprint", None), "uuid_str", None
                )
                if agent_fingerprint:
                    self._add_attribute(span, "agent_fingerprint", agent_fingerprint)

            if crew.share_crew:
                self._add_attribute(span, "formatted_description", task.description)
                self._add_attribute(
                    span, "formatted_expected_output", task.expected_output
                )

            return span

        return self._safe_telemetry_operation(operation)

    def task_ended(self, span: Span, task: Task, crew: Crew):
        """Records the completion of a task execution in a crew.

        Args:
            span (Span): The OpenTelemetry span tracking the task execution
            task (Task): The task that was completed
            crew (Crew): The crew context in which the task was executed

        Note:
            If share_crew is enabled, this will also record the task output
        """

        def operation():
            # Ensure fingerprint data is present on completion span
            if hasattr(task, "fingerprint") and task.fingerprint:
                self._add_attribute(span, "task_fingerprint", task.fingerprint.uuid_str)

            if crew.share_crew:
                self._add_attribute(
                    span,
                    "task_output",
                    task.output.raw if task.output else "",
                )

            span.set_status(Status(StatusCode.OK))
            span.end()

        self._safe_telemetry_operation(operation)

    def tool_repeated_usage(self, llm: Any, tool_name: str, attempts: int):
        """Records when a tool is used repeatedly, which might indicate an issue.

        Args:
            llm (Any): The language model being used
            tool_name (str): Name of the tool being repeatedly used
            attempts (int): Number of attempts made with this tool
        """

        def operation():
            tracer = trace.get_tracer("crewai.telemetry")
            span = tracer.start_span("Tool Repeated Usage")
            self._add_attribute(
                span,
                "crewai_version",
                version("crewai"),
            )
            self._add_attribute(span, "tool_name", tool_name)
            self._add_attribute(span, "attempts", attempts)
            if llm:
                self._add_attribute(span, "llm", llm.model)
            span.set_status(Status(StatusCode.OK))
            span.end()

        self._safe_telemetry_operation(operation)

    def tool_usage(self, llm: Any, tool_name: str, attempts: int, agent: Any = None):
        """Records the usage of a tool by an agent.

        Args:
            llm (Any): The language model being used
            tool_name (str): Name of the tool being used
            attempts (int): Number of attempts made with this tool
            agent (Any, optional): The agent using the tool
        """

        def operation():
            tracer = trace.get_tracer("crewai.telemetry")
            span = tracer.start_span("Tool Usage")
            self._add_attribute(
                span,
                "crewai_version",
                version("crewai"),
            )
            self._add_attribute(span, "tool_name", tool_name)
            self._add_attribute(span, "attempts", attempts)
            if llm:
                self._add_attribute(span, "llm", llm.model)

            # Add agent fingerprint data if available
            if agent and hasattr(agent, "fingerprint") and agent.fingerprint:
                self._add_attribute(
                    span, "agent_fingerprint", agent.fingerprint.uuid_str
                )
                if hasattr(agent, "role"):
                    self._add_attribute(span, "agent_role", agent.role)

            span.set_status(Status(StatusCode.OK))
            span.end()

        self._safe_telemetry_operation(operation)

    def tool_usage_error(
        self, llm: Any, agent: Any = None, tool_name: Optional[str] = None
    ):
        """Records when a tool usage results in an error.

        Args:
            llm (Any): The language model being used when the error occurred
            agent (Any, optional): The agent using the tool
            tool_name (str, optional): Name of the tool that caused the error
        """

        def operation():
            tracer = trace.get_tracer("crewai.telemetry")
            span = tracer.start_span("Tool Usage Error")
            self._add_attribute(
                span,
                "crewai_version",
                version("crewai"),
            )
            if llm:
                self._add_attribute(span, "llm", llm.model)

            if tool_name:
                self._add_attribute(span, "tool_name", tool_name)

            # Add agent fingerprint data if available
            if agent and hasattr(agent, "fingerprint") and agent.fingerprint:
                self._add_attribute(
                    span, "agent_fingerprint", agent.fingerprint.uuid_str
                )
                if hasattr(agent, "role"):
                    self._add_attribute(span, "agent_role", agent.role)

            span.set_status(Status(StatusCode.OK))
            span.end()

        self._safe_telemetry_operation(operation)

    def individual_test_result_span(
        self, crew: Crew, quality: float, exec_time: int, model_name: str
    ):
        """Records individual test results for a crew execution.

        Args:
            crew (Crew): The crew being tested
            quality (float): Quality score of the execution
            exec_time (int): Execution time in seconds
            model_name (str): Name of the model used
        """

        def operation():
            tracer = trace.get_tracer("crewai.telemetry")
            span = tracer.start_span("Crew Individual Test Result")

            self._add_attribute(
                span,
                "crewai_version",
                version("crewai"),
            )
            self._add_attribute(span, "crew_key", crew.key)
            self._add_attribute(span, "crew_id", str(crew.id))
            self._add_attribute(span, "quality", str(quality))
            self._add_attribute(span, "exec_time", str(exec_time))
            self._add_attribute(span, "model_name", model_name)
            span.set_status(Status(StatusCode.OK))
            span.end()

        self._safe_telemetry_operation(operation)

    def test_execution_span(
        self,
        crew: Crew,
        iterations: int,
        inputs: dict[str, Any] | None,
        model_name: str,
    ):
        """Records the execution of a test suite for a crew.

        Args:
            crew (Crew): The crew being tested
            iterations (int): Number of test iterations
            inputs (dict[str, Any] | None): Input parameters for the test
            model_name (str): Name of the model used in testing
        """

        def operation():
            tracer = trace.get_tracer("crewai.telemetry")
            span = tracer.start_span("Crew Test Execution")

            self._add_attribute(
                span,
                "crewai_version",
                version("crewai"),
            )
            self._add_attribute(span, "crew_key", crew.key)
            self._add_attribute(span, "crew_id", str(crew.id))
            self._add_attribute(span, "iterations", str(iterations))
            self._add_attribute(span, "model_name", model_name)

            if crew.share_crew:
                self._add_attribute(
                    span, "inputs", json.dumps(inputs) if inputs else None
                )

            span.set_status(Status(StatusCode.OK))
            span.end()

        self._safe_telemetry_operation(operation)

    def deploy_signup_error_span(self):
        """Records when an error occurs during the deployment signup process."""

        def operation():
            tracer = trace.get_tracer("crewai.telemetry")
            span = tracer.start_span("Deploy Signup Error")
            span.set_status(Status(StatusCode.OK))
            span.end()

        self._safe_telemetry_operation(operation)

    def start_deployment_span(self, uuid: Optional[str] = None):
        """Records the start of a deployment process.

        Args:
            uuid (Optional[str]): Unique identifier for the deployment
        """

        def operation():
            tracer = trace.get_tracer("crewai.telemetry")
            span = tracer.start_span("Start Deployment")
            if uuid:
                self._add_attribute(span, "uuid", uuid)
            span.set_status(Status(StatusCode.OK))
            span.end()

        self._safe_telemetry_operation(operation)

    def create_crew_deployment_span(self):
        """Records the creation of a new crew deployment."""

        def operation():
            tracer = trace.get_tracer("crewai.telemetry")
            span = tracer.start_span("Create Crew Deployment")
            span.set_status(Status(StatusCode.OK))
            span.end()

        self._safe_telemetry_operation(operation)

    def get_crew_logs_span(self, uuid: Optional[str], log_type: str = "deployment"):
        """Records the retrieval of crew logs.

        Args:
            uuid (Optional[str]): Unique identifier for the crew
            log_type (str, optional): Type of logs being retrieved. Defaults to "deployment".
        """

        def operation():
            tracer = trace.get_tracer("crewai.telemetry")
            span = tracer.start_span("Get Crew Logs")
            self._add_attribute(span, "log_type", log_type)
            if uuid:
                self._add_attribute(span, "uuid", uuid)
            span.set_status(Status(StatusCode.OK))
            span.end()

        self._safe_telemetry_operation(operation)

    def remove_crew_span(self, uuid: Optional[str] = None):
        """Records the removal of a crew.

        Args:
            uuid (Optional[str]): Unique identifier for the crew being removed
        """

        def operation():
            tracer = trace.get_tracer("crewai.telemetry")
            span = tracer.start_span("Remove Crew")
            if uuid:
                self._add_attribute(span, "uuid", uuid)
            span.set_status(Status(StatusCode.OK))
            span.end()

        self._safe_telemetry_operation(operation)

    def crew_execution_span(self, crew: Crew, inputs: dict[str, Any] | None):
        """Records the complete execution of a crew.
        This is only collected if the user has opted-in to share the crew.
        """
        self.crew_creation(crew, inputs)

        def operation():
            tracer = trace.get_tracer("crewai.telemetry")
            span = tracer.start_span("Crew Execution")
            self._add_attribute(
                span,
                "crewai_version",
                version("crewai"),
            )
            self._add_attribute(span, "crew_key", crew.key)
            self._add_attribute(span, "crew_id", str(crew.id))
            self._add_attribute(
                span, "crew_inputs", json.dumps(inputs) if inputs else None
            )
            self._add_attribute(
                span,
                "crew_agents",
                json.dumps(
                    [
                        {
                            "key": agent.key,
                            "id": str(agent.id),
                            "role": agent.role,
                            "goal": agent.goal,
                            "backstory": agent.backstory,
                            "verbose?": agent.verbose,
                            "max_iter": agent.max_iter,
                            "max_rpm": agent.max_rpm,
                            "i18n": agent.i18n.prompt_file,
                            "llm": agent.llm.model,
                            "delegation_enabled?": agent.allow_delegation,
                            "tools_names": [
                                tool.name.casefold() for tool in agent.tools or []
                            ],
                        }
                        for agent in crew.agents
                    ]
                ),
            )
            self._add_attribute(
                span,
                "crew_tasks",
                json.dumps(
                    [
                        {
                            "id": str(task.id),
                            "description": task.description,
                            "expected_output": task.expected_output,
                            "async_execution?": task.async_execution,
                            "human_input?": task.human_input,
                            "agent_role": task.agent.role if task.agent else "None",
                            "agent_key": task.agent.key if task.agent else None,
                            "context": (
                                [task.description for task in task.context]
                                if isinstance(task.context, list)
                                else None
                            ),
                            "tools_names": [
                                tool.name.casefold() for tool in task.tools or []
                            ],
                        }
                        for task in crew.tasks
                    ]
                ),
            )
            return span

        if crew.share_crew:
            return self._safe_telemetry_operation(operation)
        return None

    def end_crew(self, crew, final_string_output):
        def operation():
            self._add_attribute(
                crew._execution_span,
                "crewai_version",
                version("crewai"),
            )
            self._add_attribute(
                crew._execution_span, "crew_output", final_string_output
            )
            self._add_attribute(
                crew._execution_span,
                "crew_tasks_output",
                json.dumps(
                    [
                        {
                            "id": str(task.id),
                            "description": task.description,
                            "output": task.output.raw_output,
                        }
                        for task in crew.tasks
                    ]
                ),
            )
            crew._execution_span.set_status(Status(StatusCode.OK))
            crew._execution_span.end()

        if crew.share_crew:
            self._safe_telemetry_operation(operation)

    def _add_attribute(self, span, key, value):
        """Add an attribute to a span."""

        def operation():
            return span.set_attribute(key, value)

        self._safe_telemetry_operation(operation)

    def flow_creation_span(self, flow_name: str):
        """Records the creation of a new flow.

        Args:
            flow_name (str): Name of the flow being created
        """

        def operation():
            tracer = trace.get_tracer("crewai.telemetry")
            span = tracer.start_span("Flow Creation")
            self._add_attribute(span, "flow_name", flow_name)
            span.set_status(Status(StatusCode.OK))
            span.end()

        self._safe_telemetry_operation(operation)

    def flow_plotting_span(self, flow_name: str, node_names: list[str]):
        """Records flow visualization/plotting activity.

        Args:
            flow_name (str): Name of the flow being plotted
            node_names (list[str]): List of node names in the flow
        """

        def operation():
            tracer = trace.get_tracer("crewai.telemetry")
            span = tracer.start_span("Flow Plotting")
            self._add_attribute(span, "flow_name", flow_name)
            self._add_attribute(span, "node_names", json.dumps(node_names))
            span.set_status(Status(StatusCode.OK))
            span.end()

        self._safe_telemetry_operation(operation)

    def flow_execution_span(self, flow_name: str, node_names: list[str]):
        """Records the execution of a flow.

        Args:
            flow_name (str): Name of the flow being executed
            node_names (list[str]): List of nodes being executed in the flow
        """

        def operation():
            tracer = trace.get_tracer("crewai.telemetry")
            span = tracer.start_span("Flow Execution")
            self._add_attribute(span, "flow_name", flow_name)
            self._add_attribute(span, "node_names", json.dumps(node_names))
            span.set_status(Status(StatusCode.OK))
            span.end()

        self._safe_telemetry_operation(operation)<|MERGE_RESOLUTION|>--- conflicted
+++ resolved
@@ -65,7 +65,6 @@
     attribute in the Crew class.
     """
 
-<<<<<<< HEAD
     _instance = None
     _lock = threading.Lock()
 
@@ -76,10 +75,7 @@
                     cls._instance = super(Telemetry, cls).__new__(cls)
         return cls._instance
 
-    def __init__(self):
-=======
     def __init__(self) -> None:
->>>>>>> 169d3233
         self.ready: bool = False
         self.trace_set: bool = False
 
