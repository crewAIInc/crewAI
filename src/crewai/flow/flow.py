--- conflicted
+++ resolved
@@ -27,6 +27,7 @@
 )
 from crewai.flow.flow_visualizer import plot_flow
 from crewai.flow.persistence import FlowPersistence
+from crewai.flow.persistence.base import FlowPersistence
 from crewai.flow.utils import get_possible_return_constants
 from crewai.telemetry import Telemetry
 
@@ -401,14 +402,14 @@
 
         self._telemetry.flow_creation_span(self.__class__.__name__)
 
+        # Register all methods decorated with @start, @listen, or @router
         for method_name in dir(self):
-            if callable(getattr(self, method_name)) and not method_name.startswith(
-                "__"
+            if not method_name.startswith("_") and hasattr(
+                getattr(self, method_name), "__is_flow_method__"
             ):
                 self._methods[method_name] = getattr(self, method_name)
 
     def _create_initial_state(self) -> T:
-<<<<<<< HEAD
         """Create and initialize flow state with UUID.
         
         Returns:
@@ -418,36 +419,6 @@
             ValueError: If structured state model lacks 'id' field
             TypeError: If state is neither BaseModel nor dictionary
         """
-        # Create base state
-        if self.initial_state is None and hasattr(self, "_initial_state_T"):
-            state = self._initial_state_T()  # type: ignore
-        elif self.initial_state is None:
-            state = cast(T, {})  # Cast empty dict to T
-        elif isinstance(self.initial_state, type):
-            state = cast(T, self.initial_state())
-        else:
-            state = cast(T, self.initial_state)
-            
-        # Ensure state has UUID
-        flow_uuid = str(uuid.uuid4())
-        
-        # Handle both state types with proper type casting
-        if isinstance(state, dict):
-            if 'id' not in state:
-                state['id'] = flow_uuid
-            return cast(T, state)
-        elif isinstance(state, BaseModel):
-            if not hasattr(state, 'id'):
-                raise ValueError(
-                    "Flow state model must have an 'id' field for persistence"
-                )
-            setattr(state, 'id', flow_uuid)
-            return cast(T, state)
-        else:
-            raise TypeError(
-                "State must be either a BaseModel instance or a dictionary"
-            )
-=======
         # Handle case where initial_state is None but we have a type parameter
         if self.initial_state is None and hasattr(self, "_initial_state_T"):
             state_type = getattr(self, "_initial_state_T")
@@ -479,7 +450,6 @@
             self.initial_state["id"] = str(uuid4())
 
         return self.initial_state  # type: ignore
->>>>>>> 75e68f6f
 
     @property
     def state(self) -> T:
@@ -491,7 +461,6 @@
         return self._method_outputs
 
     def _initialize_state(self, inputs: Dict[str, Any]) -> None:
-<<<<<<< HEAD
         """Initialize or update flow state with new inputs.
         
         Args:
@@ -501,8 +470,6 @@
             ValueError: If validation fails for structured state
             TypeError: If state is neither BaseModel nor dictionary
         """
-        if isinstance(self._state, BaseModel):
-=======
         if isinstance(self._state, dict):
             # Preserve the ID when updating unstructured state
             current_id = self._state.get("id")
@@ -512,7 +479,6 @@
             elif "id" not in self._state:
                 self._state["id"] = str(uuid4())
         elif isinstance(self._state, BaseModel):
->>>>>>> 75e68f6f
             # Structured state
             try:
                 def create_model_with_extra_forbid(
@@ -559,6 +525,16 @@
             ValueError: If validation fails for structured state
             TypeError: If state is neither BaseModel nor dictionary
         """
+        # Ensure we preserve the ID when restoring state
+        if isinstance(self._state, dict):
+            current_id = self._state.get("id")
+            if current_id:
+                stored_state["id"] = current_id
+        elif isinstance(self._state, BaseModel) and hasattr(self._state, "id"):
+            current_id = getattr(self._state, "id")
+            if current_id:
+                stored_state["id"] = current_id
+                
         self._initialize_state(stored_state)
 
     def kickoff(self, inputs: Optional[Dict[str, Any]] = None) -> Any:
