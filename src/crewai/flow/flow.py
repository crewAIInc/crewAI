--- conflicted
+++ resolved
@@ -32,12 +32,9 @@
     MethodExecutionFinishedEvent,
     MethodExecutionStartedEvent,
 )
-<<<<<<< HEAD
 from crewai.flow.flow_visualizer import plot_flow
 from crewai.flow.persistence.base import FlowPersistence
 from crewai.flow.utils import get_possible_return_constants
-=======
->>>>>>> 0b35e40a
 from crewai.utilities.printer import Printer
 
 logger = logging.getLogger(__name__)
@@ -475,8 +472,6 @@
         if kwargs:
             self._initialize_state(kwargs)
 
-<<<<<<< HEAD
-=======
         crewai_event_bus.emit(
             self,
             FlowCreatedEvent(
@@ -485,7 +480,6 @@
             ),
         )
 
->>>>>>> 0b35e40a
         # Register all flow-related methods
         for method_name in dir(self):
             if not method_name.startswith("_"):
@@ -790,15 +784,12 @@
         if inputs is not None and "id" not in inputs:
             self._initialize_state(inputs)
 
-<<<<<<< HEAD
         return asyncio.run(self.kickoff_async())
 
     async def kickoff_async(self, inputs: Optional[Dict[str, Any]] = None) -> Any:
         if not self._start_methods:
             raise ValueError("No start method defined")
 
-=======
->>>>>>> 0b35e40a
         tasks = [
             self._execute_start_method(start_method)
             for start_method in self._start_methods
@@ -1091,8 +1082,6 @@
             logger.warning(message)
 
     def plot(self, filename: str = "crewai_flow") -> None:
-<<<<<<< HEAD
-=======
         crewai_event_bus.emit(
             self,
             FlowPlotEvent(
@@ -1100,5 +1089,4 @@
                 flow_name=self.__class__.__name__,
             ),
         )
->>>>>>> 0b35e40a
         plot_flow(self, filename)