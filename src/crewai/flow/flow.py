# flow.py

import asyncio
import inspect
from typing import Any, Callable, Dict, Generic, List, Set, Type, TypeVar, Union

from pydantic import BaseModel

from crewai.flow.flow_visualizer import plot_flow
<<<<<<< HEAD
from crewai.flow.utils import get_possible_return_constants
=======
from crewai.telemetry import Telemetry
>>>>>>> e8a49e76

T = TypeVar("T", bound=Union[BaseModel, Dict[str, Any]])


def start(condition=None):
    def decorator(func):
        func.__is_start_method__ = True
        if condition is not None:
            if isinstance(condition, str):
                func.__trigger_methods__ = [condition]
                func.__condition_type__ = "OR"
            elif (
                isinstance(condition, dict)
                and "type" in condition
                and "methods" in condition
            ):
                func.__trigger_methods__ = condition["methods"]
                func.__condition_type__ = condition["type"]
            elif callable(condition) and hasattr(condition, "__name__"):
                func.__trigger_methods__ = [condition.__name__]
                func.__condition_type__ = "OR"
            else:
                raise ValueError(
                    "Condition must be a method, string, or a result of or_() or and_()"
                )
        return func

    return decorator


def listen(condition):
    def decorator(func):
        if isinstance(condition, str):
            func.__trigger_methods__ = [condition]
            func.__condition_type__ = "OR"
        elif (
            isinstance(condition, dict)
            and "type" in condition
            and "methods" in condition
        ):
            func.__trigger_methods__ = condition["methods"]
            func.__condition_type__ = condition["type"]
        elif callable(condition) and hasattr(condition, "__name__"):
            func.__trigger_methods__ = [condition.__name__]
            func.__condition_type__ = "OR"
        else:
            raise ValueError(
                "Condition must be a method, string, or a result of or_() or and_()"
            )
        return func

    return decorator


def router(method):
    def decorator(func):
        func.__is_router__ = True
        func.__router_for__ = method.__name__
        return func

    return decorator


def or_(*conditions):
    methods = []
    for condition in conditions:
        if isinstance(condition, dict) and "methods" in condition:
            methods.extend(condition["methods"])
        elif isinstance(condition, str):
            methods.append(condition)
        elif callable(condition):
            methods.append(getattr(condition, "__name__", repr(condition)))
        else:
            raise ValueError("Invalid condition in or_()")
    return {"type": "OR", "methods": methods}


def and_(*conditions):
    methods = []
    for condition in conditions:
        if isinstance(condition, dict) and "methods" in condition:
            methods.extend(condition["methods"])
        elif isinstance(condition, str):
            methods.append(condition)
        elif callable(condition):
            methods.append(getattr(condition, "__name__", repr(condition)))
        else:
            raise ValueError("Invalid condition in and_()")
    return {"type": "AND", "methods": methods}


class FlowMeta(type):
    def __new__(mcs, name, bases, dct):
        cls = super().__new__(mcs, name, bases, dct)

        start_methods = []
        listeners = {}
        routers = {}
        router_paths = {}

        for attr_name, attr_value in dct.items():
            if hasattr(attr_value, "__is_start_method__"):
                start_methods.append(attr_name)
                if hasattr(attr_value, "__trigger_methods__"):
                    methods = attr_value.__trigger_methods__
                    condition_type = getattr(attr_value, "__condition_type__", "OR")
                    listeners[attr_name] = (condition_type, methods)
            elif hasattr(attr_value, "__trigger_methods__"):
                methods = attr_value.__trigger_methods__
                condition_type = getattr(attr_value, "__condition_type__", "OR")
                listeners[attr_name] = (condition_type, methods)
            elif hasattr(attr_value, "__is_router__"):
                routers[attr_value.__router_for__] = attr_name
                possible_returns = get_possible_return_constants(attr_value)
                if possible_returns:
                    router_paths[attr_name] = possible_returns

                # Register router as a listener to its triggering method
                trigger_method_name = attr_value.__router_for__
                methods = [trigger_method_name]
                condition_type = "OR"
                listeners[attr_name] = (condition_type, methods)

        setattr(cls, "_start_methods", start_methods)
        setattr(cls, "_listeners", listeners)
        setattr(cls, "_routers", routers)
        setattr(cls, "_router_paths", router_paths)

        return cls


class Flow(Generic[T], metaclass=FlowMeta):
    _telemetry = Telemetry()

    _start_methods: List[str] = []
    _listeners: Dict[str, tuple[str, List[str]]] = {}
    _routers: Dict[str, str] = {}
    _router_paths: Dict[str, List[str]] = {}
    initial_state: Union[Type[T], T, None] = None

    def __class_getitem__(cls, item):
        class _FlowGeneric(cls):
            _initial_state_T = item

        return _FlowGeneric

    def __init__(self):
        self._methods: Dict[str, Callable] = {}
        self._state = self._create_initial_state()
        self._completed_methods: Set[str] = set()
        self._pending_and_listeners: Dict[str, Set[str]] = {}
        self._method_outputs: List[Any] = []  # List to store all method outputs

        self._telemetry.flow_creation_span(self.__class__.__name__)

        for method_name in dir(self):
            if callable(getattr(self, method_name)) and not method_name.startswith(
                "__"
            ):
                self._methods[method_name] = getattr(self, method_name)

    def _create_initial_state(self) -> T:
        if self.initial_state is None and hasattr(self, "_initial_state_T"):
            return self._initial_state_T()  # type: ignore
        if self.initial_state is None:
            return {}  # type: ignore
        elif isinstance(self.initial_state, type):
            return self.initial_state()
        else:
            return self.initial_state

    @property
    def state(self) -> T:
        return self._state

    @property
    def method_outputs(self) -> List[Any]:
        """Returns the list of all outputs from executed methods."""
        return self._method_outputs

    async def kickoff(self) -> Any:
        if not self._start_methods:
            raise ValueError("No start method defined")

        self._telemetry.flow_execution_span(
            self.__class__.__name__, list(self._methods.keys())
        )

        # Create tasks for all start methods
        tasks = [
            self._execute_start_method(start_method)
            for start_method in self._start_methods
        ]

        # Run all start methods concurrently
        await asyncio.gather(*tasks)

        # Return the final output (from the last executed method)
        if self._method_outputs:
            return self._method_outputs[-1]
        else:
            return None  # Or raise an exception if no methods were executed

    async def _execute_start_method(self, start_method: str):
        result = await self._execute_method(self._methods[start_method])
        await self._execute_listeners(start_method, result)

    async def _execute_method(self, method: Callable, *args, **kwargs):
        result = (
            await method(*args, **kwargs)
            if asyncio.iscoroutinefunction(method)
            else method(*args, **kwargs)
        )
        self._method_outputs.append(result)  # Store the output
        return result

    async def _execute_listeners(self, trigger_method: str, result: Any):
        listener_tasks = []

        if trigger_method in self._routers:
            router_method = self._methods[self._routers[trigger_method]]
            path = await self._execute_method(router_method)
            # Use the path as the new trigger method
            trigger_method = path

        for listener, (condition_type, methods) in self._listeners.items():
            if condition_type == "OR":
                if trigger_method in methods:
                    listener_tasks.append(
                        self._execute_single_listener(listener, result)
                    )
            elif condition_type == "AND":
                if listener not in self._pending_and_listeners:
                    self._pending_and_listeners[listener] = set()
                self._pending_and_listeners[listener].add(trigger_method)
                if set(methods) == self._pending_and_listeners[listener]:
                    listener_tasks.append(
                        self._execute_single_listener(listener, result)
                    )
                    del self._pending_and_listeners[listener]

        # Run all listener tasks concurrently and wait for them to complete
        await asyncio.gather(*listener_tasks)

    async def _execute_single_listener(self, listener: str, result: Any):
        try:
            method = self._methods[listener]
            sig = inspect.signature(method)
            params = list(sig.parameters.values())

            # Exclude 'self' parameter
            method_params = [p for p in params if p.name != "self"]

            if method_params:
                # If listener expects parameters, pass the result
                listener_result = await self._execute_method(method, result)
            else:
                # If listener does not expect parameters, call without arguments
                listener_result = await self._execute_method(method)

            # Execute listeners of this listener
            await self._execute_listeners(listener, listener_result)
        except Exception as e:
            print(f"[Flow._execute_single_listener] Error in method {listener}: {e}")
            import traceback

            traceback.print_exc()

    def plot(self, filename: str = "crewai_flow"):
<<<<<<< HEAD
=======
        self._telemetry.flow_plotting_span(
            self.__class__.__name__, list(self._methods.keys())
        )

>>>>>>> e8a49e76
        plot_flow(self, filename)<|MERGE_RESOLUTION|>--- conflicted
+++ resolved
@@ -7,11 +7,8 @@
 from pydantic import BaseModel
 
 from crewai.flow.flow_visualizer import plot_flow
-<<<<<<< HEAD
 from crewai.flow.utils import get_possible_return_constants
-=======
 from crewai.telemetry import Telemetry
->>>>>>> e8a49e76
 
 T = TypeVar("T", bound=Union[BaseModel, Dict[str, Any]])
 
@@ -281,11 +278,8 @@
             traceback.print_exc()
 
     def plot(self, filename: str = "crewai_flow"):
-<<<<<<< HEAD
-=======
         self._telemetry.flow_plotting_span(
             self.__class__.__name__, list(self._methods.keys())
         )
 
->>>>>>> e8a49e76
         plot_flow(self, filename)