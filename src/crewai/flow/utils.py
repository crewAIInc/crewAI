--- conflicted
+++ resolved
@@ -1,9 +1,3 @@
-<<<<<<< HEAD
-"""Utility functions for flow execution and visualization.
-
-Provides helper functions for analyzing flow structure, calculating
-node positions, and extracting return values from methods.
-=======
 """
 Utility functions for flow visualization and dependency analysis.
 
@@ -17,7 +11,6 @@
 >>> flow = Flow()
 >>> node_levels = calculate_node_levels(flow)
 >>> ancestors = build_ancestor_dict(flow)
->>>>>>> 45b802a6
 """
 
 import ast
