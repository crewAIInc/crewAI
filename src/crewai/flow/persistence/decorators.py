"""
Decorators for flow state persistence.

Example:
    ```python
    from crewai.flow.flow import Flow, start
    from crewai.flow.persistence import persist, SQLiteFlowPersistence

    class MyFlow(Flow):
        @start()
        @persist(SQLiteFlowPersistence())
        def sync_method(self):
            # Synchronous method implementation
            pass

        @start()
        @persist(SQLiteFlowPersistence())
        async def async_method(self):
            # Asynchronous method implementation
            await some_async_operation()
    ```
"""

import asyncio
import functools
import logging
from typing import (
    Any,
    Callable,
    Optional,
    Type,
    TypeVar,
    Union,
    cast,
)

from pydantic import BaseModel

from crewai.flow.persistence.base import FlowPersistence
from crewai.flow.persistence.sqlite import SQLiteFlowPersistence
from crewai.utilities.printer import Printer

logger = logging.getLogger(__name__)
T = TypeVar("T")

# Constants for log messages
LOG_MESSAGES = {
    "save_state": "Saving flow state to memory for ID: {}",
    "save_error": "Failed to persist state for method {}: {}",
    "state_missing": "Flow instance has no state",
    "id_missing": "Flow state must have an 'id' field for persistence"
}


class PersistenceDecorator:
    """Class to handle flow state persistence with consistent logging."""
    
    _printer = Printer()  # Class-level printer instance
    
    @classmethod
    def persist_state(cls, flow_instance: Any, method_name: str, persistence_instance: FlowPersistence) -> None:
        """Persist flow state with proper error handling and logging.
        
        This method handles the persistence of flow state data, including proper
        error handling and colored console output for status updates.
        
        Args:
            flow_instance: The flow instance whose state to persist
            method_name: Name of the method that triggered persistence
            persistence_instance: The persistence backend to use
            
        Raises:
            ValueError: If flow has no state or state lacks an ID
            RuntimeError: If state persistence fails
            AttributeError: If flow instance lacks required state attributes
            
        Note:
            Uses bold_yellow color for success messages and red for errors.
            All operations are logged at appropriate levels (info/error).
            
        Example:
            ```python
            @persist
            def my_flow_method(self):
                # Method implementation
                pass
            # State will be automatically persisted after method execution
            ```
        """
        try:
            state = getattr(flow_instance, 'state', None)
            if state is None:
                raise ValueError("Flow instance has no state")
                
            flow_uuid: Optional[str] = None
            if isinstance(state, dict):
                flow_uuid = state.get('id')
            elif isinstance(state, BaseModel):
                flow_uuid = getattr(state, 'id', None)
                
            if not flow_uuid:
                raise ValueError("Flow state must have an 'id' field for persistence")
                
            # Log state saving with consistent message
            cls._printer.print(LOG_MESSAGES["save_state"].format(flow_uuid), color="bold_yellow")
            logger.info(LOG_MESSAGES["save_state"].format(flow_uuid))
            
            try:
                persistence_instance.save_state(
                    flow_uuid=flow_uuid,
                    method_name=method_name,
                    state_data=state,
                )
            except Exception as e:
                error_msg = LOG_MESSAGES["save_error"].format(method_name, str(e))
                cls._printer.print(error_msg, color="red")
                logger.error(error_msg)
                raise RuntimeError(f"State persistence failed: {str(e)}") from e
        except AttributeError:
            error_msg = LOG_MESSAGES["state_missing"]
            cls._printer.print(error_msg, color="red")
            logger.error(error_msg)
            raise ValueError(error_msg)
        except (TypeError, ValueError) as e:
            error_msg = LOG_MESSAGES["id_missing"]
            cls._printer.print(error_msg, color="red")
            logger.error(error_msg)
            raise ValueError(error_msg) from e


def persist(persistence: Optional[FlowPersistence] = None):
    """Decorator to persist flow state.

    This decorator can be applied at either the class level or method level.
    When applied at the class level, it automatically persists all flow method
    states. When applied at the method level, it persists only that method's
    state.

    Args:
        persistence: Optional FlowPersistence implementation to use.
                    If not provided, uses SQLiteFlowPersistence.

    Returns:
        A decorator that can be applied to either a class or method

    Raises:
        ValueError: If the flow state doesn't have an 'id' field
        RuntimeError: If state persistence fails

    Example:
        @persist  # Class-level persistence with default SQLite
        class MyFlow(Flow[MyState]):
            @start()
            def begin(self):
                pass
    """
<<<<<<< HEAD
    # Helper function moved to PersistenceDecorator class
    
=======
    def _persist_state(flow_instance: Any, method_name: str, persistence_instance: FlowPersistence) -> None:
        """Helper to persist state with error handling."""
        try:
            # Get flow UUID from state
            state = getattr(flow_instance, 'state', None)
            if state is None:
                raise ValueError("Flow instance has no state")

            flow_uuid: Optional[str] = None
            if isinstance(state, dict):
                flow_uuid = state.get('id')
            elif isinstance(state, BaseModel):
                flow_uuid = getattr(state, 'id', None)

            if not flow_uuid:
                raise ValueError(
                    "Flow state must have an 'id' field for persistence"
                )

            # Persist the state
            persistence_instance.save_state(
                flow_uuid=flow_uuid,
                method_name=method_name,
                state_data=state,
            )
        except Exception as e:
            logger.error(
                f"Failed to persist state for method {method_name}: {str(e)}"
            )
            raise RuntimeError(f"State persistence failed: {str(e)}") from e

>>>>>>> cc018bf1
    def decorator(target: Union[Type, Callable[..., T]]) -> Union[Type, Callable[..., T]]:
        """Decorator that handles both class and method decoration."""
        actual_persistence = persistence or SQLiteFlowPersistence()

        if isinstance(target, type):
            # Class decoration
            class_methods = {}
            for name, method in target.__dict__.items():
                if callable(method) and hasattr(method, "__is_flow_method__"):
                    # Wrap each flow method with persistence
                    if asyncio.iscoroutinefunction(method):
                        @functools.wraps(method)
                        async def class_async_wrapper(self: Any, *args: Any, **kwargs: Any) -> Any:
                            method_coro = method(self, *args, **kwargs)
                            if asyncio.iscoroutine(method_coro):
                                result = await method_coro
                            else:
                                result = method_coro
                            PersistenceDecorator.persist_state(self, method.__name__, actual_persistence)
                            return result
                        class_methods[name] = class_async_wrapper
                    else:
                        @functools.wraps(method)
                        def class_sync_wrapper(self: Any, *args: Any, **kwargs: Any) -> Any:
                            result = method(self, *args, **kwargs)
                            PersistenceDecorator.persist_state(self, method.__name__, actual_persistence)
                            return result
                        class_methods[name] = class_sync_wrapper

                    # Preserve flow-specific attributes
                    for attr in ["__is_start_method__", "__trigger_methods__", "__condition_type__", "__is_router__"]:
                        if hasattr(method, attr):
                            setattr(class_methods[name], attr, getattr(method, attr))
                    setattr(class_methods[name], "__is_flow_method__", True)

            # Update class with wrapped methods
            for name, method in class_methods.items():
                setattr(target, name, method)
            return target
        else:
            # Method decoration
            method = target
            setattr(method, "__is_flow_method__", True)

            if asyncio.iscoroutinefunction(method):
                @functools.wraps(method)
                async def method_async_wrapper(flow_instance: Any, *args: Any, **kwargs: Any) -> T:
                    method_coro = method(flow_instance, *args, **kwargs)
                    if asyncio.iscoroutine(method_coro):
                        result = await method_coro
                    else:
                        result = method_coro
                    PersistenceDecorator.persist_state(flow_instance, method.__name__, actual_persistence)
                    return result
                for attr in ["__is_start_method__", "__trigger_methods__", "__condition_type__", "__is_router__"]:
                    if hasattr(method, attr):
                        setattr(method_async_wrapper, attr, getattr(method, attr))
                setattr(method_async_wrapper, "__is_flow_method__", True)
                return cast(Callable[..., T], method_async_wrapper)
            else:
                @functools.wraps(method)
                def method_sync_wrapper(flow_instance: Any, *args: Any, **kwargs: Any) -> T:
                    result = method(flow_instance, *args, **kwargs)
                    PersistenceDecorator.persist_state(flow_instance, method.__name__, actual_persistence)
                    return result
                for attr in ["__is_start_method__", "__trigger_methods__", "__condition_type__", "__is_router__"]:
                    if hasattr(method, attr):
                        setattr(method_sync_wrapper, attr, getattr(method, attr))
                setattr(method_sync_wrapper, "__is_flow_method__", True)
                return cast(Callable[..., T], method_sync_wrapper)

    return decorator<|MERGE_RESOLUTION|>--- conflicted
+++ resolved
@@ -154,42 +154,6 @@
             def begin(self):
                 pass
     """
-<<<<<<< HEAD
-    # Helper function moved to PersistenceDecorator class
-    
-=======
-    def _persist_state(flow_instance: Any, method_name: str, persistence_instance: FlowPersistence) -> None:
-        """Helper to persist state with error handling."""
-        try:
-            # Get flow UUID from state
-            state = getattr(flow_instance, 'state', None)
-            if state is None:
-                raise ValueError("Flow instance has no state")
-
-            flow_uuid: Optional[str] = None
-            if isinstance(state, dict):
-                flow_uuid = state.get('id')
-            elif isinstance(state, BaseModel):
-                flow_uuid = getattr(state, 'id', None)
-
-            if not flow_uuid:
-                raise ValueError(
-                    "Flow state must have an 'id' field for persistence"
-                )
-
-            # Persist the state
-            persistence_instance.save_state(
-                flow_uuid=flow_uuid,
-                method_name=method_name,
-                state_data=state,
-            )
-        except Exception as e:
-            logger.error(
-                f"Failed to persist state for method {method_name}: {str(e)}"
-            )
-            raise RuntimeError(f"State persistence failed: {str(e)}") from e
-
->>>>>>> cc018bf1
     def decorator(target: Union[Type, Callable[..., T]]) -> Union[Type, Callable[..., T]]:
         """Decorator that handles both class and method decoration."""
         actual_persistence = persistence or SQLiteFlowPersistence()
