--- conflicted
+++ resolved
@@ -1,8 +1,4 @@
-<<<<<<< HEAD
-from typing import Any
-=======
 from typing import Any, ClassVar
->>>>>>> 0ee438c3
 
 from rich.console import Console
 from rich.live import Live
@@ -20,10 +16,7 @@
     current_flow_tree: Tree | None = None
     current_method_branch: Tree | None = None
     current_lite_agent_branch: Tree | None = None
-<<<<<<< HEAD
-=======
     tool_usage_counts: ClassVar[dict[str, int]] = {}
->>>>>>> 0ee438c3
     current_reasoning_branch: Tree | None = None  # Track reasoning status
     _live_paused: bool = False
     current_llm_tool_tree: Tree | None = None
@@ -1597,19 +1590,10 @@
 
         for child in branch_to_use.children:
             if "Memory Retrieval" in str(child.label):
-<<<<<<< HEAD
-                sources_branch = None
-
-                # Try to find an existing "Sources Used" branch
-                for sub_child in child.children:
-                    if "Sources Used" in str(sub_child.label):
-                        sources_branch = sub_child
-=======
                 for inner_child in child.children:
                     sources_branch = inner_child
                     if "Sources Used" in str(inner_child.label):
                         sources_branch.add(f"✅ {memory_type} ({query_time_ms:.2f}ms)")
->>>>>>> 0ee438c3
                         break
 
                 # If not found, create it under this child
@@ -1643,19 +1627,10 @@
 
         for child in branch_to_use.children:
             if "Memory Retrieval" in str(child.label):
-<<<<<<< HEAD
-                sources_branch = None
-
-                # Try to find an existing "Sources Used" branch
-                for sub_child in child.children:
-                    if "Sources Used" in str(sub_child.label):
-                        sources_branch = sub_child
-=======
                 for inner_child in child.children:
                     sources_branch = inner_child
                     if "Sources Used" in str(inner_child.label):
                         sources_branch.add(f"❌ {memory_type} - Error: {error}")
->>>>>>> 0ee438c3
                         break
 
                 # If not found, create it under this child
