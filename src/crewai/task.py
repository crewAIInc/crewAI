import json
import os
import re
import threading
import uuid
from concurrent.futures import Future
from copy import copy
from typing import Any, Dict, List, Optional, Tuple, Type, Union

from langchain_openai import ChatOpenAI
from opentelemetry.trace import Span
from pydantic import UUID4, BaseModel, Field, field_validator, model_validator
from pydantic_core import PydanticCustomError

from crewai.agents.agent_builder.base_agent import BaseAgent
from crewai.tasks.output_format import OutputFormat
from crewai.tasks.task_output import TaskOutput
from crewai.telemetry.telemetry import Telemetry
from crewai.utilities.converter import Converter, ConverterError
from crewai.utilities.i18n import I18N
from crewai.utilities.printer import Printer
from crewai.utilities.pydantic_schema_parser import PydanticSchemaParser


class Task(BaseModel):
    """Class that represents a task to be executed.

    Each task must have a description, an expected output and an agent responsible for execution.

    Attributes:
        agent: Agent responsible for task execution. Represents entity performing task.
        async_execution: Boolean flag indicating asynchronous task execution.
        callback: Function/object executed post task completion for additional actions.
        config: Dictionary containing task-specific configuration parameters.
        context: List of Task instances providing task context or input data.
        description: Descriptive text detailing task's purpose and execution.
        expected_output: Clear definition of expected task outcome.
        output_file: File path for storing task output.
        output_json: Pydantic model for structuring JSON output.
        output_pydantic: Pydantic model for task output.
        tools: List of tools/resources limited for task execution.
    """

    class Config:
        arbitrary_types_allowed = True

    __hash__ = object.__hash__  # type: ignore
    used_tools: int = 0
    tools_errors: int = 0
    delegations: int = 0
    i18n: I18N = I18N()
    prompt_context: Optional[str] = None
    description: str = Field(description="Description of the actual task.")
    expected_output: str = Field(
        description="Clear definition of expected output for the task."
    )
    config: Optional[Dict[str, Any]] = Field(
        description="Configuration for the agent",
        default=None,
    )
    callback: Optional[Any] = Field(
        description="Callback to be executed after the task is completed.", default=None
    )
    agent: Optional[BaseAgent] = Field(
        description="Agent responsible for execution the task.", default=None
    )
    context: Optional[List["Task"]] = Field(
        description="Other tasks that will have their output used as context for this task.",
        default=None,
    )
    async_execution: Optional[bool] = Field(
        description="Whether the task should be executed asynchronously or not.",
        default=False,
    )
    output_json: Optional[Type[BaseModel]] = Field(
        description="A Pydantic model to be used to create a JSON output.",
        default=None,
    )
    output_pydantic: Optional[Type[BaseModel]] = Field(
        description="A Pydantic model to be used to create a Pydantic output.",
        default=None,
    )
    output_file: Optional[str] = Field(
        description="A file path to be used to create a file output.",
        default=None,
    )
    output: Optional[TaskOutput] = Field(
        description="Task output, it's final result after being executed", default=None
    )
    tools: Optional[List[Any]] = Field(
        default_factory=list,
        description="Tools the agent is limited to use for this task.",
    )
    id: UUID4 = Field(
        default_factory=uuid.uuid4,
        frozen=True,
        description="Unique identifier for the object, not set by user.",
    )
    human_input: Optional[bool] = Field(
        description="Whether the task should have a human review the final answer of the agent",
        default=False,
    )
    converter_cls: Optional[Type[Converter]] = Field(
        description="A converter class used to export structured output",
        default=None,
    )

    _telemetry: Telemetry
    _execution_span: Span | None = None
    _original_description: str | None = None
    _original_expected_output: str | None = None
    _thread: threading.Thread | None = None

    def __init__(__pydantic_self__, **data):
        config = data.pop("config", {})
        super().__init__(**config, **data)

    @field_validator("id", mode="before")
    @classmethod
    def _deny_user_set_id(cls, v: Optional[UUID4]) -> None:
        if v:
            raise PydanticCustomError(
                "may_not_set_field", "This field is not to be set by the user.", {}
            )

    @field_validator("output_file")
    @classmethod
    def output_file_validattion(cls, value: str) -> str:
        """Validate the output file path by removing the / from the beginning of the path."""
        if value.startswith("/"):
            return value[1:]
        return value

    @model_validator(mode="after")
    def set_private_attrs(self) -> "Task":
        """Set private attributes."""
        self._telemetry = Telemetry()
        return self

    @model_validator(mode="after")
    def set_attributes_based_on_config(self) -> "Task":
        """Set attributes based on the agent configuration."""
        if self.config:
            for key, value in self.config.items():
                setattr(self, key, value)
        return self

    @model_validator(mode="after")
    def check_tools(self):
        """Check if the tools are set."""
        if not self.tools and self.agent and self.agent.tools:
            self.tools.extend(self.agent.tools)
        return self

    @model_validator(mode="after")
    def check_output(self):
        """Check if an output type is set."""
        output_types = [self.output_json, self.output_pydantic]
        if len([type for type in output_types if type]) > 1:
            raise PydanticCustomError(
                "output_type",
                "Only one output type can be set, either output_pydantic or output_json.",
                {},
            )
        return self

    def execute_sync(
        self,
        agent: Optional[BaseAgent] = None,
        context: Optional[str] = None,
        tools: Optional[List[Any]] = None,
    ) -> TaskOutput:
        """Execute the task synchronously."""
        return self._execute_core(agent, context, tools)

    def execute_async(
        self,
        agent: BaseAgent | None = None,
        context: Optional[str] = None,
        tools: Optional[List[Any]] = None,
    ) -> Future[TaskOutput]:
        """Execute the task asynchronously."""
        future: Future[TaskOutput] = Future()
        threading.Thread(
            target=self._execute_task_async, args=(agent, context, tools, future)
        ).start()
        return future

    def _execute_task_async(
        self,
        agent: Optional[BaseAgent],
        context: Optional[str],
        tools: Optional[List[Any]],
        future: Future[TaskOutput],
    ) -> None:
        """Execute the task asynchronously with context handling."""
        result = self._execute_core(agent, context, tools)
        future.set_result(result)

    def _execute_core(
        self,
        agent: Optional[BaseAgent],
        context: Optional[str],
        tools: Optional[List[Any]],
    ) -> TaskOutput:
        """Run the core execution logic of the task."""
        self.agent = agent
        agent = agent or self.agent
        if not agent:
            raise Exception(
                f"The task '{self.description}' has no agent assigned, therefore it can't be executed directly and should be executed in a Crew using a specific process that support that, like hierarchical."
            )

        self._execution_span = self._telemetry.task_started(crew=agent.crew, task=self)

<<<<<<< HEAD
        if self.context:
            task_outputs: List[TaskOutput] = []
            for task in self.context:
                # if task.async_execution:
                #     task.wait_for_completion()
                if task.output:
                    task_outputs.append(task.output)
            context = aggregate_raw_outputs_from_task_outputs(task_outputs)

=======
>>>>>>> 39d6a9a6
        self.prompt_context = context
        tools = tools or self.tools or []

        result = agent.execute_task(
            task=self,
            context=context,
            tools=tools,
        )

        pydantic_output, json_output = self._export_output(result)

        task_output = TaskOutput(
            description=self.description,
            raw=result,
            pydantic=pydantic_output,
            json_dict=json_output,
            agent=agent.role,
            output_format=self._get_output_format(),
        )
        self.output = task_output

        if self.callback:
            self.callback(self.output)

        if self._execution_span:
            self._telemetry.task_ended(self._execution_span, self)
            self._execution_span = None

        if self.output_file:
            content = (
                json_output
                if json_output
                else pydantic_output.model_dump_json() if pydantic_output else result
            )
            self._save_file(content)

        return task_output

    def prompt(self) -> str:
        """Prompt the task.

        Returns:
            Prompt of the task.
        """
        tasks_slices = [self.description]

        output = self.i18n.slice("expected_output").format(
            expected_output=self.expected_output
        )
        tasks_slices = [self.description, output]
        return "\n".join(tasks_slices)

    def interpolate_inputs(self, inputs: Dict[str, Any]) -> None:
        """Interpolate inputs into the task description and expected output."""
        if self._original_description is None:
            self._original_description = self.description
        if self._original_expected_output is None:
            self._original_expected_output = self.expected_output

        if inputs:
            self.description = self._original_description.format(**inputs)
            self.expected_output = self._original_expected_output.format(**inputs)

    def increment_tools_errors(self) -> None:
        """Increment the tools errors counter."""
        self.tools_errors += 1

    def increment_delegations(self) -> None:
        """Increment the delegations counter."""
        self.delegations += 1

    def copy(self, agents: List["BaseAgent"]) -> "Task":
        """Create a deep copy of the Task."""
        exclude = {
            "id",
            "agent",
            "context",
            "tools",
        }

        copied_data = self.model_dump(exclude=exclude)
        copied_data = {k: v for k, v in copied_data.items() if v is not None}

        cloned_context = (
            [task.copy(agents) for task in self.context] if self.context else None
        )

        def get_agent_by_role(role: str) -> Union["BaseAgent", None]:
            if agents is None:
                return None
            return next((agent for agent in agents if agent.role == role), None)

        cloned_agent = get_agent_by_role(self.agent.role) if self.agent else None
        cloned_tools = copy(self.tools) if self.tools else []

        copied_task = Task(
            **copied_data,
            context=cloned_context,
            agent=cloned_agent,
            tools=cloned_tools,
        )

        return copied_task

    def _create_converter(self, *args, **kwargs) -> Converter:
        """Create a converter instance."""
        converter = self.agent.get_output_converter(*args, **kwargs)
        if self.converter_cls:
            converter = self.converter_cls(*args, **kwargs)
        return converter

    def _export_output(
        self, result: str
    ) -> Tuple[Optional[BaseModel], Optional[Dict[str, Any]]]:
        pydantic_output: Optional[BaseModel] = None
        json_output: Optional[Dict[str, Any]] = None

        if self.output_pydantic or self.output_json:
            model_output = self._convert_to_model(result)
            pydantic_output = (
                model_output if isinstance(model_output, BaseModel) else None
            )
            if isinstance(model_output, str):
                try:
                    json_output = json.loads(model_output)
                except json.JSONDecodeError:
                    json_output = None
            else:
                json_output = model_output if isinstance(model_output, dict) else None

        return pydantic_output, json_output

    def _convert_to_model(self, result: str) -> Union[dict, BaseModel, str]:
        model = self.output_pydantic or self.output_json
        if model is None:
            return result

        try:
            return self._validate_model(result, model)
        except Exception:
            return self._handle_partial_json(result, model)

    def _validate_model(
        self, result: str, model: Type[BaseModel]
    ) -> Union[dict, BaseModel]:
        exported_result = model.model_validate_json(result)
        if self.output_json:
            return exported_result.model_dump()
        return exported_result

    def _handle_partial_json(
        self, result: str, model: Type[BaseModel]
    ) -> Union[dict, BaseModel, str]:
        match = re.search(r"({.*})", result, re.DOTALL)
        if match:
            try:
                exported_result = model.model_validate_json(match.group(0))
                if self.output_json:
                    return exported_result.model_dump()
                return exported_result
            except Exception:
                pass

        return self._convert_with_instructions(result, model)

    def _convert_with_instructions(
        self, result: str, model: Type[BaseModel]
    ) -> Union[dict, BaseModel, str]:
        llm = self.agent.function_calling_llm or self.agent.llm
        instructions = self._get_conversion_instructions(model, llm)

        converter = self._create_converter(
            llm=llm, text=result, model=model, instructions=instructions
        )
        exported_result = (
            converter.to_pydantic() if self.output_pydantic else converter.to_json()
        )

        if isinstance(exported_result, ConverterError):
            Printer().print(
                content=f"{exported_result.message} Using raw output instead.",
                color="red",
            )
            return result

        return exported_result

    def _get_output_format(self) -> OutputFormat:
        if self.output_json:
            return OutputFormat.JSON
        if self.output_pydantic:
            return OutputFormat.PYDANTIC
        return OutputFormat.RAW

    def _get_conversion_instructions(self, model: Type[BaseModel], llm: Any) -> str:
        instructions = "I'm gonna convert this raw text into valid JSON."
        if not self._is_gpt(llm):
            model_schema = PydanticSchemaParser(model=model).get_schema()
            instructions = f"{instructions}\n\nThe json should have the following structure, with the following keys:\n{model_schema}"
        return instructions

    def _save_output(self, content: str) -> None:
        if not self.output_file:
            raise Exception("Output file path is not set.")

        directory = os.path.dirname(self.output_file)
        if directory and not os.path.exists(directory):
            os.makedirs(directory)
        with open(self.output_file, "w", encoding="utf-8") as file:
            file.write(content)

    def _is_gpt(self, llm) -> bool:
        return isinstance(llm, ChatOpenAI) and llm.openai_api_base is None

    def _save_file(self, result: Any) -> None:
        directory = os.path.dirname(self.output_file)  # type: ignore # Value of type variable "AnyOrLiteralStr" of "dirname" cannot be "str | None"

        if directory and not os.path.exists(directory):
            os.makedirs(directory)

        with open(self.output_file, "w", encoding="utf-8") as file:  # type: ignore # Argument 1 to "open" has incompatible type "str | None"; expected "int | str | bytes | PathLike[str] | PathLike[bytes]"
            file.write(result)
        return None

    def __repr__(self):
        return f"Task(description={self.description}, expected_output={self.expected_output})"<|MERGE_RESOLUTION|>--- conflicted
+++ resolved
@@ -213,18 +213,6 @@
 
         self._execution_span = self._telemetry.task_started(crew=agent.crew, task=self)
 
-<<<<<<< HEAD
-        if self.context:
-            task_outputs: List[TaskOutput] = []
-            for task in self.context:
-                # if task.async_execution:
-                #     task.wait_for_completion()
-                if task.output:
-                    task_outputs.append(task.output)
-            context = aggregate_raw_outputs_from_task_outputs(task_outputs)
-
-=======
->>>>>>> 39d6a9a6
         self.prompt_context = context
         tools = tools or self.tools or []
 
@@ -257,7 +245,9 @@
             content = (
                 json_output
                 if json_output
-                else pydantic_output.model_dump_json() if pydantic_output else result
+                else pydantic_output.model_dump_json()
+                if pydantic_output
+                else result
             )
             self._save_file(content)
 
