import datetime
import inspect
import json
import logging
import re
import threading
import uuid
from concurrent.futures import Future
from copy import copy
from hashlib import md5
from pathlib import Path
from typing import (
    Any,
    Callable,
    ClassVar,
    Dict,
    List,
    Optional,
    Set,
    Tuple,
    Type,
    Union,
    get_args,
    get_origin,
)

from pydantic import (
    UUID4,
    BaseModel,
    Field,
    PrivateAttr,
    field_validator,
    model_validator,
)
from pydantic_core import PydanticCustomError

from crewai.agents.agent_builder.base_agent import BaseAgent
from crewai.security import Fingerprint, SecurityConfig
from crewai.tasks.guardrail_result import GuardrailResult
from crewai.tasks.output_format import OutputFormat
from crewai.tasks.task_output import TaskOutput
from crewai.tools.base_tool import BaseTool
from crewai.utilities.config import process_config
from crewai.utilities.converter import Converter, convert_to_model
from crewai.utilities.events import (
    TaskCompletedEvent,
    TaskFailedEvent,
    TaskStartedEvent,
)
from crewai.utilities.events.crewai_event_bus import crewai_event_bus
from crewai.utilities.i18n import I18N
from crewai.utilities.printer import Printer
from crewai.utilities.string_utils import interpolate_only


class Task(BaseModel):
    """Class that represents a task to be executed.

    Each task must have a description, an expected output and an agent responsible for execution.

    Attributes:
        agent: Agent responsible for task execution. Represents entity performing task.
        async_execution: Boolean flag indicating asynchronous task execution.
        callback: Function/object executed post task completion for additional actions.
        config: Dictionary containing task-specific configuration parameters.
        context: List of Task instances providing task context or input data.
        description: Descriptive text detailing task's purpose and execution.
        expected_output: Clear definition of expected task outcome.
        output_file: File path for storing task output.
        output_json: Pydantic model for structuring JSON output.
        output_pydantic: Pydantic model for task output.
        security_config: Security configuration including fingerprinting.
        tools: List of tools/resources limited for task execution.
    """

    __hash__ = object.__hash__  # type: ignore
    logger: ClassVar[logging.Logger] = logging.getLogger(__name__)
    used_tools: int = 0
    tools_errors: int = 0
    delegations: int = 0
    i18n: I18N = I18N()
    name: Optional[str] = Field(default=None)
    prompt_context: Optional[str] = None
    description: str = Field(description="Description of the actual task.")
    expected_output: str = Field(
        description="Clear definition of expected output for the task."
    )
    config: Optional[Dict[str, Any]] = Field(
        description="Configuration for the agent",
        default=None,
    )
    callback: Optional[Any] = Field(
        description="Callback to be executed after the task is completed.", default=None
    )
    agent: Optional[BaseAgent] = Field(
        description="Agent responsible for execution the task.", default=None
    )
    context: Optional[List["Task"]] = Field(
        description="Other tasks that will have their output used as context for this task.",
        default=None,
    )
    async_execution: Optional[bool] = Field(
        description="Whether the task should be executed asynchronously or not.",
        default=False,
    )
    output_json: Optional[Type[BaseModel]] = Field(
        description="A Pydantic model to be used to create a JSON output.",
        default=None,
    )
    output_pydantic: Optional[Type[BaseModel]] = Field(
        description="A Pydantic model to be used to create a Pydantic output.",
        default=None,
    )
    output_file: Optional[str] = Field(
        description="A file path to be used to create a file output.",
        default=None,
    )
    output: Optional[TaskOutput] = Field(
        description="Task output, it's final result after being executed", default=None
    )
    tools: Optional[List[BaseTool]] = Field(
        default_factory=list,
        description="Tools the agent is limited to use for this task.",
    )
    security_config: SecurityConfig = Field(
        default_factory=SecurityConfig,
        description="Security configuration for the task.",
    )
    id: UUID4 = Field(
        default_factory=uuid.uuid4,
        frozen=True,
        description="Unique identifier for the object, not set by user.",
    )
    human_input: Optional[bool] = Field(
        description="Whether the task should have a human review the final answer of the agent",
        default=False,
    )
    converter_cls: Optional[Type[Converter]] = Field(
        description="A converter class used to export structured output",
        default=None,
    )
    processed_by_agents: Set[str] = Field(default_factory=set)
    guardrail: Optional[Callable[[TaskOutput], Tuple[bool, Any]]] = Field(
        default=None,
        description="Function to validate task output before proceeding to next task",
    )
    max_retries: int = Field(
        default=3, description="Maximum number of retries when guardrail fails"
    )
    retry_count: int = Field(default=0, description="Current number of retries")
    start_time: Optional[datetime.datetime] = Field(
        default=None, description="Start time of the task execution"
    )
    end_time: Optional[datetime.datetime] = Field(
        default=None, description="End time of the task execution"
    )
    rci: Optional[bool] = Field(
        default=True,
        description="Recursive Criticism and Iteration (RCI) to verify the output matches the expected output.",
    )
    rci_max_count: Optional[int] = Field(
        default=1,
        ge=1,
        le=5,
        description="Number of iterations to run the RCI process.",
    )

    @field_validator("guardrail")
    @classmethod
    def validate_guardrail_function(cls, v: Optional[Callable]) -> Optional[Callable]:
        """Validate that the guardrail function has the correct signature and behavior.

        While type hints provide static checking, this validator ensures runtime safety by:
        1. Verifying the function accepts exactly one parameter (the TaskOutput)
        2. Checking return type annotations match Tuple[bool, Any] if present
        3. Providing clear, immediate error messages for debugging

        This runtime validation is crucial because:
        - Type hints are optional and can be ignored at runtime
        - Function signatures need immediate validation before task execution
        - Clear error messages help users debug guardrail implementation issues

        Args:
            v: The guardrail function to validate

        Returns:
            The validated guardrail function

        Raises:
            ValueError: If the function signature is invalid or return annotation
                       doesn't match Tuple[bool, Any]
        """
        if v is not None:
            sig = inspect.signature(v)
            positional_args = [
                param
                for param in sig.parameters.values()
                if param.default is inspect.Parameter.empty
            ]
            if len(positional_args) != 1:
                raise ValueError("Guardrail function must accept exactly one parameter")

            # Check return annotation if present, but don't require it
            return_annotation = sig.return_annotation
            if return_annotation != inspect.Signature.empty:

                return_annotation_args = get_args(return_annotation)
                if not (
                    get_origin(return_annotation) is tuple
                    and len(return_annotation_args) == 2
                    and return_annotation_args[0] is bool
                    and (
                        return_annotation_args[1] is Any
                        or return_annotation_args[1] is str
                        or return_annotation_args[1] is TaskOutput
                        or return_annotation_args[1] == Union[str, TaskOutput]
                    )
                ):
                    raise ValueError(
                        "If return type is annotated, it must be Tuple[bool, Any]"
                    )
        return v

    _original_description: Optional[str] = PrivateAttr(default=None)
    _original_expected_output: Optional[str] = PrivateAttr(default=None)
    _original_output_file: Optional[str] = PrivateAttr(default=None)
    _thread: Optional[threading.Thread] = PrivateAttr(default=None)

    @model_validator(mode="before")
    @classmethod
    def process_model_config(cls, values):
        return process_config(values, cls)

    @model_validator(mode="after")
    def validate_required_fields(self):
        required_fields = ["description", "expected_output"]
        for field in required_fields:
            if getattr(self, field) is None:
                raise ValueError(
                    f"{field} must be provided either directly or through config"
                )
        return self

    @field_validator("id", mode="before")
    @classmethod
    def _deny_user_set_id(cls, v: Optional[UUID4]) -> None:
        if v:
            raise PydanticCustomError(
                "may_not_set_field", "This field is not to be set by the user.", {}
            )

    @field_validator("output_file")
    @classmethod
    def output_file_validation(cls, value: Optional[str]) -> Optional[str]:
        """Validate the output file path.

        Args:
            value: The output file path to validate. Can be None or a string.
                  If the path contains template variables (e.g. {var}), leading slashes are preserved.
                  For regular paths, leading slashes are stripped.

        Returns:
            The validated and potentially modified path, or None if no path was provided.

        Raises:
            ValueError: If the path contains invalid characters, path traversal attempts,
                      or other security concerns.
        """
        if value is None:
            return None

        # Basic security checks
        if ".." in value:
            raise ValueError(
                "Path traversal attempts are not allowed in output_file paths"
            )

        # Check for shell expansion first
        if value.startswith("~") or value.startswith("$"):
            raise ValueError(
                "Shell expansion characters are not allowed in output_file paths"
            )

        # Then check other shell special characters
        if any(char in value for char in ["|", ">", "<", "&", ";"]):
            raise ValueError(
                "Shell special characters are not allowed in output_file paths"
            )

        # Don't strip leading slash if it's a template path with variables
        if "{" in value or "}" in value:
            # Validate template variable format
            template_vars = [part.split("}")[0] for part in value.split("{")[1:]]
            for var in template_vars:
                if not var.isidentifier():
                    raise ValueError(f"Invalid template variable name: {var}")
            return value

        # Strip leading slash for regular paths
        if value.startswith("/"):
            return value[1:]
        return value

    @model_validator(mode="after")
    def set_attributes_based_on_config(self) -> "Task":
        """Set attributes based on the agent configuration."""
        if self.config:
            for key, value in self.config.items():
                setattr(self, key, value)
        return self

    @model_validator(mode="after")
    def check_tools(self):
        """Check if the tools are set."""
        if not self.tools and self.agent and self.agent.tools:
            self.tools.extend(self.agent.tools)
        return self

    @model_validator(mode="after")
    def check_output(self):
        """Check if an output type is set."""
        output_types = [self.output_json, self.output_pydantic]
        if len([type for type in output_types if type]) > 1:
            raise PydanticCustomError(
                "output_type",
                "Only one output type can be set, either output_pydantic or output_json.",
                {},
            )
        return self

    def execute_sync(
        self,
        agent: Optional[BaseAgent] = None,
        context: Optional[str] = None,
        tools: Optional[List[BaseTool]] = None,
    ) -> TaskOutput:
        """Execute the task synchronously."""
        return self._execute_core(agent, context, tools)

    @property
    def key(self) -> str:
        description = self._original_description or self.description
        expected_output = self._original_expected_output or self.expected_output
        source = [description, expected_output]

        return md5("|".join(source).encode(), usedforsecurity=False).hexdigest()

    @property
    def execution_duration(self) -> float | None:
        if not self.start_time or not self.end_time:
            return None
        return (self.end_time - self.start_time).total_seconds()

    def execute_async(
        self,
        agent: BaseAgent | None = None,
        context: Optional[str] = None,
        tools: Optional[List[BaseTool]] = None,
    ) -> Future[TaskOutput]:
        """Execute the task asynchronously."""
        future: Future[TaskOutput] = Future()
        threading.Thread(
            daemon=True,
            target=self._execute_task_async,
            args=(agent, context, tools, future),
        ).start()
        return future

    def _execute_task_async(
        self,
        agent: Optional[BaseAgent],
        context: Optional[str],
        tools: Optional[List[Any]],
        future: Future[TaskOutput],
    ) -> None:
        """Execute the task asynchronously with context handling."""
        result = self._execute_core(agent, context, tools)
        future.set_result(result)

    def _execute_core(
        self,
        agent: Optional[BaseAgent],
        context: Optional[str],
        tools: Optional[List[Any]],
    ) -> TaskOutput:
        """Run the core execution logic of the task."""
        try:
            agent = agent or self.agent
            self.agent = agent
            if not agent:
                raise Exception(
                    f"The task '{self.description}' has no agent assigned, therefore it can't be executed directly and should be executed in a Crew using a specific process that support that, like hierarchical."
                )

            self.start_time = datetime.datetime.now()

            self.prompt_context = context
            tools = tools or self.tools or []

            self.processed_by_agents.add(agent.role)
            crewai_event_bus.emit(self, TaskStartedEvent(context=context))
            result = agent.execute_task(
                task=self,
                context=context,
                tools=tools,
            )

<<<<<<< HEAD
            if self.rci:
                result = self.critique_and_iterate(
                    agent=agent,
                    initial_output=result,
                    description=self.description,
                    expected_output=self.expected_output,
                    context=context,
                    tools=tools,
                )
=======
            result = self.critique_and_iterate(
                agent=agent,
                initial_output=result,
                description=self.description,
                expected_output=self.expected_output,
                context=context,
                tools=tools,
            )
>>>>>>> 286f16a7

            pydantic_output, json_output = self._export_output(result)
            task_output = TaskOutput(
                name=self.name,
                description=self.description,
                expected_output=self.expected_output,
                raw=result,
                pydantic=pydantic_output,
                json_dict=json_output,
                agent=agent.role,
                output_format=self._get_output_format(),
            )

            if self.guardrail:
                guardrail_result = GuardrailResult.from_tuple(
                    self.guardrail(task_output)
                )
                if not guardrail_result.success:
                    if self.retry_count >= self.max_retries:
                        raise Exception(
                            f"Task failed guardrail validation after {self.max_retries} retries. "
                            f"Last error: {guardrail_result.error}"
                        )

                    self.retry_count += 1
                    context = self.i18n.errors("validation_error").format(
                        guardrail_result_error=guardrail_result.error,
                        task_output=task_output.raw,
                    )
                    printer = Printer()
                    printer.print(
                        content=f"Guardrail blocked, retrying, due to: {guardrail_result.error}\n",
                        color="yellow",
                    )
                    return self._execute_core(agent, context, tools)

                if guardrail_result.result is None:
                    raise Exception(
                        "Task guardrail returned None as result. This is not allowed."
                    )

                if isinstance(guardrail_result.result, str):
                    task_output.raw = guardrail_result.result
                    pydantic_output, json_output = self._export_output(
                        guardrail_result.result
                    )
                    task_output.pydantic = pydantic_output
                    task_output.json_dict = json_output
                elif isinstance(guardrail_result.result, TaskOutput):
                    task_output = guardrail_result.result

            self.output = task_output
            self.end_time = datetime.datetime.now()

            if self.callback:
                self.callback(self.output)

            crew = self.agent.crew  # type: ignore[union-attr]
            if crew and crew.task_callback and crew.task_callback != self.callback:
                crew.task_callback(self.output)

            if self.output_file:
                content = (
                    json_output
                    if json_output
                    else (
                        pydantic_output.model_dump_json() if pydantic_output else result
                    )
                )
                self._save_file(content)
            crewai_event_bus.emit(self, TaskCompletedEvent(output=task_output))
            return task_output
        except Exception as e:
            self.end_time = datetime.datetime.now()
            crewai_event_bus.emit(self, TaskFailedEvent(error=str(e)))
            raise e  # Re-raise the exception after emitting the event

    def prompt(self) -> str:
        """Prompt the task.

        Returns:
            Prompt of the task.
        """
        tasks_slices = [self.description]

        output = self.i18n.slice("expected_output").format(
            expected_output=self.expected_output
        )
        tasks_slices = [self.description, output]
        return "\n".join(tasks_slices)

    def interpolate_inputs_and_add_conversation_history(
        self, inputs: Dict[str, Union[str, int, float, Dict[str, Any], List[Any]]]
    ) -> None:
        """Interpolate inputs into the task description, expected output, and output file path.
           Add conversation history if present.

        Args:
            inputs: Dictionary mapping template variables to their values.
                   Supported value types are strings, integers, and floats.

        Raises:
            ValueError: If a required template variable is missing from inputs.
        """
        if self._original_description is None:
            self._original_description = self.description
        if self._original_expected_output is None:
            self._original_expected_output = self.expected_output
        if self.output_file is not None and self._original_output_file is None:
            self._original_output_file = self.output_file

        if not inputs:
            return

        try:
            self.description = interpolate_only(
                input_string=self._original_description, inputs=inputs
            )
        except KeyError as e:
            raise ValueError(
                f"Missing required template variable '{e.args[0]}' in description"
            ) from e
        except ValueError as e:
            raise ValueError(f"Error interpolating description: {str(e)}") from e

        try:
            self.expected_output = interpolate_only(
                input_string=self._original_expected_output, inputs=inputs
            )
        except (KeyError, ValueError) as e:
            raise ValueError(f"Error interpolating expected_output: {str(e)}") from e

        if self.output_file is not None:
            try:
                self.output_file = interpolate_only(
                    input_string=self._original_output_file, inputs=inputs
                )
            except (KeyError, ValueError) as e:
                raise ValueError(
                    f"Error interpolating output_file path: {str(e)}"
                ) from e

        if "crew_chat_messages" in inputs and inputs["crew_chat_messages"]:
            conversation_instruction = self.i18n.slice(
                "conversation_history_instruction"
            )

            crew_chat_messages_json = str(inputs["crew_chat_messages"])

            try:
                crew_chat_messages = json.loads(crew_chat_messages_json)
            except json.JSONDecodeError as e:
                print("An error occurred while parsing crew chat messages:", e)
                raise

            conversation_history = "\n".join(
                f"{msg['role'].capitalize()}: {msg['content']}"
                for msg in crew_chat_messages
                if isinstance(msg, dict) and "role" in msg and "content" in msg
            )

            self.description += (
                f"\n\n{conversation_instruction}\n\n{conversation_history}"
            )

    def increment_tools_errors(self) -> None:
        """Increment the tools errors counter."""
        self.tools_errors += 1

    def increment_delegations(self, agent_name: Optional[str]) -> None:
        """Increment the delegations counter."""
        if agent_name:
            self.processed_by_agents.add(agent_name)
        self.delegations += 1

    def copy(
        self, agents: List["BaseAgent"], task_mapping: Dict[str, "Task"]
    ) -> "Task":
        """Create a deep copy of the Task."""
        exclude = {
            "id",
            "agent",
            "context",
            "tools",
        }

        copied_data = self.model_dump(exclude=exclude)
        copied_data = {k: v for k, v in copied_data.items() if v is not None}

        cloned_context = (
            [task_mapping[context_task.key] for context_task in self.context]
            if self.context
            else None
        )

        def get_agent_by_role(role: str) -> Union["BaseAgent", None]:
            return next((agent for agent in agents if agent.role == role), None)

        cloned_agent = get_agent_by_role(self.agent.role) if self.agent else None
        cloned_tools = copy(self.tools) if self.tools else []

        copied_task = Task(
            **copied_data,
            context=cloned_context,
            agent=cloned_agent,
            tools=cloned_tools,
        )

        return copied_task

    def _export_output(
        self, result: str
    ) -> Tuple[Optional[BaseModel], Optional[Dict[str, Any]]]:
        pydantic_output: Optional[BaseModel] = None
        json_output: Optional[Dict[str, Any]] = None

        if self.output_pydantic or self.output_json:
            model_output = convert_to_model(
                result,
                self.output_pydantic,
                self.output_json,
                self.agent,
                self.converter_cls,
            )

            if isinstance(model_output, BaseModel):
                pydantic_output = model_output
            elif isinstance(model_output, dict):
                json_output = model_output
            elif isinstance(model_output, str):
                try:
                    json_output = json.loads(model_output)
                except json.JSONDecodeError:
                    json_output = None

        return pydantic_output, json_output

    def _get_output_format(self) -> OutputFormat:
        if self.output_json:
            return OutputFormat.JSON
        if self.output_pydantic:
            return OutputFormat.PYDANTIC
        return OutputFormat.RAW

    def _save_file(self, result: Union[Dict, str, Any]) -> None:
        """Save task output to a file.

        Note:
            For cross-platform file writing, especially on Windows, consider using FileWriterTool
            from the crewai_tools package:
                pip install 'crewai[tools]'
                from crewai_tools import FileWriterTool

        Args:
            result: The result to save to the file. Can be a dict or any stringifiable object.

        Raises:
            ValueError: If output_file is not set
            RuntimeError: If there is an error writing to the file. For cross-platform
                compatibility, especially on Windows, use FileWriterTool from crewai_tools
                package.
        """
        if self.output_file is None:
            raise ValueError("output_file is not set.")

        FILEWRITER_RECOMMENDATION = (
            "For cross-platform file writing, especially on Windows, "
            "use FileWriterTool from crewai_tools package."
        )

        try:
            resolved_path = Path(self.output_file).expanduser().resolve()
            directory = resolved_path.parent

            if not directory.exists():
                directory.mkdir(parents=True, exist_ok=True)

            with resolved_path.open("w", encoding="utf-8") as file:
                if isinstance(result, dict):
                    import json

                    json.dump(result, file, ensure_ascii=False, indent=2)
                else:
                    file.write(str(result))
        except (OSError, IOError) as e:
            raise RuntimeError(
                "\n".join(
                    [f"Failed to save output file: {e}", FILEWRITER_RECOMMENDATION]
                )
            )
        return None

    def __repr__(self):
        return f"Task(description={self.description}, expected_output={self.expected_output})"

<<<<<<< HEAD
    @property
    def fingerprint(self) -> Fingerprint:
        """Get the fingerprint of the task.

        Returns:
            Fingerprint: The fingerprint of the task
        """
        return self.security_config.fingerprint

=======
>>>>>>> 286f16a7
    def critique_and_iterate(
        self,
        agent: BaseAgent,
        initial_output: str,
        description: str,
        expected_output: str,
        context: Optional[str],
        tools: Optional[List[BaseTool]],
    ) -> str:
        """
        Recursively critiques and refines the output until it aligns with the expected outcome
        or the iteration limit is reached. Implements caching for repeated critiques and
        a timeout mechanism to prevent long-running iterations.
        """

        current_output = initial_output
        original_description = description
        original_expected_output = expected_output

        try:
            for _ in range(self.rci_max_count):
                try:
                    critiques = self.critique(
                        agent=agent,
                        current_output=current_output,
                        description=description,
                        expected_output=expected_output,
                        context=context,
                        tools=tools,
                    )

                    if not self.validate_critique_format(critiques):
                        return current_output
                except Exception as e:
                    return current_output

                self.description = original_description
                self.expected_output = original_expected_output

                if critiques == "NO ISSUES FOUND":
                    return current_output

                try:
                    current_output = self.rectifier(
                        agent=agent,
                        current_output=current_output,
                        description=description,
                        expected_output=expected_output,
                        context=context,
                        tools=tools,
                        critiques=critiques,
                    )
                except Exception as e:
                    return current_output

                self.description = original_description
                self.expected_output = original_expected_output

        except Exception as e:
            raise e

        return current_output

    def critique(
        self,
        agent: BaseAgent,
        current_output: str,
        description: str,
        expected_output: str,
        context: Optional[str],
        tools: Optional[List[BaseTool]],
    ) -> str:
        """
        Evaluates the current output and provides critiques based on alignment with the description and expected output.
        Uses caching to avoid redundant critiques for the same input.
        """
        critique_description = f"""
        You are a critical evaluator reviewing an AI-generated output.
        Description: {description}
        Expected Output: {expected_output}
        Current Output: {current_output}
        Evaluate the output and provide critical feedback strictly in JSON format.
        """

        critique_expected_output = (
            "Provide critical feedback in JSON format with the following structure: "
            '{"issues": [{"type": "error/warning", "message": "Description of the issue"}], '
            '"overall_feedback": "Summary of critique"}. '
            'If the output is satisfactory, respond with exactly: {"issues": [], "overall_feedback": "NO ISSUES FOUND"}'
        )

        self.description = critique_description
        self.expected_output = critique_expected_output

        try:
            critique_response = agent.execute_task(
                task=self,
                context=context,
                tools=tools,
            )
            parsed_response = json.loads(critique_response.strip())
            if not self.validate_critique_format(parsed_response):
                return json.dumps(
                    {"issues": [], "overall_feedback": "ERROR: Invalid critique format"}
                )

            return json.dumps(parsed_response)
        except Exception as e:
            return json.dumps(
                {
                    "issues": [],
                    "overall_feedback": "ERROR: Failed to generate critique.",
                }
            )

    def validate_critique_format(self, critique: dict) -> bool:
        """Validates if the critique response follows the expected JSON format."""
        if not isinstance(critique, dict):
            return False
        if "issues" not in critique or "overall_feedback" not in critique:
            return False
        if not isinstance(critique["issues"], list) or not isinstance(
            critique["overall_feedback"], str
        ):
            return False
        for issue in critique["issues"]:
            if (
                not isinstance(issue, dict)
                or "type" not in issue
                or "message" not in issue
            ):
                return False
            if issue["type"] not in ["error", "warning"]:
                return False
        return True

    def rectifier(
        self,
        agent: BaseAgent,
        critiques: str,
        current_output: str,
        description: str,
        expected_output: str,
        context: Optional[str],
        tools: Optional[List[BaseTool]],
    ) -> str:
        """
        Modifies the current output to address identified issues while maintaining all other aspects unchanged.
        """
        rectifier_description = f"""
        You are an AI tasked with improving an output based on provided critiques.
        Description: {description}
        Expected Output: {expected_output}
        Current Output: {current_output}
        Critiques: {critiques}
        Adjust only to resolve the identified issues while keeping other elements unchanged.
        Provide only the corrected output without preamble or explanations.
        """

        rectified_expected_output = (
            f"Rectified version of: {current_output} with critiques addressed."
        )

        self.description = rectifier_description
        self.expected_output = rectified_expected_output

        try:
            rectifier_response = agent.execute_task(
                task=self,
                context=context,
                tools=tools,
            )
            return rectifier_response.strip()
        except Exception as e:
            raise "ERROR: Failed to rectify output."<|MERGE_RESOLUTION|>--- conflicted
+++ resolved
@@ -203,7 +203,6 @@
             # Check return annotation if present, but don't require it
             return_annotation = sig.return_annotation
             if return_annotation != inspect.Signature.empty:
-
                 return_annotation_args = get_args(return_annotation)
                 if not (
                     get_origin(return_annotation) is tuple
@@ -405,7 +404,6 @@
                 tools=tools,
             )
 
-<<<<<<< HEAD
             if self.rci:
                 result = self.critique_and_iterate(
                     agent=agent,
@@ -415,16 +413,6 @@
                     context=context,
                     tools=tools,
                 )
-=======
-            result = self.critique_and_iterate(
-                agent=agent,
-                initial_output=result,
-                description=self.description,
-                expected_output=self.expected_output,
-                context=context,
-                tools=tools,
-            )
->>>>>>> 286f16a7
 
             pydantic_output, json_output = self._export_output(result)
             task_output = TaskOutput(
@@ -720,7 +708,6 @@
     def __repr__(self):
         return f"Task(description={self.description}, expected_output={self.expected_output})"
 
-<<<<<<< HEAD
     @property
     def fingerprint(self) -> Fingerprint:
         """Get the fingerprint of the task.
@@ -730,8 +717,6 @@
         """
         return self.security_config.fingerprint
 
-=======
->>>>>>> 286f16a7
     def critique_and_iterate(
         self,
         agent: BaseAgent,
@@ -906,4 +891,180 @@
             )
             return rectifier_response.strip()
         except Exception as e:
+            raise "ERROR: Failed to rectify output."
+
+    def critique_and_iterate(
+        self,
+        agent: BaseAgent,
+        initial_output: str,
+        description: str,
+        expected_output: str,
+        context: Optional[str],
+        tools: Optional[List[BaseTool]],
+    ) -> str:
+        """
+        Recursively critiques and refines the output until it aligns with the expected outcome
+        or the iteration limit is reached. Implements caching for repeated critiques and
+        a timeout mechanism to prevent long-running iterations.
+        """
+
+        current_output = initial_output
+        original_description = description
+        original_expected_output = expected_output
+
+        try:
+            for _ in range(self.rci_max_count):
+                try:
+                    critiques = self.critique(
+                        agent=agent,
+                        current_output=current_output,
+                        description=description,
+                        expected_output=expected_output,
+                        context=context,
+                        tools=tools,
+                    )
+
+                    if not self.validate_critique_format(critiques):
+                        return current_output
+                except Exception as e:
+                    return current_output
+
+                self.description = original_description
+                self.expected_output = original_expected_output
+
+                if critiques == "NO ISSUES FOUND":
+                    return current_output
+
+                try:
+                    current_output = self.rectifier(
+                        agent=agent,
+                        current_output=current_output,
+                        description=description,
+                        expected_output=expected_output,
+                        context=context,
+                        tools=tools,
+                        critiques=critiques,
+                    )
+                except Exception as e:
+                    return current_output
+
+                self.description = original_description
+                self.expected_output = original_expected_output
+
+        except Exception as e:
+            raise e
+
+        return current_output
+
+    def critique(
+        self,
+        agent: BaseAgent,
+        current_output: str,
+        description: str,
+        expected_output: str,
+        context: Optional[str],
+        tools: Optional[List[BaseTool]],
+    ) -> str:
+        """
+        Evaluates the current output and provides critiques based on alignment with the description and expected output.
+        Uses caching to avoid redundant critiques for the same input.
+        """
+        critique_description = f"""
+        You are a critical evaluator reviewing an AI-generated output.
+        Description: {description}
+        Expected Output: {expected_output}
+        Current Output: {current_output}
+        Evaluate the output and provide critical feedback strictly in JSON format.
+        """
+
+        critique_expected_output = (
+            "Provide critical feedback in JSON format with the following structure: "
+            '{"issues": [{"type": "error/warning", "message": "Description of the issue"}], '
+            '"overall_feedback": "Summary of critique"}. '
+            'If the output is satisfactory, respond with exactly: {"issues": [], "overall_feedback": "NO ISSUES FOUND"}'
+        )
+
+        self.description = critique_description
+        self.expected_output = critique_expected_output
+
+        try:
+            critique_response = agent.execute_task(
+                task=self,
+                context=context,
+                tools=tools,
+            )
+            parsed_response = json.loads(critique_response.strip())
+            if not self.validate_critique_format(parsed_response):
+                return json.dumps(
+                    {"issues": [], "overall_feedback": "ERROR: Invalid critique format"}
+                )
+
+            return json.dumps(parsed_response)
+        except Exception as e:
+            return json.dumps(
+                {
+                    "issues": [],
+                    "overall_feedback": "ERROR: Failed to generate critique.",
+                }
+            )
+
+    def validate_critique_format(self, critique: dict) -> bool:
+        """Validates if the critique response follows the expected JSON format."""
+        if not isinstance(critique, dict):
+            return False
+        if "issues" not in critique or "overall_feedback" not in critique:
+            return False
+        if not isinstance(critique["issues"], list) or not isinstance(
+            critique["overall_feedback"], str
+        ):
+            return False
+        for issue in critique["issues"]:
+            if (
+                not isinstance(issue, dict)
+                or "type" not in issue
+                or "message" not in issue
+            ):
+                return False
+            if issue["type"] not in ["error", "warning"]:
+                return False
+        return True
+
+    def rectifier(
+        self,
+        agent: BaseAgent,
+        critiques: str,
+        current_output: str,
+        description: str,
+        expected_output: str,
+        context: Optional[str],
+        tools: Optional[List[BaseTool]],
+    ) -> str:
+        """
+        Modifies the current output to address identified issues while maintaining all other aspects unchanged.
+        """
+        rectifier_description = f"""
+        You are an AI tasked with improving an output based on provided critiques.
+        Description: {description}
+        Expected Output: {expected_output}
+        Current Output: {current_output}
+        Critiques: {critiques}
+        Adjust only to resolve the identified issues while keeping other elements unchanged.
+        Provide only the corrected output without preamble or explanations.
+        """
+
+        rectified_expected_output = (
+            f"Rectified version of: {current_output} with critiques addressed."
+        )
+
+        self.description = rectifier_description
+        self.expected_output = rectified_expected_output
+
+        try:
+            rectifier_response = agent.execute_task(
+                task=self,
+                context=context,
+                tools=tools,
+            )
+            return rectifier_response.strip()
+        except Exception as e:
             raise "ERROR: Failed to rectify output."