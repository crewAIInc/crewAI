--- conflicted
+++ resolved
@@ -362,10 +362,7 @@
 
         with open(self.output_file, "w", encoding="utf-8") as file:
             if isinstance(result, dict):
-<<<<<<< HEAD
-=======
                 import json
->>>>>>> ef5ff713
                 json.dump(result, file, ensure_ascii=False, indent=2)
             else:
                 file.write(str(result))
