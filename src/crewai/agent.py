import shutil
import subprocess
from typing import Any, Dict, List, Literal, Optional, Sequence, Type, Union

from pydantic import Field, InstanceOf, PrivateAttr, model_validator

from crewai.agents import CacheHandler
from crewai.agents.agent_builder.base_agent import BaseAgent
from crewai.agents.crew_agent_executor import CrewAgentExecutor
from crewai.knowledge.knowledge import Knowledge
from crewai.knowledge.source.base_knowledge_source import BaseKnowledgeSource
from crewai.knowledge.utils.knowledge_utils import extract_knowledge_context
from crewai.lite_agent import LiteAgent, LiteAgentOutput
from crewai.llm import BaseLLM
from crewai.memory.contextual.contextual_memory import ContextualMemory
from crewai.security import Fingerprint
from crewai.task import Task
from crewai.tools import BaseTool
from crewai.tools.agent_tools.agent_tools import AgentTools
from crewai.utilities import Converter, Prompts
from crewai.utilities.agent_utils import (
    get_tool_names,
    load_agent_from_repository,
    parse_tools,
    render_text_description_and_args,
)
from crewai.utilities.constants import TRAINED_AGENTS_DATA_FILE, TRAINING_DATA_FILE
from crewai.utilities.converter import generate_model_description
from crewai.utilities.events.agent_events import (
    AgentExecutionCompletedEvent,
    AgentExecutionErrorEvent,
    AgentExecutionStartedEvent,
)
from crewai.utilities.events.crewai_event_bus import crewai_event_bus
from crewai.utilities.events.knowledge_events import (
    KnowledgeQueryCompletedEvent,
    KnowledgeQueryFailedEvent,
    KnowledgeQueryStartedEvent,
    KnowledgeRetrievalCompletedEvent,
    KnowledgeRetrievalStartedEvent,
    KnowledgeSearchQueryFailedEvent,
)
from crewai.utilities.llm_utils import create_llm
from crewai.utilities.token_counter_callback import TokenCalcHandler
from crewai.utilities.training_handler import CrewTrainingHandler


class Agent(BaseAgent):
    """Represents an agent in a system.

    Each agent has a role, a goal, a backstory, and an optional language model (llm).
    The agent can also have memory, can operate in verbose mode, and can delegate tasks to other agents.

    Attributes:
            agent_executor: An instance of the CrewAgentExecutor class.
            role: The role of the agent.
            goal: The objective of the agent.
            backstory: The backstory of the agent.
            knowledge: The knowledge base of the agent.
            config: Dict representation of agent configuration.
            llm: The language model that will run the agent.
            function_calling_llm: The language model that will handle the tool calling for this agent, it overrides the crew function_calling_llm.
            max_iter: Maximum number of iterations for an agent to execute a task.
            max_rpm: Maximum number of requests per minute for the agent execution to be respected.
            verbose: Whether the agent execution should be in verbose mode.
            allow_delegation: Whether the agent is allowed to delegate tasks to other agents.
            tools: Tools at agents disposal
            step_callback: Callback to be executed after each step of the agent execution.
            knowledge_sources: Knowledge sources for the agent.
            embedder: Embedder configuration for the agent.
    """

    _times_executed: int = PrivateAttr(default=0)
    max_execution_time: Optional[int] = Field(
        default=None,
        description="Maximum execution time for an agent to execute a task",
    )
    agent_ops_agent_name: str = None  # type: ignore # Incompatible types in assignment (expression has type "None", variable has type "str")
    agent_ops_agent_id: str = None  # type: ignore # Incompatible types in assignment (expression has type "None", variable has type "str")
    step_callback: Optional[Any] = Field(
        default=None,
        description="Callback to be executed after each step of the agent execution.",
    )
    use_system_prompt: Optional[bool] = Field(
        default=True,
        description="Use system prompt for the agent.",
    )
    llm: Union[str, InstanceOf[BaseLLM], Any] = Field(
        description="Language model that will run the agent.", default=None
    )
    function_calling_llm: Optional[Union[str, InstanceOf[BaseLLM], Any]] = Field(
        description="Language model that will run the agent.", default=None
    )
    system_template: Optional[str] = Field(
        default=None, description="System format for the agent."
    )
    prompt_template: Optional[str] = Field(
        default=None, description="Prompt format for the agent."
    )
    response_template: Optional[str] = Field(
        default=None, description="Response format for the agent."
    )
    allow_code_execution: Optional[bool] = Field(
        default=False, description="Enable code execution for the agent."
    )
    respect_context_window: bool = Field(
        default=True,
        description="Keep messages under the context window size by summarizing content.",
    )
    max_retry_limit: int = Field(
        default=2,
        description="Maximum number of retries for an agent to execute a task when an error occurs.",
    )
    multimodal: bool = Field(
        default=False,
        description="Whether the agent is multimodal.",
    )
    code_execution_mode: Literal["safe", "unsafe"] = Field(
        default="safe",
        description="Mode for code execution: 'safe' (using Docker) or 'unsafe' (direct execution).",
    )
    embedder: Optional[Dict[str, Any]] = Field(
        default=None,
        description="Embedder configuration for the agent.",
    )
    agent_knowledge_context: Optional[str] = Field(
        default=None,
        description="Knowledge context for the agent.",
    )
    crew_knowledge_context: Optional[str] = Field(
        default=None,
        description="Knowledge context for the crew.",
    )
    knowledge_search_query: Optional[str] = Field(
        default=None,
        description="Knowledge search query for the agent dynamically generated by the agent.",
    )
    from_repository: Optional[str] = Field(
        default=None,
        description="The Agent's role to be used from your repository.",
    )

    @model_validator(mode="before")
    def validate_from_repository(cls, v):
        if v is not None and (from_repository := v.get("from_repository")):
            return load_agent_from_repository(from_repository) | v
        return v

    @model_validator(mode="after")
    def post_init_setup(self):
        self.agent_ops_agent_name = self.role

        self.llm = create_llm(self.llm)
        if self.function_calling_llm and not isinstance(
            self.function_calling_llm, BaseLLM
        ):
            self.function_calling_llm = create_llm(self.function_calling_llm)

        if not self.agent_executor:
            self._setup_agent_executor()

        if self.allow_code_execution:
            self._validate_docker_installation()

        return self

    def _setup_agent_executor(self):
        if not self.cache_handler:
            self.cache_handler = CacheHandler()
        self.set_cache_handler(self.cache_handler)

    def set_knowledge(self, crew_embedder: Optional[Dict[str, Any]] = None):
        try:
            if self.embedder is None and crew_embedder:
                self.embedder = crew_embedder

            if self.knowledge_sources:
                if isinstance(self.knowledge_sources, list) and all(
                    isinstance(k, BaseKnowledgeSource) for k in self.knowledge_sources
                ):
                    self.knowledge = Knowledge(
                        sources=self.knowledge_sources,
                        embedder=self.embedder,
                        collection_name=self.role,
                    )
                    self.knowledge.add_sources()
<<<<<<< HEAD
=======

>>>>>>> 9136c9cd
        except (TypeError, ValueError) as e:
            raise ValueError(f"Invalid Knowledge Configuration: {str(e)}")

    def _is_any_available_memory(self) -> bool:
        """Check if any memory is available."""
        if not self.crew:
            return False

        memory_attributes = [
            "memory",
            "memory_config",
            "_short_term_memory",
            "_long_term_memory",
            "_entity_memory",
            "_user_memory",
            "_external_memory",
        ]

        return any(getattr(self.crew, attr) for attr in memory_attributes)

    def execute_task(
        self,
        task: Task,
        context: Optional[str] = None,
        tools: Optional[List[BaseTool]] = None,
    ) -> str:
        """Execute a task with the agent.

        Args:
            task: Task to execute.
            context: Context to execute the task in.
            tools: Tools to use for the task.

        Returns:
            Output of the agent

        Raises:
            TimeoutError: If execution exceeds the maximum execution time.
            ValueError: If the max execution time is not a positive integer.
            RuntimeError: If the agent execution fails for other reasons.
        """
        if self.tools_handler:
            self.tools_handler.last_used_tool = {}  # type: ignore # Incompatible types in assignment (expression has type "dict[Never, Never]", variable has type "ToolCalling")

        task_prompt = task.prompt()

        # If the task requires output in JSON or Pydantic format,
        # append specific instructions to the task prompt to ensure
        # that the final answer does not include any code block markers
        if task.output_json or task.output_pydantic:
            # Generate the schema based on the output format
            if task.output_json:
                # schema = json.dumps(task.output_json, indent=2)
                schema = generate_model_description(task.output_json)
                task_prompt += "\n" + self.i18n.slice(
                    "formatted_task_instructions"
                ).format(output_format=schema)

            elif task.output_pydantic:
                schema = generate_model_description(task.output_pydantic)
                task_prompt += "\n" + self.i18n.slice(
                    "formatted_task_instructions"
                ).format(output_format=schema)

        if context:
            task_prompt = self.i18n.slice("task_with_context").format(
                task=task_prompt, context=context
            )

        if self._is_any_available_memory():
            contextual_memory = ContextualMemory(
                self.crew.memory_config,
                self.crew._short_term_memory,
                self.crew._long_term_memory,
                self.crew._entity_memory,
                self.crew._user_memory,
                self.crew._external_memory,
            )
            memory = contextual_memory.build_context_for_task(task, context)
            if memory.strip() != "":
                task_prompt += self.i18n.slice("memory").format(memory=memory)
        knowledge_config = (
            self.knowledge_config.model_dump() if self.knowledge_config else {}
        )

        if self.knowledge or self.crew.knowledge:
            crewai_event_bus.emit(
                self,
                event=KnowledgeRetrievalStartedEvent(
                    agent=self,
                ),
            )
            try:
                self.knowledge_search_query = self._get_knowledge_search_query(
                    task_prompt
                )
                if self.knowledge_search_query:
<<<<<<< HEAD
                    
=======
                    # Quering agent specific knowledge
>>>>>>> 9136c9cd
                    if self.knowledge:
                        agent_knowledge_snippets = self.knowledge.query(
                            [self.knowledge_search_query], **knowledge_config
                        )
                        if agent_knowledge_snippets:
                            self.agent_knowledge_context = extract_knowledge_context(
                                agent_knowledge_snippets
                            )
                            if self.agent_knowledge_context:
                                task_prompt += self.agent_knowledge_context
<<<<<<< HEAD
                                
=======

                    # Quering crew specific knowledge
>>>>>>> 9136c9cd
                    if self.crew and self.crew.knowledge:
                        knowledge_snippets = self.crew.query_knowledge(
                            [self.knowledge_search_query], **knowledge_config
                        )
                        if knowledge_snippets:
                            self.crew_knowledge_context = extract_knowledge_context(
                                knowledge_snippets
                            )
                            if self.crew_knowledge_context:
                                task_prompt += self.crew_knowledge_context

                    crewai_event_bus.emit(
                        self,
                        event=KnowledgeRetrievalCompletedEvent(
                            query=self.knowledge_search_query,
                            agent=self,
                            retrieved_knowledge=(
                                (self.agent_knowledge_context or "")
                                + (
                                    "\n"
                                    if self.agent_knowledge_context
                                    and self.crew_knowledge_context
                                    else ""
                                )
                                + (self.crew_knowledge_context or "")
                            ),
                        ),
                    )
            except Exception as e:
                crewai_event_bus.emit(
                    self,
                    event=KnowledgeSearchQueryFailedEvent(
                        query=self.knowledge_search_query or "",
                        agent=self,
                        error=str(e),
                    ),
                )

        tools = tools or self.tools or []
        self.create_agent_executor(tools=tools, task=task)

        if self.crew and self.crew._train:
            task_prompt = self._training_handler(task_prompt=task_prompt)
        else:
            task_prompt = self._use_trained_data(task_prompt=task_prompt)

        try:
            crewai_event_bus.emit(
                self,
                event=AgentExecutionStartedEvent(
                    agent=self,
                    tools=self.tools,
                    task_prompt=task_prompt,
                    task=task,
                ),
            )

            # Determine execution method based on timeout setting
            if self.max_execution_time is not None:
                if (
                    not isinstance(self.max_execution_time, int)
                    or self.max_execution_time <= 0
                ):
                    raise ValueError(
                        "Max Execution time must be a positive integer greater than zero"
                    )
                result = self._execute_with_timeout(
                    task_prompt, task, self.max_execution_time
                )
            else:
                result = self._execute_without_timeout(task_prompt, task)

        except TimeoutError as e:
            # Propagate TimeoutError without retry
            crewai_event_bus.emit(
                self,
                event=AgentExecutionErrorEvent(
                    agent=self,
                    task=task,
                    error=str(e),
                ),
            )
            raise e
        except Exception as e:
            if e.__class__.__module__.startswith("litellm"):
                # Do not retry on litellm errors
                crewai_event_bus.emit(
                    self,
                    event=AgentExecutionErrorEvent(
                        agent=self,
                        task=task,
                        error=str(e),
                    ),
                )
                raise e
            self._times_executed += 1
            if self._times_executed > self.max_retry_limit:
                crewai_event_bus.emit(
                    self,
                    event=AgentExecutionErrorEvent(
                        agent=self,
                        task=task,
                        error=str(e),
                    ),
                )
                raise e
            result = self.execute_task(task, context, tools)

        if self.max_rpm and self._rpm_controller:
            self._rpm_controller.stop_rpm_counter()

        # If there was any tool in self.tools_results that had result_as_answer
        # set to True, return the results of the last tool that had
        # result_as_answer set to True
        for tool_result in self.tools_results:  # type: ignore # Item "None" of "list[Any] | None" has no attribute "__iter__" (not iterable)
            if tool_result.get("result_as_answer", False):
                result = tool_result["result"]
        crewai_event_bus.emit(
            self,
            event=AgentExecutionCompletedEvent(agent=self, task=task, output=result),
        )
        return result

    def _execute_with_timeout(self, task_prompt: str, task: Task, timeout: int) -> str:
        """Execute a task with a timeout.

        Args:
            task_prompt: The prompt to send to the agent.
            task: The task being executed.
            timeout: Maximum execution time in seconds.

        Returns:
            The output of the agent.

        Raises:
            TimeoutError: If execution exceeds the timeout.
            RuntimeError: If execution fails for other reasons.
        """
        import concurrent.futures

        with concurrent.futures.ThreadPoolExecutor() as executor:
            future = executor.submit(
                self._execute_without_timeout, task_prompt=task_prompt, task=task
            )

            try:
                return future.result(timeout=timeout)
            except concurrent.futures.TimeoutError:
                future.cancel()
                raise TimeoutError(
                    f"Task '{task.description}' execution timed out after {timeout} seconds. Consider increasing max_execution_time or optimizing the task."
                )
            except Exception as e:
                future.cancel()
                raise RuntimeError(f"Task execution failed: {str(e)}")

    def _execute_without_timeout(self, task_prompt: str, task: Task) -> str:
        """Execute a task without a timeout.

        Args:
            task_prompt: The prompt to send to the agent.
            task: The task being executed.

        Returns:
            The output of the agent.
        """
        return self.agent_executor.invoke(
            {
                "input": task_prompt,
                "tool_names": self.agent_executor.tools_names,
                "tools": self.agent_executor.tools_description,
                "ask_for_human_input": task.human_input,
            }
        )["output"]

    def create_agent_executor(
        self, tools: Optional[List[BaseTool]] = None, task=None
    ) -> None:
        """Create an agent executor for the agent.

        Returns:
            An instance of the CrewAgentExecutor class.
        """
        raw_tools: List[BaseTool] = tools or self.tools or []
        parsed_tools = parse_tools(raw_tools)

        prompt = Prompts(
            agent=self,
            has_tools=len(raw_tools) > 0,
            i18n=self.i18n,
            use_system_prompt=self.use_system_prompt,
            system_template=self.system_template,
            prompt_template=self.prompt_template,
            response_template=self.response_template,
        ).task_execution()

        stop_words = [self.i18n.slice("observation")]

        if self.response_template:
            stop_words.append(
                self.response_template.split("{{ .Response }}")[1].strip()
            )

        self.agent_executor = CrewAgentExecutor(
            llm=self.llm,
            task=task,
            agent=self,
            crew=self.crew,
            tools=parsed_tools,
            prompt=prompt,
            original_tools=raw_tools,
            stop_words=stop_words,
            max_iter=self.max_iter,
            tools_handler=self.tools_handler,
            tools_names=get_tool_names(parsed_tools),
            tools_description=render_text_description_and_args(parsed_tools),
            step_callback=self.step_callback,
            function_calling_llm=self.function_calling_llm,
            respect_context_window=self.respect_context_window,
            request_within_rpm_limit=(
                self._rpm_controller.check_or_wait if self._rpm_controller else None
            ),
            callbacks=[TokenCalcHandler(self._token_process)],
        )

    def get_delegation_tools(self, agents: List[BaseAgent]):
        agent_tools = AgentTools(agents=agents)
        tools = agent_tools.tools()
        return tools

    def get_multimodal_tools(self) -> Sequence[BaseTool]:
        from crewai.tools.agent_tools.add_image_tool import AddImageTool

        return [AddImageTool()]

    def get_code_execution_tools(self):
        try:
            from crewai_tools import CodeInterpreterTool  # type: ignore

            # Set the unsafe_mode based on the code_execution_mode attribute
            unsafe_mode = self.code_execution_mode == "unsafe"
            return [CodeInterpreterTool(unsafe_mode=unsafe_mode)]
        except ModuleNotFoundError:
            self._logger.log(
                "info", "Coding tools not available. Install crewai_tools. "
            )

    def get_output_converter(self, llm, text, model, instructions):
        return Converter(llm=llm, text=text, model=model, instructions=instructions)

    def _training_handler(self, task_prompt: str) -> str:
        """Handle training data for the agent task prompt to improve output on Training."""
        if data := CrewTrainingHandler(TRAINING_DATA_FILE).load():
            agent_id = str(self.id)

            if data.get(agent_id):
                human_feedbacks = [
                    i["human_feedback"] for i in data.get(agent_id, {}).values()
                ]
                task_prompt += (
                    "\n\nYou MUST follow these instructions: \n "
                    + "\n - ".join(human_feedbacks)
                )

        return task_prompt

    def _use_trained_data(self, task_prompt: str) -> str:
        """Use trained data for the agent task prompt to improve output."""
        if data := CrewTrainingHandler(TRAINED_AGENTS_DATA_FILE).load():
            if trained_data_output := data.get(self.role):
                task_prompt += (
                    "\n\nYou MUST follow these instructions: \n - "
                    + "\n - ".join(trained_data_output["suggestions"])
                )
        return task_prompt

    def _render_text_description(self, tools: List[Any]) -> str:
        """Render the tool name and description in plain text.

        Output will be in the format of:

        .. code-block:: markdown

            search: This tool is used for search
            calculator: This tool is used for math
        """
        description = "\n".join(
            [
                f"Tool name: {tool.name}\nTool description:\n{tool.description}"
                for tool in tools
            ]
        )

        return description

    def _validate_docker_installation(self) -> None:
        """Check if Docker is installed and running."""
        if not shutil.which("docker"):
            raise RuntimeError(
                f"Docker is not installed. Please install Docker to use code execution with agent: {self.role}"
            )

        try:
            subprocess.run(
                ["docker", "info"],
                check=True,
                stdout=subprocess.PIPE,
                stderr=subprocess.PIPE,
            )
        except subprocess.CalledProcessError:
            raise RuntimeError(
                f"Docker is not running. Please start Docker to use code execution with agent: {self.role}"
            )

    def __repr__(self):
        return f"Agent(role={self.role}, goal={self.goal}, backstory={self.backstory})"

    @property
    def fingerprint(self) -> Fingerprint:
        """
        Get the agent's fingerprint.

        Returns:
            Fingerprint: The agent's fingerprint
        """
        return self.security_config.fingerprint

    def set_fingerprint(self, fingerprint: Fingerprint):
        self.security_config.fingerprint = fingerprint

    def _get_knowledge_search_query(self, task_prompt: str) -> str | None:
        """Generate a search query for the knowledge base based on the task description."""
        crewai_event_bus.emit(
            self,
            event=KnowledgeQueryStartedEvent(
                task_prompt=task_prompt,
                agent=self,
            ),
        )
        query = self.i18n.slice("knowledge_search_query").format(
            task_prompt=task_prompt
        )
        rewriter_prompt = self.i18n.slice("knowledge_search_query_system_prompt")
        if not isinstance(self.llm, BaseLLM):
            self._logger.log(
                "warning",
                f"Knowledge search query failed: LLM for agent '{self.role}' is not an instance of BaseLLM",
            )
            crewai_event_bus.emit(
                self,
                event=KnowledgeQueryFailedEvent(
                    agent=self,
                    error="LLM is not compatible with knowledge search queries",
                ),
            )
            return None

        try:
            rewritten_query = self.llm.call(
                [
                    {
                        "role": "system",
                        "content": rewriter_prompt,
                    },
                    {"role": "user", "content": query},
                ]
            )
            crewai_event_bus.emit(
                self,
                event=KnowledgeQueryCompletedEvent(
                    query=query,
                    agent=self,
                ),
            )
            return rewritten_query
        except Exception as e:
            crewai_event_bus.emit(
                self,
                event=KnowledgeQueryFailedEvent(
                    agent=self,
                    error=str(e),
                ),
            )
            return None

    def kickoff(
        self,
        messages: Union[str, List[Dict[str, str]]],
        response_format: Optional[Type[Any]] = None,
    ) -> LiteAgentOutput:
        """
        Execute the agent with the given messages using a LiteAgent instance.

        This method is useful when you want to use the Agent configuration but
        with the simpler and more direct execution flow of LiteAgent.

        Args:
            messages: Either a string query or a list of message dictionaries.
                     If a string is provided, it will be converted to a user message.
                     If a list is provided, each dict should have 'role' and 'content' keys.
            response_format: Optional Pydantic model for structured output.

        Returns:
            LiteAgentOutput: The result of the agent execution.
        """
        lite_agent = LiteAgent(
            role=self.role,
            goal=self.goal,
            backstory=self.backstory,
            llm=self.llm,
            tools=self.tools or [],
            max_iterations=self.max_iter,
            max_execution_time=self.max_execution_time,
            respect_context_window=self.respect_context_window,
            verbose=self.verbose,
            response_format=response_format,
            i18n=self.i18n,
            original_agent=self,
        )

        return lite_agent.kickoff(messages)

    async def kickoff_async(
        self,
        messages: Union[str, List[Dict[str, str]]],
        response_format: Optional[Type[Any]] = None,
    ) -> LiteAgentOutput:
        """
        Execute the agent asynchronously with the given messages using a LiteAgent instance.

        This is the async version of the kickoff method.

        Args:
            messages: Either a string query or a list of message dictionaries.
                     If a string is provided, it will be converted to a user message.
                     If a list is provided, each dict should have 'role' and 'content' keys.
            response_format: Optional Pydantic model for structured output.

        Returns:
            LiteAgentOutput: The result of the agent execution.
        """
        lite_agent = LiteAgent(
            role=self.role,
            goal=self.goal,
            backstory=self.backstory,
            llm=self.llm,
            tools=self.tools or [],
            max_iterations=self.max_iter,
            max_execution_time=self.max_execution_time,
            respect_context_window=self.respect_context_window,
            verbose=self.verbose,
            response_format=response_format,
            i18n=self.i18n,
            original_agent=self,
        )

        return await lite_agent.kickoff_async(messages)<|MERGE_RESOLUTION|>--- conflicted
+++ resolved
@@ -184,10 +184,7 @@
                         collection_name=self.role,
                     )
                     self.knowledge.add_sources()
-<<<<<<< HEAD
-=======
-
->>>>>>> 9136c9cd
+
         except (TypeError, ValueError) as e:
             raise ValueError(f"Invalid Knowledge Configuration: {str(e)}")
 
@@ -285,11 +282,7 @@
                     task_prompt
                 )
                 if self.knowledge_search_query:
-<<<<<<< HEAD
-                    
-=======
                     # Quering agent specific knowledge
->>>>>>> 9136c9cd
                     if self.knowledge:
                         agent_knowledge_snippets = self.knowledge.query(
                             [self.knowledge_search_query], **knowledge_config
@@ -300,12 +293,8 @@
                             )
                             if self.agent_knowledge_context:
                                 task_prompt += self.agent_knowledge_context
-<<<<<<< HEAD
-                                
-=======
 
                     # Quering crew specific knowledge
->>>>>>> 9136c9cd
                     if self.crew and self.crew.knowledge:
                         knowledge_snippets = self.crew.query_knowledge(
                             [self.knowledge_search_query], **knowledge_config
