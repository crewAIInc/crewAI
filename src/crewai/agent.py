import os
from inspect import signature
from typing import Any, List, Optional, Tuple

from langchain.agents.agent import RunnableAgent
from langchain.agents.tools import BaseTool
from langchain.agents.tools import tool as LangChainTool
from langchain_core.agents import AgentAction
from langchain_core.callbacks import BaseCallbackHandler
from langchain_core.runnables import RunnableConfig
from langchain_openai import ChatOpenAI
from pydantic import Field, InstanceOf, PrivateAttr, model_validator

from crewai.agents import CacheHandler, CrewAgentExecutor, CrewAgentParser
from crewai.agents.agent_builder.base_agent import BaseAgent
from crewai.memory.contextual.contextual_memory import ContextualMemory
from crewai.tools.agent_tools import AgentTools
from crewai.utilities import Converter, Prompts
from crewai.utilities.constants import TRAINED_AGENTS_DATA_FILE, TRAINING_DATA_FILE
from crewai.utilities.token_counter_callback import TokenCalcHandler
from crewai.utilities.training_handler import CrewTrainingHandler


def mock_agent_ops_provider():
    def track_agent(*args, **kwargs):
        def noop(f):
            return f

        return noop

    return track_agent


agentops = None

if os.environ.get("AGENTOPS_API_KEY"):
    try:
        import agentops  # type: ignore # Name "agentops" already defined on line 21
        from agentops import track_agent
    except ImportError:
        track_agent = mock_agent_ops_provider()
else:
    track_agent = mock_agent_ops_provider()


@track_agent()
class Agent(BaseAgent):
    """Represents an agent in a system.

    Each agent has a role, a goal, a backstory, and an optional language model (llm).
    The agent can also have memory, can operate in verbose mode, and can delegate tasks to other agents.

    Attributes:
            agent_executor: An instance of the CrewAgentExecutor class.
            role: The role of the agent.
            goal: The objective of the agent.
            backstory: The backstory of the agent.
            config: Dict representation of agent configuration.
            llm: The language model that will run the agent.
            function_calling_llm: The language model that will handle the tool calling for this agent, it overrides the crew function_calling_llm.
            max_iter: Maximum number of iterations for an agent to execute a task.
            memory: Whether the agent should have memory or not.
            max_rpm: Maximum number of requests per minute for the agent execution to be respected.
            verbose: Whether the agent execution should be in verbose mode.
            allow_delegation: Whether the agent is allowed to delegate tasks to other agents.
            tools: Tools at agents disposal
            step_callback: Callback to be executed after each step of the agent execution.
            callbacks: A list of callback functions from the langchain library that are triggered during the agent's execution process
            runnable_config: A runnable configuration to be used by the AgentExecutor
    """

    _times_executed: int = PrivateAttr(default=0)
    max_execution_time: Optional[int] = Field(
        default=None,
        description="Maximum execution time for an agent to execute a task",
    )
    agent_ops_agent_name: str = None  # type: ignore # Incompatible types in assignment (expression has type "None", variable has type "str")
    agent_ops_agent_id: str = None  # type: ignore # Incompatible types in assignment (expression has type "None", variable has type "str")
    cache_handler: InstanceOf[CacheHandler] = Field(
        default=None, description="An instance of the CacheHandler class."
    )
    step_callback: Optional[Any] = Field(
        default=None,
        description="Callback to be executed after each step of the agent execution.",
    )
    llm: Any = Field(
        default_factory=lambda: ChatOpenAI(
            model=os.environ.get("OPENAI_MODEL_NAME", "gpt-4o")
        ),
        description="Language model that will run the agent.",
    )
    function_calling_llm: Optional[Any] = Field(
        description="Language model that will run the agent.", default=None
    )
    callbacks: Optional[List[InstanceOf[BaseCallbackHandler]]] = Field(
        default=None, description="Callback to be executed"
    )
    system_template: Optional[str] = Field(
        default=None, description="System format for the agent."
    )
    prompt_template: Optional[str] = Field(
        default=None, description="Prompt format for the agent."
    )
    response_template: Optional[str] = Field(
        default=None, description="Response format for the agent."
    )
    runnable_config: Optional[RunnableConfig] = Field(
        default=None,
        description="A runnable configuration to be used by the AgentExecutor",
    )
    tools_results: Optional[List[Any]] = Field(
        default=[], description="Results of the tools used by the agent."
    )
    allow_code_execution: Optional[bool] = Field(
        default=False, description="Enable code execution for the agent."
    )
    max_retry_limit: int = Field(
        default=2,
        description="Maximum number of retries for an agent to execute a task when an error occurs.",
    )

    @model_validator(mode="after")
    def post_init_setup(self):
        self.agent_ops_agent_name = self.role

        # Different llms store the model name in different attributes
        model_name = getattr(self.llm, "model_name", None) or getattr(
            self.llm, "deployment_name", None
        )

        if model_name:
            self._setup_llm_callbacks(model_name)

        if not self.agent_executor:
            self._setup_agent_executor()

        return self

    def _setup_llm_callbacks(self, model_name: str):
        token_handler = TokenCalcHandler(model_name, self._token_process)

        if not isinstance(self.llm.callbacks, list):
            self.llm.callbacks = []

        if not any(
            isinstance(handler, TokenCalcHandler) for handler in self.llm.callbacks
        ):
            self.llm.callbacks.append(token_handler)

        if agentops and not any(
            isinstance(handler, agentops.LangchainCallbackHandler)
            for handler in self.llm.callbacks
        ):
            agentops.stop_instrumenting()
            self.llm.callbacks.append(agentops.LangchainCallbackHandler())

    def _setup_agent_executor(self):
        if not self.cache_handler:
            self.cache_handler = CacheHandler()
        self.set_cache_handler(self.cache_handler)

    def execute_task(
        self,
        task: Any,
        context: Optional[str] = None,
        tools: Optional[List[Any]] = None,
        runnable_config: Optional[RunnableConfig] = None,
    ) -> str:
        """Execute a task with the agent.

        Args:
            task: Task to execute.
            context: Context to execute the task in.
            tools: Tools to use for the task.
            runnable_config: A runnable configuration to be used by the AgentExecutor. Overrides the runnable_config attribute.

        Returns:
            Output of the agent
        """
        if self.tools_handler:
            self.tools_handler.last_used_tool = {}  # type: ignore # Incompatible types in assignment (expression has type "dict[Never, Never]", variable has type "ToolCalling")

        task_prompt = task.prompt()

        if context:
            task_prompt = self.i18n.slice("task_with_context").format(
                task=task_prompt, context=context
            )

        if self.crew and self.crew.memory:
            contextual_memory = ContextualMemory(
                self.crew._short_term_memory,
                self.crew._long_term_memory,
                self.crew._entity_memory,
            )
            memory = contextual_memory.build_context_for_task(task, context)
            if memory.strip() != "":
                task_prompt += self.i18n.slice("memory").format(memory=memory)

        tools = tools or self.tools or []
        parsed_tools = self._parse_tools(tools)
        self.create_agent_executor(tools=tools)
        self.agent_executor.tools = parsed_tools
        self.agent_executor.task = task

        self.agent_executor.tools_description = self._render_text_description_and_args(
            parsed_tools
        )
        self.agent_executor.tools_names = self.__tools_names(parsed_tools)

        if self.crew and self.crew._train:
            task_prompt = self._training_handler(task_prompt=task_prompt)
        else:
            task_prompt = self._use_trained_data(task_prompt=task_prompt)

<<<<<<< HEAD
        result = self.agent_executor.invoke(
            {
                "input": task_prompt,
                "tool_names": self.agent_executor.tools_names,
                "tools": self.agent_executor.tools_description,
            },
            config=runnable_config or self.runnable_config,
        )["output"]
        if self.max_rpm:
=======
        try:
            result = self.agent_executor.invoke(
                {
                    "input": task_prompt,
                    "tool_names": self.agent_executor.tools_names,
                    "tools": self.agent_executor.tools_description,
                }
            )["output"]
        except Exception as e:
            self._times_executed += 1
            if self._times_executed > self.max_retry_limit:
                raise e
            result = self.execute_task(task, context, tools)

        if self.max_rpm and self._rpm_controller:
>>>>>>> 5ff17808
            self._rpm_controller.stop_rpm_counter()

        # If there was any tool in self.tools_results that had result_as_answer
        # set to True, return the results of the last tool that had
        # result_as_answer set to True
        for tool_result in self.tools_results:  # type: ignore # Item "None" of "list[Any] | None" has no attribute "__iter__" (not iterable)
            if tool_result.get("result_as_answer", False):
                result = tool_result["result"]

        return result

    def format_log_to_str(
        self,
        intermediate_steps: List[Tuple[AgentAction, str]],
        observation_prefix: str = "Observation: ",
        llm_prefix: str = "",
    ) -> str:
        """Construct the scratchpad that lets the agent continue its thought process."""
        thoughts = ""
        for action, observation in intermediate_steps:
            thoughts += action.log
            thoughts += f"\n{observation_prefix}{observation}\n{llm_prefix}"
        return thoughts

    def create_agent_executor(self, tools=None) -> None:
        """Create an agent executor for the agent.

        Returns:
            An instance of the CrewAgentExecutor class.
        """
        tools = tools or self.tools or []

        agent_args = {
            "input": lambda x: x["input"],
            "tools": lambda x: x["tools"],
            "tool_names": lambda x: x["tool_names"],
            "agent_scratchpad": lambda x: self.format_log_to_str(
                x["intermediate_steps"]
            ),
        }

        executor_args = {
            "llm": self.llm,
            "i18n": self.i18n,
            "crew": self.crew,
            "crew_agent": self,
            "tools": self._parse_tools(tools),
            "verbose": self.verbose,
            "original_tools": tools,
            "handle_parsing_errors": True,
            "max_iterations": self.max_iter,
            "max_execution_time": self.max_execution_time,
            "step_callback": self.step_callback,
            "tools_handler": self.tools_handler,
            "function_calling_llm": self.function_calling_llm,
            "callbacks": self.callbacks,
            "max_tokens": self.max_tokens,
        }

        if self._rpm_controller:
            executor_args["request_within_rpm_limit"] = (
                self._rpm_controller.check_or_wait
            )

        prompt = Prompts(
            i18n=self.i18n,
            tools=tools,
            system_template=self.system_template,
            prompt_template=self.prompt_template,
            response_template=self.response_template,
        ).task_execution()

        execution_prompt = prompt.partial(
            goal=self.goal,
            role=self.role,
            backstory=self.backstory,
        )

        stop_words = [self.i18n.slice("observation")]

        if self.response_template:
            stop_words.append(
                self.response_template.split("{{ .Response }}")[1].strip()
            )

        bind = self.llm.bind(stop=stop_words)

        inner_agent = agent_args | execution_prompt | bind | CrewAgentParser(agent=self)
        self.agent_executor = CrewAgentExecutor(
            agent=RunnableAgent(runnable=inner_agent), **executor_args
        )

    def get_delegation_tools(self, agents: List[BaseAgent]):
        agent_tools = AgentTools(agents=agents)
        tools = agent_tools.tools()
        return tools

    def get_code_execution_tools(self):
        try:
            from crewai_tools import CodeInterpreterTool

            return [CodeInterpreterTool()]
        except ModuleNotFoundError:
            self._logger.log(
                "info", "Coding tools not available. Install crewai_tools. "
            )

    def get_output_converter(self, llm, text, model, instructions):
        return Converter(llm=llm, text=text, model=model, instructions=instructions)

    def _parse_tools(self, tools: List[Any]) -> List[LangChainTool]:  # type: ignore # Function "langchain_core.tools.tool" is not valid as a type
        """Parse tools to be used for the task."""
        tools_list = []
        try:
            # tentatively try to import from crewai_tools import BaseTool as CrewAITool
            from crewai_tools import BaseTool as CrewAITool

            for tool in tools:
                if isinstance(tool, CrewAITool):
                    tools_list.append(tool.to_langchain())
                else:
                    tools_list.append(tool)
        except ModuleNotFoundError:
            tools_list = []
            for tool in tools:
                tools_list.append(tool)

        return tools_list

    def _training_handler(self, task_prompt: str) -> str:
        """Handle training data for the agent task prompt to improve output on Training."""
        if data := CrewTrainingHandler(TRAINING_DATA_FILE).load():
            agent_id = str(self.id)

            if data.get(agent_id):
                human_feedbacks = [
                    i["human_feedback"] for i in data.get(agent_id, {}).values()
                ]
                task_prompt += "You MUST follow these feedbacks: \n " + "\n - ".join(
                    human_feedbacks
                )

        return task_prompt

    def _use_trained_data(self, task_prompt: str) -> str:
        """Use trained data for the agent task prompt to improve output."""
        if data := CrewTrainingHandler(TRAINED_AGENTS_DATA_FILE).load():
            if trained_data_output := data.get(self.role):
                task_prompt += "You MUST follow these feedbacks: \n " + "\n - ".join(
                    trained_data_output["suggestions"]
                )
        return task_prompt

    def _render_text_description(self, tools: List[BaseTool]) -> str:
        """Render the tool name and description in plain text.

        Output will be in the format of:

        .. code-block:: markdown

            search: This tool is used for search
            calculator: This tool is used for math
        """
        description = "\n".join(
            [
                f"Tool name: {tool.name}\nTool description:\n{tool.description}"
                for tool in tools
            ]
        )

        return description

    def _render_text_description_and_args(self, tools: List[BaseTool]) -> str:
        """Render the tool name, description, and args in plain text.

        Output will be in the format of:

        .. code-block:: markdown

            search: This tool is used for search, args: {"query": {"type": "string"}}
            calculator: This tool is used for math, \
    args: {"expression": {"type": "string"}}
        """
        tool_strings = []
        for tool in tools:
            args_schema = str(tool.args)
            if hasattr(tool, "func") and tool.func:
                sig = signature(tool.func)
                description = (
                    f"Tool Name: {tool.name}{sig}\nTool Description: {tool.description}"
                )
            else:
                description = (
                    f"Tool Name: {tool.name}\nTool Description: {tool.description}"
                )
            tool_strings.append(f"{description}\nTool Arguments: {args_schema}")

        return "\n".join(tool_strings)

    @staticmethod
    def __tools_names(tools) -> str:
        return ", ".join([t.name for t in tools])

    def __repr__(self):
        return f"Agent(role={self.role}, goal={self.goal}, backstory={self.backstory})"<|MERGE_RESOLUTION|>--- conflicted
+++ resolved
@@ -213,24 +213,14 @@
         else:
             task_prompt = self._use_trained_data(task_prompt=task_prompt)
 
-<<<<<<< HEAD
-        result = self.agent_executor.invoke(
-            {
-                "input": task_prompt,
-                "tool_names": self.agent_executor.tools_names,
-                "tools": self.agent_executor.tools_description,
-            },
-            config=runnable_config or self.runnable_config,
-        )["output"]
-        if self.max_rpm:
-=======
         try:
             result = self.agent_executor.invoke(
                 {
                     "input": task_prompt,
                     "tool_names": self.agent_executor.tools_names,
                     "tools": self.agent_executor.tools_description,
-                }
+                },
+                config=runnable_config or self.runnable_config,
             )["output"]
         except Exception as e:
             self._times_executed += 1
@@ -239,7 +229,6 @@
             result = self.execute_task(task, context, tools)
 
         if self.max_rpm and self._rpm_controller:
->>>>>>> 5ff17808
             self._rpm_controller.stop_rpm_counter()
 
         # If there was any tool in self.tools_results that had result_as_answer
