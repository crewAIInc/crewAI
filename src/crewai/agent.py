--- conflicted
+++ resolved
@@ -5,10 +5,7 @@
 from typing import (
     Any,
     Literal,
-<<<<<<< HEAD
     cast,
-=======
->>>>>>> 7d5cd4d3
 )
 
 from pydantic import Field, InstanceOf, PrivateAttr, model_validator
@@ -150,11 +147,7 @@
         default=None,
         description="Maximum number of reasoning attempts before executing the task. If None, will try until ready.",
     )
-<<<<<<< HEAD
-    embedder: dict[str, Any] | None = Field(
-=======
     embedder: EmbedderConfig | None = Field(
->>>>>>> 7d5cd4d3
         default=None,
         description="Embedder configuration for the agent.",
     )
@@ -183,12 +176,7 @@
     )
 
     @model_validator(mode="before")
-<<<<<<< HEAD
-    @classmethod
-    def validate_from_repository(cls, v):
-=======
-    def validate_from_repository(cls, v): # noqa: N805
->>>>>>> 7d5cd4d3
+    def validate_from_repository(cls, v):  # noqa: N805
         if v is not None and (from_repository := v.get("from_repository")):
             return load_agent_from_repository(from_repository) | v
         return v
@@ -216,11 +204,7 @@
             self.cache_handler = CacheHandler()
         self.set_cache_handler(self.cache_handler)
 
-<<<<<<< HEAD
-    def set_knowledge(self, crew_embedder: dict[str, Any] | None = None):
-=======
     def set_knowledge(self, crew_embedder: EmbedderConfig | None = None):
->>>>>>> 7d5cd4d3
         try:
             if self.embedder is None and crew_embedder:
                 self.embedder = crew_embedder
@@ -289,17 +273,7 @@
                 # Add the reasoning plan to the task description
                 task.description += f"\n\nReasoning Plan:\n{reasoning_output.plan.plan}"
             except Exception as e:
-<<<<<<< HEAD
-                self._logger.log(
-                    "error", f"Error during reasoning process: {e!s}"
-                )
-=======
-                if hasattr(self, "_logger"):
-                    self._logger.log("error", f"Error during reasoning process: {e!s}")
-                else:
-                    print(f"Error during reasoning process: {e!s}")
-
->>>>>>> 7d5cd4d3
+                self._logger.log("error", f"Error during reasoning process: {e!s}")
         self._inject_date_to_task(task)
 
         if self.tools_handler:
@@ -351,11 +325,7 @@
                 agent=self,
                 task=task,
             )
-<<<<<<< HEAD
             memory = contextual_memory.build_context_for_task(task, context or "")
-=======
-            memory = contextual_memory.build_context_for_task(task, context)  # type: ignore[arg-type]
->>>>>>> 7d5cd4d3
             if memory.strip() != "":
                 task_prompt += self.i18n.slice("memory").format(memory=memory)
 
@@ -607,11 +577,7 @@
             agent=self,
             crew=self.crew,
             tools=parsed_tools,
-<<<<<<< HEAD
             prompt=cast(dict[str, str], prompt),
-=======
-            prompt=prompt,  # type: ignore[arg-type]
->>>>>>> 7d5cd4d3
             original_tools=raw_tools,
             stop_words=stop_words,
             max_iter=self.max_iter,
@@ -630,18 +596,17 @@
     def get_delegation_tools(self, agents: list[BaseAgent]):
         agent_tools = AgentTools(agents=agents)
         return agent_tools.tools()
-<<<<<<< HEAD
 
     def get_platform_tools(self, apps: list[PlatformAppOrAction]) -> list[BaseTool]:
         try:
-            from crewai_tools import CrewaiPlatformTools  # type: ignore[import-untyped]
+            from crewai_tools import (  # type: ignore[import-not-found]
+                CrewaiPlatformTools,  # type: ignore[import-untyped]
+            )
 
             return CrewaiPlatformTools(apps=apps)
         except Exception as e:
             self._logger.log("error", f"Error getting platform tools: {e!s}")
             return []
-=======
->>>>>>> 7d5cd4d3
 
     def get_multimodal_tools(self) -> Sequence[BaseTool]:
         from crewai.tools.agent_tools.add_image_tool import AddImageTool
@@ -650,7 +615,9 @@
 
     def get_code_execution_tools(self):
         try:
-            from crewai_tools import CodeInterpreterTool  # type: ignore
+            from crewai_tools import (  # type: ignore[import-not-found]
+                CodeInterpreterTool,
+            )
 
             # Set the unsafe_mode based on the code_execution_mode attribute
             unsafe_mode = self.code_execution_mode == "unsafe"
@@ -706,10 +673,6 @@
             ]
         )
 
-<<<<<<< HEAD
-
-=======
->>>>>>> 7d5cd4d3
     def _inject_date_to_task(self, task):
         """Inject the current date into the task description if inject_date is enabled."""
         if self.inject_date:
@@ -750,13 +713,8 @@
             )
 
         try:
-<<<<<<< HEAD
             subprocess.run(  # noqa: S603
                 [docker_path, "info"],
-=======
-            subprocess.run(
-                ["/usr/bin/docker", "info"],
->>>>>>> 7d5cd4d3
                 check=True,
                 stdout=subprocess.PIPE,
                 stderr=subprocess.PIPE,
@@ -765,13 +723,10 @@
             raise RuntimeError(
                 f"Docker is not running. Please start Docker to use code execution with agent: {self.role}"
             ) from e
-<<<<<<< HEAD
         except subprocess.TimeoutExpired as e:
             raise RuntimeError(
                 f"Docker command timed out. Please check your Docker installation for agent: {self.role}"
             ) from e
-=======
->>>>>>> 7d5cd4d3
 
     def __repr__(self):
         return f"Agent(role={self.role}, goal={self.goal}, backstory={self.backstory})"
