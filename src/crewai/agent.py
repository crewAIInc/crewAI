--- conflicted
+++ resolved
@@ -207,10 +207,6 @@
                         collection_name=self.role,
                     )
                     self.knowledge.add_sources()
-<<<<<<< HEAD
-
-=======
->>>>>>> 739eb72f
         except (TypeError, ValueError) as e:
             raise ValueError(f"Invalid Knowledge Configuration: {str(e)}")
 
