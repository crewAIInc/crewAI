import os
from inspect import signature
from typing import Any, List, Optional, Tuple

from langchain.agents.agent import RunnableAgent
from langchain.agents.tools import BaseTool
from langchain.agents.tools import tool as LangChainTool
from langchain_core.agents import AgentAction
from langchain_core.callbacks import BaseCallbackHandler
from langchain_openai import ChatOpenAI
from pydantic import Field, InstanceOf, PrivateAttr, model_validator

from crewai.agents import CacheHandler, CrewAgentExecutor, CrewAgentParser
from crewai.agents.agent_builder.base_agent import BaseAgent
from crewai.memory.contextual.contextual_memory import ContextualMemory
from crewai.tools.agent_tools import AgentTools
from crewai.utilities import Converter, Prompts
from crewai.utilities.constants import TRAINED_AGENTS_DATA_FILE, TRAINING_DATA_FILE
from crewai.utilities.token_counter_callback import TokenCalcHandler
from crewai.utilities.training_handler import CrewTrainingHandler

agentops = None
try:
    import agentops  # type: ignore # Name "agentops" already defined on line 21
    from agentops import track_agent
except ImportError:

    def track_agent():
        def noop(f):
            return f

        return noop


@track_agent()
class Agent(BaseAgent):
    """Represents an agent in a system.

    Each agent has a role, a goal, a backstory, and an optional language model (llm).
    The agent can also have memory, can operate in verbose mode, and can delegate tasks to other agents.

    Attributes:
            agent_executor: An instance of the CrewAgentExecutor class.
            role: The role of the agent.
            goal: The objective of the agent.
            backstory: The backstory of the agent.
            config: Dict representation of agent configuration.
            llm: The language model that will run the agent.
            function_calling_llm: The language model that will handle the tool calling for this agent, it overrides the crew function_calling_llm.
            max_iter: Maximum number of iterations for an agent to execute a task.
            memory: Whether the agent should have memory or not.
            max_rpm: Maximum number of requests per minute for the agent execution to be respected.
            verbose: Whether the agent execution should be in verbose mode.
            allow_delegation: Whether the agent is allowed to delegate tasks to other agents.
            tools: Tools at agents disposal
            step_callback: Callback to be executed after each step of the agent execution.
            callbacks: A list of callback functions from the langchain library that are triggered during the agent's execution process
            allow_code_execution: Enable code execution for the agent.
            max_retry_limit: Maximum number of retries for an agent to execute a task when an error occurs.
    """

    _times_executed: int = PrivateAttr(default=0)
    max_execution_time: Optional[int] = Field(
        default=None,
        description="Maximum execution time for an agent to execute a task",
    )
    agent_ops_agent_name: str = None  # type: ignore # Incompatible types in assignment (expression has type "None", variable has type "str")
    agent_ops_agent_id: str = None  # type: ignore # Incompatible types in assignment (expression has type "None", variable has type "str")
    cache_handler: InstanceOf[CacheHandler] = Field(
        default=None, description="An instance of the CacheHandler class."
    )
    step_callback: Optional[Any] = Field(
        default=None,
        description="Callback to be executed after each step of the agent execution.",
    )
    llm: Any = Field(
        default_factory=lambda: ChatOpenAI(
            model=os.environ.get("OPENAI_MODEL_NAME", "gpt-4o")
        ),
        description="Language model that will run the agent.",
    )
    function_calling_llm: Optional[Any] = Field(
        description="Language model that will run the agent.", default=None
    )
    callbacks: Optional[List[InstanceOf[BaseCallbackHandler]]] = Field(
        default=None, description="Callback to be executed"
    )
    system_template: Optional[str] = Field(
        default=None, description="System format for the agent."
    )
    prompt_template: Optional[str] = Field(
        default=None, description="Prompt format for the agent."
    )
    response_template: Optional[str] = Field(
        default=None, description="Response format for the agent."
    )
    tools_results: Optional[List[Any]] = Field(
        default=[], description="Results of the tools used by the agent."
    )
    allow_code_execution: Optional[bool] = Field(
        default=False, description="Enable code execution for the agent."
    )
    max_retry_limit: int = Field(
        default=2,
        description="Maximum number of retries for an agent to execute a task when an error occurs.",
    )

    def __init__(__pydantic_self__, **data):
        config = data.pop("config", {})
        super().__init__(**config, **data)
        __pydantic_self__.agent_ops_agent_name = __pydantic_self__.role

    @model_validator(mode="after")
    def set_agent_executor(self) -> "Agent":
        """Ensure agent executor and token process are set."""
        if hasattr(self.llm, "model_name"):
            token_handler = TokenCalcHandler(self.llm.model_name, self._token_process)

            # Ensure self.llm.callbacks is a list
            if not isinstance(self.llm.callbacks, list):
                self.llm.callbacks = []

            # Check if an instance of TokenCalcHandler already exists in the list
            if not any(
                isinstance(handler, TokenCalcHandler) for handler in self.llm.callbacks
            ):
                self.llm.callbacks.append(token_handler)

            if agentops and not any(
                isinstance(handler, agentops.LangchainCallbackHandler)
                for handler in self.llm.callbacks
            ):
                agentops.stop_instrumenting()
                self.llm.callbacks.append(agentops.LangchainCallbackHandler())

        if not self.agent_executor:
            if not self.cache_handler:
                self.cache_handler = CacheHandler()
            self.set_cache_handler(self.cache_handler)
        return self

    def execute_task(
        self,
        task: Any,
        context: Optional[str] = None,
        tools: Optional[List[Any]] = None,
    ) -> str:
        """Execute a task with the agent.

        Args:
            task: Task to execute.
            context: Context to execute the task in.
            tools: Tools to use for the task.

        Returns:
            Output of the agent
        """
        if self.tools_handler:
            self.tools_handler.last_used_tool = {}  # type: ignore # Incompatible types in assignment (expression has type "dict[Never, Never]", variable has type "ToolCalling")

        task_prompt = task.prompt()

        if context:
            task_prompt = self.i18n.slice("task_with_context").format(
                task=task_prompt, context=context
            )

        if self.crew and self.crew.memory:
            contextual_memory = ContextualMemory(
                self.crew._short_term_memory,
                self.crew._long_term_memory,
                self.crew._entity_memory,
            )
            memory = contextual_memory.build_context_for_task(task, context)
            if memory.strip() != "":
                task_prompt += self.i18n.slice("memory").format(memory=memory)

        tools = tools or self.tools or []
        parsed_tools = self._parse_tools(tools)
        self.create_agent_executor(tools=tools)
        self.agent_executor.tools = parsed_tools
        self.agent_executor.task = task

        # TODO: COMPARE WITH ARGS AND WITHOUT ARGS
        self.agent_executor.tools_description = self._render_text_description_and_args(
            parsed_tools
        )
        self.agent_executor.tools_names = self.__tools_names(parsed_tools)

        if self.crew and self.crew._train:
            task_prompt = self._training_handler(task_prompt=task_prompt)
        else:
            task_prompt = self._use_trained_data(task_prompt=task_prompt)

<<<<<<< HEAD
        try:
            result = self.agent_executor.invoke(
                {
                    "input": task_prompt,
                    "tool_names": self.agent_executor.tools_names,
                    "tools": self.agent_executor.tools_description,
                }
            )["output"]
        except Exception as e:
            self._times_executed += 1
            if self._times_executed > self.max_retry_limit:
                raise e
            self.execute_task(task, context, tools)
=======
        result = self.agent_executor.invoke(
            {
                "input": task_prompt,
                "tool_names": self.agent_executor.tools_names,
                "tools": self.agent_executor.tools_description,
            }
        )["output"]
>>>>>>> 7acf0b21

        if self.max_rpm:
            self._rpm_controller.stop_rpm_counter()

        # If there was any tool in self.tools_results that had result_as_answer
        # set to True, return the results of the last tool that had
        # result_as_answer set to True
        for tool_result in self.tools_results:  # type: ignore # Item "None" of "list[Any] | None" has no attribute "__iter__" (not iterable)
            if tool_result.get("result_as_answer", False):
                result = tool_result["result"]

        return result

    def format_log_to_str(
        self,
        intermediate_steps: List[Tuple[AgentAction, str]],
        observation_prefix: str = "Observation: ",
        llm_prefix: str = "",
    ) -> str:
        """Construct the scratchpad that lets the agent continue its thought process."""
        thoughts = ""
        for action, observation in intermediate_steps:
            thoughts += action.log
            thoughts += f"\n{observation_prefix}{observation}\n{llm_prefix}"
        return thoughts

    def create_agent_executor(self, tools=None) -> None:
        """Create an agent executor for the agent.

        Returns:
            An instance of the CrewAgentExecutor class.
        """
        tools = tools or self.tools or []

        agent_args = {
            "input": lambda x: x["input"],
            "tools": lambda x: x["tools"],
            "tool_names": lambda x: x["tool_names"],
            "agent_scratchpad": lambda x: self.format_log_to_str(
                x["intermediate_steps"]
            ),
        }

        executor_args = {
            "llm": self.llm,
            "i18n": self.i18n,
            "crew": self.crew,
            "crew_agent": self,
            "tools": self._parse_tools(tools),
            "verbose": self.verbose,
            "original_tools": tools,
            "handle_parsing_errors": True,
            "max_iterations": self.max_iter,
            "max_execution_time": self.max_execution_time,
            "step_callback": self.step_callback,
            "tools_handler": self.tools_handler,
            "function_calling_llm": self.function_calling_llm,
            "callbacks": self.callbacks,
        }

        if self._rpm_controller:
            executor_args["request_within_rpm_limit"] = (
                self._rpm_controller.check_or_wait
            )

        prompt = Prompts(
            i18n=self.i18n,
            tools=tools,
            system_template=self.system_template,
            prompt_template=self.prompt_template,
            response_template=self.response_template,
        ).task_execution()

        execution_prompt = prompt.partial(
            goal=self.goal,
            role=self.role,
            backstory=self.backstory,
        )

        stop_words = [self.i18n.slice("observation")]

        if self.response_template:
            stop_words.append(
                self.response_template.split("{{ .Response }}")[1].strip()
            )

        bind = self.llm.bind(stop=stop_words)

        inner_agent = agent_args | execution_prompt | bind | CrewAgentParser(agent=self)
        self.agent_executor = CrewAgentExecutor(
            agent=RunnableAgent(runnable=inner_agent), **executor_args
        )

    def get_delegation_tools(self, agents: List[BaseAgent]):
        agent_tools = AgentTools(agents=agents)
        tools = agent_tools.tools()
        return tools

    def get_code_execution_tools(self):
        try:
            from crewai_tools import CodeInterpreterTool

            return [CodeInterpreterTool()]
        except ModuleNotFoundError:
            self._logger.log(
                "info", "Coding tools not available. Install crewai_tools. "
            )

    def get_output_converter(self, llm, text, model, instructions):
        return Converter(llm=llm, text=text, model=model, instructions=instructions)

    def _parse_tools(self, tools: List[Any]) -> List[LangChainTool]:  # type: ignore # Function "langchain_core.tools.tool" is not valid as a type
        """Parse tools to be used for the task."""
        tools_list = []
        try:
            # tentatively try to import from crewai_tools import BaseTool as CrewAITool
            from crewai_tools import BaseTool as CrewAITool

            for tool in tools:
                if isinstance(tool, CrewAITool):
                    tools_list.append(tool.to_langchain())
                else:
                    tools_list.append(tool)
        except ModuleNotFoundError:
            tools_list = []
            for tool in tools:
                tools_list.append(tool)

        return tools_list

    def _training_handler(self, task_prompt: str) -> str:
        """Handle training data for the agent task prompt to improve output on Training."""
        if data := CrewTrainingHandler(TRAINING_DATA_FILE).load():
            agent_id = str(self.id)

            if data.get(agent_id):
                human_feedbacks = [
                    i["human_feedback"] for i in data.get(agent_id, {}).values()
                ]
                task_prompt += "You MUST follow these feedbacks: \n " + "\n - ".join(
                    human_feedbacks
                )

        return task_prompt

    def _use_trained_data(self, task_prompt: str) -> str:
        """Use trained data for the agent task prompt to improve output."""
        if data := CrewTrainingHandler(TRAINED_AGENTS_DATA_FILE).load():
            if trained_data_output := data.get(self.role):
                task_prompt += "You MUST follow these feedbacks: \n " + "\n - ".join(
                    trained_data_output["suggestions"]
                )
        return task_prompt

    def _render_text_description(self, tools: List[BaseTool]) -> str:
        """Render the tool name and description in plain text.

        Output will be in the format of:

        .. code-block:: markdown

            search: This tool is used for search
            calculator: This tool is used for math
        """
        description = "\n".join(
            [
                f"Tool name: {tool.name}\nTool description:\n{tool.description}"
                for tool in tools
            ]
        )

        return description

    def _render_text_description_and_args(self, tools: List[BaseTool]) -> str:
        """Render the tool name, description, and args in plain text.

        Output will be in the format of:

        .. code-block:: markdown

            search: This tool is used for search, args: {"query": {"type": "string"}}
            calculator: This tool is used for math, \
    args: {"expression": {"type": "string"}}
        """
        tool_strings = []
        for tool in tools:
            args_schema = str(tool.args)
            if hasattr(tool, "func") and tool.func:
                sig = signature(tool.func)
                description = (
                    f"Tool Name: {tool.name}{sig}\nTool Description: {tool.description}"
                )
            else:
                description = (
                    f"Tool Name: {tool.name}\nTool Description: {tool.description}"
                )
            tool_strings.append(f"{description}\nTool Arguments: {args_schema}")

        return "\n".join(tool_strings)

    @staticmethod
    def __tools_names(tools) -> str:
        return ", ".join([t.name for t in tools])

    def __repr__(self):
        return f"Agent(role={self.role}, goal={self.goal}, backstory={self.backstory})"<|MERGE_RESOLUTION|>--- conflicted
+++ resolved
@@ -192,7 +192,6 @@
         else:
             task_prompt = self._use_trained_data(task_prompt=task_prompt)
 
-<<<<<<< HEAD
         try:
             result = self.agent_executor.invoke(
                 {
@@ -206,15 +205,6 @@
             if self._times_executed > self.max_retry_limit:
                 raise e
             self.execute_task(task, context, tools)
-=======
-        result = self.agent_executor.invoke(
-            {
-                "input": task_prompt,
-                "tool_names": self.agent_executor.tools_names,
-                "tools": self.agent_executor.tools_description,
-            }
-        )["output"]
->>>>>>> 7acf0b21
 
         if self.max_rpm:
             self._rpm_controller.stop_rpm_counter()
