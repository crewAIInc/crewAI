from typing import Any, Callable, Dict, List, Type, Union

from crewai.crew import Crew
from crewai.pipeline.pipeline import Pipeline
from crewai.routers.router import Router

PipelineStage = Union[Crew, List[Crew], Router]


# TODO: Could potentially remove. Need to check with @joao and @gui if this is needed for CrewAI+
def PipelineBase(cls: Type[Any]) -> Type[Any]:
    class WrappedClass(cls):
<<<<<<< HEAD
        is_pipeline_class: bool = True
        stages: List[PipelineStage]
=======
        model_config = ConfigDict(arbitrary_types_allowed=True)
        is_pipeline_class: bool = True  # type: ignore
>>>>>>> 3451b6fc

        def __init__(self, *args: Any, **kwargs: Any) -> None:
            super().__init__(*args, **kwargs)
            self.stages = []
            self._map_pipeline_components()

        def _get_all_functions(self) -> Dict[str, Callable[..., Any]]:
            return {
                name: getattr(self, name)
                for name in dir(self)
                if callable(getattr(self, name))
            }

        def _filter_functions(
            self, functions: Dict[str, Callable[..., Any]], attribute: str
        ) -> Dict[str, Callable[..., Any]]:
            return {
                name: func
                for name, func in functions.items()
                if hasattr(func, attribute)
            }

        def _map_pipeline_components(self) -> None:
            all_functions = self._get_all_functions()
            crew_functions = self._filter_functions(all_functions, "is_crew")
            router_functions = self._filter_functions(all_functions, "is_router")

            for stage_attr in dir(self):
                stage = getattr(self, stage_attr)
                if isinstance(stage, (Crew, Router)):
                    self.stages.append(stage)
                elif callable(stage) and hasattr(stage, "is_crew"):
                    self.stages.append(crew_functions[stage_attr]())
                elif callable(stage) and hasattr(stage, "is_router"):
                    self.stages.append(router_functions[stage_attr]())
                elif isinstance(stage, list) and all(
                    isinstance(item, Crew) for item in stage
                ):
                    self.stages.append(stage)

        def build_pipeline(self) -> Pipeline:
            return Pipeline(stages=self.stages)

    return WrappedClass<|MERGE_RESOLUTION|>--- conflicted
+++ resolved
@@ -10,13 +10,8 @@
 # TODO: Could potentially remove. Need to check with @joao and @gui if this is needed for CrewAI+
 def PipelineBase(cls: Type[Any]) -> Type[Any]:
     class WrappedClass(cls):
-<<<<<<< HEAD
-        is_pipeline_class: bool = True
+        is_pipeline_class: bool = True  # type: ignore
         stages: List[PipelineStage]
-=======
-        model_config = ConfigDict(arbitrary_types_allowed=True)
-        is_pipeline_class: bool = True  # type: ignore
->>>>>>> 3451b6fc
 
         def __init__(self, *args: Any, **kwargs: Any) -> None:
             super().__init__(*args, **kwargs)
