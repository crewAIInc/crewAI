--- conflicted
+++ resolved
@@ -26,11 +26,8 @@
 python-dotenv = "^1.0.0"
 embedchain-crewai = {extras = ["github", "youtube"], version = "^0.1.114"}
 appdirs = "^1.4.4"
-<<<<<<< HEAD
+jsonref = "^1.1.0"
 agentops = { version = "^0.1.9", optional = true }
-=======
-jsonref = "^1.1.0"
->>>>>>> 8b7bc69b
 
 [tool.poetry.extras]
 tools = ["crewai-tools"]
