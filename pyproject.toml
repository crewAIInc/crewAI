[project]
name = "crewai"
version = "0.70.1"
description = "Cutting-edge framework for orchestrating role-playing, autonomous AI agents. By fostering collaborative intelligence, CrewAI empowers agents to work together seamlessly, tackling complex tasks."
readme = "README.md"
requires-python = ">=3.10,<=3.13"
authors = [
    { name = "Joao Moura", email = "joao@crewai.com" }
]
dependencies = [
    "pydantic>=2.4.2",
    "langchain>=0.2.16",
    "openai>=1.13.3",
    "opentelemetry-api>=1.22.0",
    "opentelemetry-sdk>=1.22.0",
    "opentelemetry-exporter-otlp-proto-http>=1.22.0",
    "instructor>=1.3.3",
    "regex>=2024.9.11",
    "crewai-tools>=0.12.1",
    "click>=8.1.7",
    "python-dotenv>=1.0.0",
    "appdirs>=1.4.4",
    "jsonref>=1.1.0",
    "agentops>=0.3.0",
    "embedchain>=0.1.114",
    "json-repair>=0.25.2",
    "auth0-python>=4.7.1",
    "litellm>=1.44.22",
    "pyvis>=0.3.2",
    "uv>=0.4.18",
    "tomli-w>=1.1.0",
]

[project.urls]
Homepage = "https://crewai.com"
Documentation = "https://docs.crewai.com"
Repository = "https://github.com/crewAIInc/crewAI"

<<<<<<< HEAD
[tool.poetry.dependencies]
python = ">=3.10,<=3.13"
pydantic = "^2.4.2"
langchain = "^0.2.16"
openai = "^1.13.3"
opentelemetry-api = "^1.22.0"
opentelemetry-sdk = "^1.22.0"
opentelemetry-exporter-otlp-proto-http = "^1.22.0"
instructor = "1.3.3"
regex = "^2024.9.11"
crewai-tools = { version = "^0.12.1", optional = true }
click = "^8.1.7"
python-dotenv = "^1.0.0"
appdirs = "^1.4.4"
jsonref = "^1.1.0"
agentops = { version = "^0.3.0", optional = true }
embedchain = "0.1.122"
json-repair = "^0.25.2"
auth0-python = "^4.7.1"
poetry = "^1.8.3"
litellm = "^1.44.22"
pyvis = "^0.3.2"
=======
[project.optional-dependencies]
tools = ["crewai-tools>=0.12.1"]
agentops = ["agentops>=0.3.0"]
>>>>>>> 916dec24

[tool.uv]
dev-dependencies = [
    "ruff>=0.4.10",
    "mypy>=1.10.0",
    "pre-commit>=3.6.0",
    "mkdocs>=1.4.3",
    "mkdocstrings>=0.22.0",
    "mkdocstrings-python>=1.1.2",
    "mkdocs-material>=9.5.7",
    "mkdocs-material-extensions>=1.3.1",
    "pillow>=10.2.0",
    "cairosvg>=2.7.1",
    "crewai-tools>=0.12.1",
    "pytest>=8.0.0",
    "pytest-vcr>=1.0.2",
    "python-dotenv>=1.0.0",
    "pytest-asyncio>=0.23.7",
    "pytest-subprocess>=1.5.2",
]

[project.scripts]
crewai = "crewai.cli.cli:crewai"

[tool.mypy]
ignore_missing_imports = true
disable_error_code = 'import-untyped'
exclude = ["cli/templates"]

[tool.bandit]
exclude_dirs = ["src/crewai/cli/templates"]

[build-system]
requires = ["hatchling"]
build-backend = "hatchling.build"<|MERGE_RESOLUTION|>--- conflicted
+++ resolved
@@ -22,7 +22,7 @@
     "appdirs>=1.4.4",
     "jsonref>=1.1.0",
     "agentops>=0.3.0",
-    "embedchain>=0.1.114",
+    "embedchain>=0.1.123",
     "json-repair>=0.25.2",
     "auth0-python>=4.7.1",
     "litellm>=1.44.22",
@@ -36,34 +36,9 @@
 Documentation = "https://docs.crewai.com"
 Repository = "https://github.com/crewAIInc/crewAI"
 
-<<<<<<< HEAD
-[tool.poetry.dependencies]
-python = ">=3.10,<=3.13"
-pydantic = "^2.4.2"
-langchain = "^0.2.16"
-openai = "^1.13.3"
-opentelemetry-api = "^1.22.0"
-opentelemetry-sdk = "^1.22.0"
-opentelemetry-exporter-otlp-proto-http = "^1.22.0"
-instructor = "1.3.3"
-regex = "^2024.9.11"
-crewai-tools = { version = "^0.12.1", optional = true }
-click = "^8.1.7"
-python-dotenv = "^1.0.0"
-appdirs = "^1.4.4"
-jsonref = "^1.1.0"
-agentops = { version = "^0.3.0", optional = true }
-embedchain = "0.1.122"
-json-repair = "^0.25.2"
-auth0-python = "^4.7.1"
-poetry = "^1.8.3"
-litellm = "^1.44.22"
-pyvis = "^0.3.2"
-=======
 [project.optional-dependencies]
 tools = ["crewai-tools>=0.12.1"]
 agentops = ["agentops>=0.3.0"]
->>>>>>> 916dec24
 
 [tool.uv]
 dev-dependencies = [
