[project]
name = "crewai"
version = "0.70.1"
description = "Cutting-edge framework for orchestrating role-playing, autonomous AI agents. By fostering collaborative intelligence, CrewAI empowers agents to work together seamlessly, tackling complex tasks."
readme = "README.md"
requires-python = ">=3.10,<=3.13"
authors = [
    { name = "Joao Moura", email = "joao@crewai.com" }
]
dependencies = [
    "pydantic>=2.4.2",
    "langchain>=0.2.16",
    "openai>=1.13.3",
    "opentelemetry-api>=1.22.0",
    "opentelemetry-sdk>=1.22.0",
    "opentelemetry-exporter-otlp-proto-http>=1.22.0",
    "instructor>=1.3.3",
    "regex>=2024.9.11",
    "crewai-tools>=0.12.1",
    "click>=8.1.7",
    "python-dotenv>=1.0.0",
    "appdirs>=1.4.4",
    "jsonref>=1.1.0",
<<<<<<< HEAD
    "agentops>=0.3.0",
    "embedchain>=0.1.123",
    "mem0ai>=0.1.20",
=======
>>>>>>> 6d20ba70
    "json-repair>=0.25.2",
    "auth0-python>=4.7.1",
    "litellm>=1.44.22",
    "pyvis>=0.3.2",
    "uv>=0.4.18",
    "tomli-w>=1.1.0",
    "chromadb>=0.4.24",
]

[project.urls]
Homepage = "https://crewai.com"
Documentation = "https://docs.crewai.com"
Repository = "https://github.com/crewAIInc/crewAI"

[project.optional-dependencies]
tools = ["crewai-tools>=0.12.1"]
agentops = ["agentops>=0.3.0"]

[tool.uv]
dev-dependencies = [
    "ruff>=0.4.10",
    "mypy>=1.10.0",
    "pre-commit>=3.6.0",
    "mkdocs>=1.4.3",
    "mkdocstrings>=0.22.0",
    "mkdocstrings-python>=1.1.2",
    "mkdocs-material>=9.5.7",
    "mkdocs-material-extensions>=1.3.1",
    "pillow>=10.2.0",
    "cairosvg>=2.7.1",
    "crewai-tools>=0.12.1",
    "pytest>=8.0.0",
    "pytest-vcr>=1.0.2",
    "python-dotenv>=1.0.0",
    "pytest-asyncio>=0.23.7",
    "pytest-subprocess>=1.5.2",
]

[project.scripts]
crewai = "crewai.cli.cli:crewai"

[tool.mypy]
ignore_missing_imports = true
disable_error_code = 'import-untyped'
exclude = ["cli/templates"]

[tool.bandit]
exclude_dirs = ["src/crewai/cli/templates"]

[build-system]
requires = ["hatchling"]
build-backend = "hatchling.build"<|MERGE_RESOLUTION|>--- conflicted
+++ resolved
@@ -21,12 +21,7 @@
     "python-dotenv>=1.0.0",
     "appdirs>=1.4.4",
     "jsonref>=1.1.0",
-<<<<<<< HEAD
-    "agentops>=0.3.0",
-    "embedchain>=0.1.123",
     "mem0ai>=0.1.20",
-=======
->>>>>>> 6d20ba70
     "json-repair>=0.25.2",
     "auth0-python>=4.7.1",
     "litellm>=1.44.22",
