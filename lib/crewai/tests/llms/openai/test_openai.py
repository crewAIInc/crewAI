--- conflicted
+++ resolved
@@ -505,32 +505,14 @@
 
     llm = LLM(model="openai/gpt-4o", stream=True)
 
-<<<<<<< HEAD
-    with patch.object(llm.client.chat.completions, "create") as mock_create:
-        # First chunk
-        mock_chunk1 = MagicMock()
-        mock_chunk1.id = "id_1"  # ✅ Pydantic expects this to be a string
-        mock_chunk1.choices = [
-            MagicMock(delta=MagicMock(content='{"answer": "test", ', tool_calls=None))
-        ]
-=======
     with patch.object(llm.client.beta.chat.completions, "stream") as mock_stream:
         # Create mock chunks with content.delta event structure
         mock_chunk1 = MagicMock()
         mock_chunk1.type = "content.delta"
         mock_chunk1.delta = '{"answer": "test", '
->>>>>>> 88d3c0fa
 
         # Second chunk
         mock_chunk2 = MagicMock()
-<<<<<<< HEAD
-        mock_chunk2.id = "id_1"  # ✅ same response_id (if it’s part of the same stream)
-        mock_chunk2.choices = [
-            MagicMock(delta=MagicMock(content='"confidence": 0.95}', tool_calls=None))
-        ]
-
-        mock_create.return_value = iter([mock_chunk1, mock_chunk2])
-=======
         mock_chunk2.type = "content.delta"
         mock_chunk2.delta = '"confidence": 0.95}'
 
@@ -551,7 +533,6 @@
         mock_stream_obj.get_final_completion = MagicMock(return_value=mock_final_completion)
 
         mock_stream.return_value = mock_stream_obj
->>>>>>> 88d3c0fa
 
         result = llm.call("Test question", response_model=TestResponse)
 
