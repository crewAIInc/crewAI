from __future__ import annotations

<<<<<<< HEAD
=======
import json
>>>>>>> 61ad1fb1
import logging
import os
from typing import TYPE_CHECKING, Any, cast

from pydantic import BaseModel

from crewai.events.types.llm_events import LLMCallType
from crewai.llms.base_llm import BaseLLM
from crewai.llms.hooks.transport import HTTPTransport
from crewai.utilities.agent_utils import is_context_length_exceeded
from crewai.utilities.exceptions.context_window_exceeding_exception import (
    LLMContextLengthExceededError,
)
from crewai.utilities.types import LLMMessage


if TYPE_CHECKING:
    from crewai.llms.hooks.base import BaseInterceptor

try:
    from anthropic import Anthropic
    from anthropic.types import Message
    from anthropic.types.tool_use_block import ToolUseBlock
    import httpx
except ImportError:
    raise ImportError(
        'Anthropic native provider not available, to install: uv add "crewai[anthropic]"'
    ) from None


class AnthropicCompletion(BaseLLM):
    """Anthropic native completion implementation.

    This class provides direct integration with the Anthropic Python SDK,
    offering native tool use, streaming support, and proper message formatting.
    """

    def __init__(
        self,
        model: str = "claude-3-5-sonnet-20241022",
        api_key: str | None = None,
        base_url: str | None = None,
        timeout: float | None = None,
        max_retries: int = 2,
        temperature: float | None = None,
        max_tokens: int = 4096,  # Required for Anthropic
        top_p: float | None = None,
        stop_sequences: list[str] | None = None,
        stream: bool = False,
        client_params: dict[str, Any] | None = None,
<<<<<<< HEAD
=======
        interceptor: BaseInterceptor[httpx.Request, httpx.Response] | None = None,
>>>>>>> 61ad1fb1
        **kwargs: Any,
    ):
        """Initialize Anthropic chat completion client.

        Args:
            model: Anthropic model name (e.g., 'claude-3-5-sonnet-20241022')
            api_key: Anthropic API key (defaults to ANTHROPIC_API_KEY env var)
            base_url: Custom base URL for Anthropic API
            timeout: Request timeout in seconds
            max_retries: Maximum number of retries
            temperature: Sampling temperature (0-1)
            max_tokens: Maximum tokens in response (required for Anthropic)
            top_p: Nucleus sampling parameter
            stop_sequences: Stop sequences (Anthropic uses stop_sequences, not stop)
            stream: Enable streaming responses
            client_params: Additional parameters for the Anthropic client
            interceptor: HTTP interceptor for modifying requests/responses at transport level.
            **kwargs: Additional parameters
        """
        super().__init__(
            model=model, temperature=temperature, stop=stop_sequences or [], **kwargs
        )

        # Client params
        self.interceptor = interceptor
        self.client_params = client_params
        self.base_url = base_url
        self.timeout = timeout
        self.max_retries = max_retries

        self.client = Anthropic(**self._get_client_params())

        # Store completion parameters
        self.max_tokens = max_tokens
        self.top_p = top_p
        self.stream = stream
        self.stop_sequences = stop_sequences or []

        # Model-specific settings
        self.is_claude_3 = "claude-3" in model.lower()
        self.supports_tools = self.is_claude_3  # Claude 3+ supports tool use

    def _get_client_params(self) -> dict[str, Any]:
        """Get client parameters."""

        if self.api_key is None:
            self.api_key = os.getenv("ANTHROPIC_API_KEY")
            if self.api_key is None:
                raise ValueError("ANTHROPIC_API_KEY is required")

        client_params = {
            "api_key": self.api_key,
            "base_url": self.base_url,
            "timeout": self.timeout,
            "max_retries": self.max_retries,
        }

        if self.interceptor:
            transport = HTTPTransport(interceptor=self.interceptor)
            http_client = httpx.Client(transport=transport)
            client_params["http_client"] = http_client  # type: ignore[assignment]

        if self.client_params:
            client_params.update(self.client_params)

        return client_params

    def call(
        self,
        messages: str | list[LLMMessage],
        tools: list[dict[str, Any]] | None = None,
        callbacks: list[Any] | None = None,
        available_functions: dict[str, Any] | None = None,
        from_task: Any | None = None,
        from_agent: Any | None = None,
        response_model: type[BaseModel] | None = None,
    ) -> str | Any:
        """Call Anthropic messages API.

        Args:
            messages: Input messages for the chat completion
            tools: List of tool/function definitions
            callbacks: Callback functions (not used in native implementation)
            available_functions: Available functions for tool calling
            from_task: Task that initiated the call
            from_agent: Agent that initiated the call

        Returns:
            Chat completion response or tool call result
        """
        try:
            # Emit call started event
            self._emit_call_started_event(
                messages=messages,
                tools=tools,
                callbacks=callbacks,
                available_functions=available_functions,
                from_task=from_task,
                from_agent=from_agent,
            )

            # Format messages for Anthropic
            formatted_messages, system_message = self._format_messages_for_anthropic(
                messages
            )

            # Prepare completion parameters
            completion_params = self._prepare_completion_params(
                formatted_messages, system_message, tools
            )

            # Handle streaming vs non-streaming
            if self.stream:
                return self._handle_streaming_completion(
                    completion_params,
                    available_functions,
                    from_task,
                    from_agent,
                    response_model,
                )

            return self._handle_completion(
                completion_params,
                available_functions,
                from_task,
                from_agent,
                response_model,
            )

        except Exception as e:
            error_msg = f"Anthropic API call failed: {e!s}"
            logging.error(error_msg)
            self._emit_call_failed_event(
                error=error_msg, from_task=from_task, from_agent=from_agent
            )
            raise

    def _prepare_completion_params(
        self,
        messages: list[LLMMessage],
        system_message: str | None = None,
        tools: list[dict[str, Any]] | None = None,
    ) -> dict[str, Any]:
        """Prepare parameters for Anthropic messages API.

        Args:
            messages: Formatted messages for Anthropic
            system_message: Extracted system message
            tools: Tool definitions

        Returns:
            Parameters dictionary for Anthropic API
        """
        params = {
            "model": self.model,
            "messages": messages,
            "max_tokens": self.max_tokens,
            "stream": self.stream,
        }

        # Add system message if present
        if system_message:
            params["system"] = system_message

        # Add optional parameters if set
        if self.temperature is not None:
            params["temperature"] = self.temperature
        if self.top_p is not None:
            params["top_p"] = self.top_p
        if self.stop_sequences:
            params["stop_sequences"] = self.stop_sequences

        # Handle tools for Claude 3+
        if tools and self.supports_tools:
            params["tools"] = self._convert_tools_for_interference(tools)

        return params

    def _convert_tools_for_interference(
        self, tools: list[dict[str, Any]]
    ) -> list[dict[str, Any]]:
        """Convert CrewAI tool format to Anthropic tool use format."""
        anthropic_tools = []

        for tool in tools:
            if "input_schema" in tool and "name" in tool and "description" in tool:
                anthropic_tools.append(tool)
                continue

            try:
                from crewai.llms.providers.utils.common import safe_tool_conversion

                name, description, parameters = safe_tool_conversion(tool, "Anthropic")
            except (ImportError, KeyError, ValueError) as e:
                logging.error(f"Error converting tool to Anthropic format: {e}")
                raise e

            anthropic_tool = {
                "name": name,
                "description": description,
            }

            if parameters and isinstance(parameters, dict):
                anthropic_tool["input_schema"] = parameters  # type: ignore[assignment]
            else:
                anthropic_tool["input_schema"] = {  # type: ignore[assignment]
                    "type": "object",
                    "properties": {},
                    "required": [],
                }

            anthropic_tools.append(anthropic_tool)

        return anthropic_tools

    def _format_messages_for_anthropic(
        self, messages: str | list[LLMMessage]
    ) -> tuple[list[LLMMessage], str | None]:
        """Format messages for Anthropic API.

        Anthropic has specific requirements:
        - System messages are separate from conversation messages
        - Messages must alternate between user and assistant
        - First message must be from user

        Args:
            messages: Input messages

        Returns:
            Tuple of (formatted_messages, system_message)
        """
        # Use base class formatting first
        base_formatted = super()._format_messages(messages)

        formatted_messages: list[LLMMessage] = []
        system_message: str | None = None

        for message in base_formatted:
            role = message.get("role")
            content = message.get("content", "")

            if role == "system":
                if system_message:
                    system_message += f"\n\n{content}"
                else:
                    system_message = cast(str, content)
            else:
                role_str = role if role is not None else "user"
                content_str = content if content is not None else ""
                formatted_messages.append({"role": role_str, "content": content_str})

        # Ensure first message is from user (Anthropic requirement)
        if not formatted_messages:
            # If no messages, add a default user message
            formatted_messages.append({"role": "user", "content": "Hello"})
        elif formatted_messages[0]["role"] != "user":
            # If first message is not from user, insert a user message at the beginning
            formatted_messages.insert(0, {"role": "user", "content": "Hello"})

        return formatted_messages, system_message

    def _handle_completion(
        self,
        params: dict[str, Any],
        available_functions: dict[str, Any] | None = None,
        from_task: Any | None = None,
        from_agent: Any | None = None,
        response_model: type[BaseModel] | None = None,
    ) -> str | Any:
        """Handle non-streaming message completion."""
        if response_model:
            structured_tool = {
                "name": "structured_output",
                "description": "Returns structured data according to the schema",
                "input_schema": response_model.model_json_schema(),
            }

            params["tools"] = [structured_tool]
            params["tool_choice"] = {"type": "tool", "name": "structured_output"}

        try:
            response: Message = self.client.messages.create(**params)

        except Exception as e:
            if is_context_length_exceeded(e):
                logging.error(f"Context window exceeded: {e}")
                raise LLMContextLengthExceededError(str(e)) from e
            raise e from e

        usage = self._extract_anthropic_token_usage(response)
        self._track_token_usage_internal(usage)

        if response_model and response.content:
            tool_uses = [
                block for block in response.content if isinstance(block, ToolUseBlock)
            ]
            if tool_uses and tool_uses[0].name == "structured_output":
                structured_data = tool_uses[0].input
                parsed_object = response_model.model_validate(structured_data)

                self._emit_call_completed_event(
                    response=parsed_object.model_dump_json(),
                    call_type=LLMCallType.LLM_CALL,
                    from_task=from_task,
                    from_agent=from_agent,
                    messages=params["messages"],
                )

                return parsed_object

        # Check if Claude wants to use tools
        if response.content and available_functions:
            tool_uses = [
                block for block in response.content if isinstance(block, ToolUseBlock)
            ]

            if tool_uses:
                # Handle tool use conversation flow
                return self._handle_tool_use_conversation(
                    response,
                    tool_uses,
                    params,
                    available_functions,
                    from_task,
                    from_agent,
                )

        # Extract text content
        content = ""
        if response.content:
            for content_block in response.content:
                if hasattr(content_block, "text"):
                    content += content_block.text

        content = self._apply_stop_words(content)

        self._emit_call_completed_event(
            response=content,
            call_type=LLMCallType.LLM_CALL,
            from_task=from_task,
            from_agent=from_agent,
            messages=params["messages"],
        )

        if usage.get("total_tokens", 0) > 0:
            logging.info(f"Anthropic API usage: {usage}")

        return content

    def _handle_streaming_completion(
        self,
        params: dict[str, Any],
        available_functions: dict[str, Any] | None = None,
        from_task: Any | None = None,
        from_agent: Any | None = None,
        response_model: type[BaseModel] | None = None,
    ) -> str | BaseModel:
        """Handle streaming message completion."""
        if response_model:
            structured_tool = {
                "name": "structured_output",
                "description": "Returns structured data according to the schema",
                "input_schema": response_model.model_json_schema(),
            }

            params["tools"] = [structured_tool]
            params["tool_choice"] = {"type": "tool", "name": "structured_output"}

        full_response = ""

        # Remove 'stream' parameter as messages.stream() doesn't accept it
        # (the SDK sets it internally)
        stream_params = {k: v for k, v in params.items() if k != "stream"}

        # Make streaming API call
        with self.client.messages.stream(**stream_params) as stream:
            for event in stream:
                if hasattr(event, "delta") and hasattr(event.delta, "text"):
                    text_delta = event.delta.text
                    full_response += text_delta
                    self._emit_stream_chunk_event(
                        chunk=text_delta,
                        from_task=from_task,
                        from_agent=from_agent,
                    )

            final_message: Message = stream.get_final_message()

        usage = self._extract_anthropic_token_usage(final_message)
        self._track_token_usage_internal(usage)

        if response_model and final_message.content:
            tool_uses = [
                block
                for block in final_message.content
                if isinstance(block, ToolUseBlock)
            ]
            if tool_uses and tool_uses[0].name == "structured_output":
                structured_data = tool_uses[0].input
                parsed_object = response_model.model_validate(structured_data)

                self._emit_call_completed_event(
                    response=parsed_object.model_dump_json(),
                    call_type=LLMCallType.LLM_CALL,
                    from_task=from_task,
                    from_agent=from_agent,
                    messages=params["messages"],
                )

                return parsed_object

        if final_message.content and available_functions:
            tool_uses = [
                block
                for block in final_message.content
                if isinstance(block, ToolUseBlock)
            ]

            if tool_uses:
                # Handle tool use conversation flow
                return self._handle_tool_use_conversation(
                    final_message,
                    tool_uses,
                    params,
                    available_functions,
                    from_task,
                    from_agent,
                )

        # Apply stop words to full response
        full_response = self._apply_stop_words(full_response)

        # Emit completion event and return full response
        self._emit_call_completed_event(
            response=full_response,
            call_type=LLMCallType.LLM_CALL,
            from_task=from_task,
            from_agent=from_agent,
            messages=params["messages"],
        )

        return full_response

    def _handle_tool_use_conversation(
        self,
        initial_response: Message,
        tool_uses: list[ToolUseBlock],
        params: dict[str, Any],
        available_functions: dict[str, Any],
        from_task: Any | None = None,
        from_agent: Any | None = None,
    ) -> str:
        """Handle the complete tool use conversation flow.

        This implements the proper Anthropic tool use pattern:
        1. Claude requests tool use
        2. We execute the tools
        3. We send tool results back to Claude
        4. Claude processes results and generates final response
        """
        # Execute all requested tools and collect results
        tool_results = []

        for tool_use in tool_uses:
            function_name = tool_use.name
            function_args = tool_use.input

            # Execute the tool
            result = self._handle_tool_execution(
                function_name=function_name,
                function_args=function_args,  # type: ignore
                available_functions=available_functions,
                from_task=from_task,
                from_agent=from_agent,
            )

            # Create tool result in Anthropic format
            tool_result = {
                "type": "tool_result",
                "tool_use_id": tool_use.id,
                "content": str(result)
                if result is not None
                else "Tool execution completed",
            }
            tool_results.append(tool_result)

        # Prepare follow-up conversation with tool results
        follow_up_params = params.copy()

        # Add Claude's tool use response to conversation
        assistant_message = {"role": "assistant", "content": initial_response.content}

        # Add user message with tool results
        user_message = {"role": "user", "content": tool_results}

        # Update messages for follow-up call
        follow_up_params["messages"] = params["messages"] + [
            assistant_message,
            user_message,
        ]

        try:
            # Send tool results back to Claude for final response
            final_response: Message = self.client.messages.create(**follow_up_params)

            # Track token usage for follow-up call
            follow_up_usage = self._extract_anthropic_token_usage(final_response)
            self._track_token_usage_internal(follow_up_usage)

            # Extract final text content
            final_content = ""
            if final_response.content:
                for content_block in final_response.content:
                    if hasattr(content_block, "text"):
                        final_content += content_block.text

            final_content = self._apply_stop_words(final_content)

            # Emit completion event for the final response
            self._emit_call_completed_event(
                response=final_content,
                call_type=LLMCallType.LLM_CALL,
                from_task=from_task,
                from_agent=from_agent,
                messages=follow_up_params["messages"],
            )

            # Log combined token usage
            total_usage = {
                "input_tokens": follow_up_usage.get("input_tokens", 0),
                "output_tokens": follow_up_usage.get("output_tokens", 0),
                "total_tokens": follow_up_usage.get("total_tokens", 0),
            }

            if total_usage.get("total_tokens", 0) > 0:
                logging.info(f"Anthropic API tool conversation usage: {total_usage}")

            return final_content

        except Exception as e:
            if is_context_length_exceeded(e):
                logging.error(f"Context window exceeded in tool follow-up: {e}")
                raise LLMContextLengthExceededError(str(e)) from e

            logging.error(f"Tool follow-up conversation failed: {e}")
            # Fallback: return the first tool result if follow-up fails
            if tool_results:
                return tool_results[0]["content"]
            raise e

    def supports_function_calling(self) -> bool:
        """Check if the model supports function calling."""
        return self.supports_tools

    def supports_stop_words(self) -> bool:
        """Check if the model supports stop words."""
        return True  # All Claude models support stop sequences

    def get_context_window_size(self) -> int:
        """Get the context window size for the model."""
        from crewai.llm import CONTEXT_WINDOW_USAGE_RATIO

        # Context window sizes for Anthropic models
        context_windows = {
            "claude-3-5-sonnet": 200000,
            "claude-3-5-haiku": 200000,
            "claude-3-opus": 200000,
            "claude-3-sonnet": 200000,
            "claude-3-haiku": 200000,
            "claude-3-7-sonnet": 200000,
            "claude-2.1": 200000,
            "claude-2": 100000,
            "claude-instant": 100000,
        }

        # Find the best match for the model name
        for model_prefix, size in context_windows.items():
            if self.model.startswith(model_prefix):
                return int(size * CONTEXT_WINDOW_USAGE_RATIO)

        # Default context window size for Claude models
        return int(200000 * CONTEXT_WINDOW_USAGE_RATIO)

    def _extract_anthropic_token_usage(self, response: Message) -> dict[str, Any]:
        """Extract token usage from Anthropic response."""
        if hasattr(response, "usage") and response.usage:
            usage = response.usage
            input_tokens = getattr(usage, "input_tokens", 0)
            output_tokens = getattr(usage, "output_tokens", 0)
            return {
                "input_tokens": input_tokens,
                "output_tokens": output_tokens,
                "total_tokens": input_tokens + output_tokens,
            }
        return {"total_tokens": 0}<|MERGE_RESOLUTION|>--- conflicted
+++ resolved
@@ -1,9 +1,5 @@
 from __future__ import annotations
 
-<<<<<<< HEAD
-=======
-import json
->>>>>>> 61ad1fb1
 import logging
 import os
 from typing import TYPE_CHECKING, Any, cast
@@ -54,10 +50,7 @@
         stop_sequences: list[str] | None = None,
         stream: bool = False,
         client_params: dict[str, Any] | None = None,
-<<<<<<< HEAD
-=======
         interceptor: BaseInterceptor[httpx.Request, httpx.Response] | None = None,
->>>>>>> 61ad1fb1
         **kwargs: Any,
     ):
         """Initialize Anthropic chat completion client.
