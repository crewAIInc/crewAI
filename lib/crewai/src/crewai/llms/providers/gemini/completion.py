from __future__ import annotations

import logging
import os
import re
from typing import TYPE_CHECKING, Any

from pydantic import BaseModel

from crewai.events.types.llm_events import LLMCallType
from crewai.llms.base_llm import BaseLLM
from crewai.utilities.agent_utils import is_context_length_exceeded
from crewai.utilities.exceptions.context_window_exceeding_exception import (
    LLMContextLengthExceededError,
)
from crewai.utilities.types import LLMMessage


if TYPE_CHECKING:
    from crewai.llms.hooks.base import BaseInterceptor


try:
    from google import genai
    from google.genai import types
    from google.genai.errors import APIError
    from google.genai.types import GenerateContentResponse, Schema
except ImportError:
    raise ImportError(
        'Google Gen AI native provider not available, to install: uv add "crewai[google-genai]"'
    ) from None


class GeminiCompletion(BaseLLM):
    """Google Gemini native completion implementation.

    This class provides direct integration with the Google Gen AI Python SDK,
    offering native function calling, streaming support, and proper Gemini formatting.
    """

    def __init__(
        self,
        model: str = "gemini-2.0-flash-001",
        api_key: str | None = None,
        project: str | None = None,
        location: str | None = None,
        temperature: float | None = None,
        top_p: float | None = None,
        top_k: int | None = None,
        max_output_tokens: int | None = None,
        stop_sequences: list[str] | None = None,
        stream: bool = False,
        safety_settings: dict[str, Any] | None = None,
        client_params: dict[str, Any] | None = None,
        interceptor: BaseInterceptor[Any, Any] | None = None,
        **kwargs: Any,
    ):
        """Initialize Google Gemini chat completion client.

        Args:
            model: Gemini model name (e.g., 'gemini-2.0-flash-001', 'gemini-1.5-pro')
            api_key: Google API key (defaults to GOOGLE_API_KEY or GEMINI_API_KEY env var)
            project: Google Cloud project ID (for Vertex AI)
            location: Google Cloud location (for Vertex AI, defaults to 'us-central1')
            temperature: Sampling temperature (0-2)
            top_p: Nucleus sampling parameter
            top_k: Top-k sampling parameter
            max_output_tokens: Maximum tokens in response
            stop_sequences: Stop sequences
            stream: Enable streaming responses
            safety_settings: Safety filter settings
            client_params: Additional parameters to pass to the Google Gen AI Client constructor.
                          Supports parameters like http_options, credentials, debug_config, etc.
            interceptor: HTTP interceptor (not yet supported for Gemini).
            **kwargs: Additional parameters
        """
        if interceptor is not None:
            raise NotImplementedError(
                "HTTP interceptors are not yet supported for Google Gemini provider. "
                "Interceptors are currently supported for OpenAI and Anthropic providers only."
            )

        super().__init__(
            model=model, temperature=temperature, stop=stop_sequences or [], **kwargs
        )

        # Store client params for later use
        self.client_params = client_params or {}

        # Get API configuration with environment variable fallbacks
        self.api_key = (
            api_key or os.getenv("GOOGLE_API_KEY") or os.getenv("GEMINI_API_KEY")
        )
        self.project = project or os.getenv("GOOGLE_CLOUD_PROJECT")
        self.location = location or os.getenv("GOOGLE_CLOUD_LOCATION") or "us-central1"

        use_vertexai = os.getenv("GOOGLE_GENAI_USE_VERTEXAI", "").lower() == "true"

        self.client = self._initialize_client(use_vertexai)

        # Store completion parameters
        self.top_p = top_p
        self.top_k = top_k
        self.max_output_tokens = max_output_tokens
        self.stream = stream
        self.safety_settings = safety_settings or {}
        self.stop_sequences = stop_sequences or []

        # Model-specific settings
        version_match = re.search(r"gemini-(\d+(?:\.\d+)?)", model.lower())
        self.supports_tools = bool(
            version_match and float(version_match.group(1)) >= 1.5
        )

    @property
    def stop(self) -> list[str]:
        """Get stop sequences sent to the API."""
        return self.stop_sequences

    @stop.setter
    def stop(self, value: list[str] | str | None) -> None:
        """Set stop sequences.

        Synchronizes stop_sequences to ensure values set by CrewAgentExecutor
        are properly sent to the Gemini API.

        Args:
            value: Stop sequences as a list, single string, or None
        """
        if value is None:
            self.stop_sequences = []
        elif isinstance(value, str):
            self.stop_sequences = [value]
        elif isinstance(value, list):
            self.stop_sequences = value
        else:
            self.stop_sequences = []

    def _initialize_client(self, use_vertexai: bool = False) -> genai.Client:
        """Initialize the Google Gen AI client with proper parameter handling.

        Args:
            use_vertexai: Whether to use Vertex AI (from environment variable)

        Returns:
            Initialized Google Gen AI Client
        """
        client_params = {}

        if self.client_params:
            client_params.update(self.client_params)

        if use_vertexai or self.project:
            client_params.update(
                {
                    "vertexai": True,
                    "project": self.project,
                    "location": self.location,
                }
            )

            client_params.pop("api_key", None)

        elif self.api_key:
            client_params["api_key"] = self.api_key

            client_params.pop("vertexai", None)
            client_params.pop("project", None)
            client_params.pop("location", None)

        else:
            try:
                return genai.Client(**client_params)
            except Exception as e:
                raise ValueError(
                    "Either GOOGLE_API_KEY/GEMINI_API_KEY (for Gemini API) or "
                    "GOOGLE_CLOUD_PROJECT (for Vertex AI) must be set"
                ) from e

        return genai.Client(**client_params)

    def _get_client_params(self) -> dict[str, Any]:
        """Get client parameters for compatibility with base class.

        Note: This method is kept for compatibility but the Google Gen AI SDK
        uses a different initialization pattern via the Client constructor.
        """
        params = {}

        if (
            hasattr(self, "client")
            and hasattr(self.client, "vertexai")
            and self.client.vertexai
        ):
            # Vertex AI configuration
            params.update(
                {
                    "vertexai": True,
                    "project": self.project,
                    "location": self.location,
                }
            )
        elif self.api_key:
            params["api_key"] = self.api_key

        if self.client_params:
            params.update(self.client_params)

        return params

    def call(
        self,
        messages: str | list[LLMMessage],
        tools: list[dict[str, Any]] | None = None,
        callbacks: list[Any] | None = None,
        available_functions: dict[str, Any] | None = None,
        from_task: Any | None = None,
        from_agent: Any | None = None,
        response_model: type[BaseModel] | None = None,
    ) -> str | Any:
        """Call Google Gemini generate content API.

        Args:
            messages: Input messages for the chat completion
            tools: List of tool/function definitions
            callbacks: Callback functions (not used as token counts are handled by the reponse)
            available_functions: Available functions for tool calling
            from_task: Task that initiated the call
            from_agent: Agent that initiated the call

        Returns:
            Chat completion response or tool call result
        """
        try:
            self._emit_call_started_event(
                messages=messages,
                tools=tools,
                callbacks=callbacks,
                available_functions=available_functions,
                from_task=from_task,
                from_agent=from_agent,
            )
            self.tools = tools

            formatted_content, system_instruction = self._format_messages_for_gemini(
                messages
            )

            messages_for_hooks = self._convert_contents_to_dict(formatted_content)

            if not self._invoke_before_llm_call_hooks(messages_for_hooks, from_agent):
                raise ValueError("LLM call blocked by before_llm_call hook")

            config = self._prepare_generation_config(
                system_instruction, tools, response_model
            )

            if self.stream:
                return self._handle_streaming_completion(
                    formatted_content,
                    config,
                    available_functions,
                    from_task,
                    from_agent,
                    response_model,
                )

            return self._handle_completion(
                formatted_content,
                system_instruction,
                config,
                available_functions,
                from_task,
                from_agent,
                response_model,
            )

        except APIError as e:
            error_msg = f"Google Gemini API error: {e.code} - {e.message}"
            logging.error(error_msg)
            self._emit_call_failed_event(
                error=error_msg, from_task=from_task, from_agent=from_agent
            )
            raise
        except Exception as e:
            error_msg = f"Google Gemini API call failed: {e!s}"
            logging.error(error_msg)
            self._emit_call_failed_event(
                error=error_msg, from_task=from_task, from_agent=from_agent
            )
            raise

    async def acall(
        self,
        messages: str | list[LLMMessage],
        tools: list[dict[str, Any]] | None = None,
        callbacks: list[Any] | None = None,
        available_functions: dict[str, Any] | None = None,
        from_task: Any | None = None,
        from_agent: Any | None = None,
        response_model: type[BaseModel] | None = None,
    ) -> str | Any:
        """Async call to Google Gemini generate content API.

        Args:
            messages: Input messages for the chat completion
            tools: List of tool/function definitions
            callbacks: Callback functions (not used as token counts are handled by the response)
            available_functions: Available functions for tool calling
            from_task: Task that initiated the call
            from_agent: Agent that initiated the call

        Returns:
            Chat completion response or tool call result
        """
        try:
            self._emit_call_started_event(
                messages=messages,
                tools=tools,
                callbacks=callbacks,
                available_functions=available_functions,
                from_task=from_task,
                from_agent=from_agent,
            )
            self.tools = tools

            formatted_content, system_instruction = self._format_messages_for_gemini(
                messages
            )

            config = self._prepare_generation_config(
                system_instruction, tools, response_model
            )

            if self.stream:
                return await self._ahandle_streaming_completion(
                    formatted_content,
                    config,
                    available_functions,
                    from_task,
                    from_agent,
                    response_model,
                )

            return await self._ahandle_completion(
                formatted_content,
                system_instruction,
                config,
                available_functions,
                from_task,
                from_agent,
                response_model,
            )

        except APIError as e:
            error_msg = f"Google Gemini API error: {e.code} - {e.message}"
            logging.error(error_msg)
            self._emit_call_failed_event(
                error=error_msg, from_task=from_task, from_agent=from_agent
            )
            raise
        except Exception as e:
            error_msg = f"Google Gemini API call failed: {e!s}"
            logging.error(error_msg)
            self._emit_call_failed_event(
                error=error_msg, from_task=from_task, from_agent=from_agent
            )
            raise

    def _prepare_generation_config(
        self,
        system_instruction: str | None = None,
        tools: list[dict[str, Any]] | None = None,
        response_model: type[BaseModel] | None = None,
    ) -> types.GenerateContentConfig:
        """Prepare generation config for Google Gemini API.

        Args:
            system_instruction: System instruction for the model
            tools: Tool definitions
            response_model: Pydantic model for structured output

        Returns:
            GenerateContentConfig object for Gemini API
        """
        self.tools = tools
        config_params: dict[str, Any] = {}

        # Add system instruction if present
        if system_instruction:
            # Convert system instruction to Content format
            system_content = types.Content(
                role="user", parts=[types.Part.from_text(text=system_instruction)]
            )
            config_params["system_instruction"] = system_content

        # Add generation config parameters
        if self.temperature is not None:
            config_params["temperature"] = self.temperature
        if self.top_p is not None:
            config_params["top_p"] = self.top_p
        if self.top_k is not None:
            config_params["top_k"] = self.top_k
        if self.max_output_tokens is not None:
            config_params["max_output_tokens"] = self.max_output_tokens
        if self.stop_sequences:
            config_params["stop_sequences"] = self.stop_sequences

        if response_model:
            config_params["response_mime_type"] = "application/json"
            config_params["response_schema"] = response_model.model_json_schema()

        # Handle tools for supported models
        if tools and self.supports_tools:
            config_params["tools"] = self._convert_tools_for_interference(tools)

        if self.safety_settings:
            config_params["safety_settings"] = self.safety_settings

        return types.GenerateContentConfig(**config_params)

    def _convert_tools_for_interference(  # type: ignore[override]
        self, tools: list[dict[str, Any]]
    ) -> list[types.Tool]:
        """Convert CrewAI tool format to Gemini function declaration format."""
        gemini_tools = []

        from crewai.llms.providers.utils.common import safe_tool_conversion

        for tool in tools:
            name, description, parameters = safe_tool_conversion(tool, "Gemini")

            function_declaration = types.FunctionDeclaration(
                name=name,
                description=description,
            )

            # Add parameters if present - ensure parameters is a dict
            if parameters and isinstance(parameters, Schema):
                function_declaration.parameters = parameters

            gemini_tool = types.Tool(function_declarations=[function_declaration])
            gemini_tools.append(gemini_tool)

        return gemini_tools

    def _format_messages_for_gemini(
        self, messages: str | list[LLMMessage]
    ) -> tuple[list[types.Content], str | None]:
        """Format messages for Gemini API.

        Gemini has specific requirements:
        - System messages are separate system_instruction
        - Content is organized as Content objects with Parts
        - Roles are 'user' and 'model' (not 'assistant')

        Args:
            messages: Input messages

        Returns:
            Tuple of (formatted_contents, system_instruction)
        """
        # Use base class formatting first
        base_formatted = super()._format_messages(messages)

        contents: list[types.Content] = []
        system_instruction: str | None = None

        for message in base_formatted:
            role = message["role"]
            content = message["content"]

            # Convert content to string if it's a list
            if isinstance(content, list):
                text_content = " ".join(
                    str(item.get("text", "")) if isinstance(item, dict) else str(item)
                    for item in content
                )
            else:
                text_content = str(content) if content else ""

            if role == "system":
                # Extract system instruction - Gemini handles it separately
                if system_instruction:
                    system_instruction += f"\n\n{text_content}"
                else:
                    system_instruction = text_content
            else:
                # Convert role for Gemini (assistant -> model)
                gemini_role = "model" if role == "assistant" else "user"

                # Create Content object
                gemini_content = types.Content(
                    role=gemini_role, parts=[types.Part.from_text(text=text_content)]
                )
                contents.append(gemini_content)

        return contents, system_instruction

    def _handle_completion(
        self,
        contents: list[types.Content],
        system_instruction: str | None,
        config: types.GenerateContentConfig,
        available_functions: dict[str, Any] | None = None,
        from_task: Any | None = None,
        from_agent: Any | None = None,
        response_model: type[BaseModel] | None = None,
    ) -> str | Any:
        """Handle non-streaming content generation."""
        try:
            # The API accepts list[Content] but mypy is overly strict about variance
            contents_for_api: Any = contents
            response = self.client.models.generate_content(
                model=self.model,
                contents=contents_for_api,
                config=config,
            )

            usage = self._extract_token_usage(response)
        except Exception as e:
            if is_context_length_exceeded(e):
                logging.error(f"Context window exceeded: {e}")
                raise LLMContextLengthExceededError(str(e)) from e
            raise e from e

        self._track_token_usage_internal(usage)

        if response.candidates and (self.tools or available_functions):
            candidate = response.candidates[0]
            if candidate.content and candidate.content.parts:
                for part in candidate.content.parts:
                    if hasattr(part, "function_call") and part.function_call:
                        function_name = part.function_call.name
                        if function_name is None:
                            continue
                        function_args = (
                            dict(part.function_call.args)
                            if part.function_call.args
                            else {}
                        )

                        result = self._handle_tool_execution(
                            function_name=function_name,
                            function_args=function_args,
                            available_functions=available_functions or {},
                            from_task=from_task,
                            from_agent=from_agent,
                        )

                        if result is not None:
                            return result

        content = response.text or ""
        content = self._apply_stop_words(content)

        messages_for_event = self._convert_contents_to_dict(contents)

        self._emit_call_completed_event(
            response=content,
            call_type=LLMCallType.LLM_CALL,
            from_task=from_task,
            from_agent=from_agent,
            messages=messages_for_event,
        )

        return self._invoke_after_llm_call_hooks(
            messages_for_event, content, from_agent
        )

    def _handle_streaming_completion(
        self,
        contents: list[types.Content],
        config: types.GenerateContentConfig,
        available_functions: dict[str, Any] | None = None,
        from_task: Any | None = None,
        from_agent: Any | None = None,
        response_model: type[BaseModel] | None = None,
    ) -> str:
        """Handle streaming content generation."""
        full_response = ""
        function_calls: dict[str, dict[str, Any]] = {}

        # The API accepts list[Content] but mypy is overly strict about variance
        contents_for_api: Any = contents
        for chunk in self.client.models.generate_content_stream(
            model=self.model,
            contents=contents_for_api,
            config=config,
        ):
            if chunk.text:
                full_response += chunk.text
                self._emit_stream_chunk_event(
                    chunk=chunk.text,
                    from_task=from_task,
                    from_agent=from_agent,
                )

            if chunk.candidates:
                candidate = chunk.candidates[0]
                if candidate.content and candidate.content.parts:
                    for part in candidate.content.parts:
                        if hasattr(part, "function_call") and part.function_call:
                            call_id = part.function_call.name or "default"
                            if call_id not in function_calls:
                                function_calls[call_id] = {
                                    "name": part.function_call.name,
                                    "args": dict(part.function_call.args)
                                    if part.function_call.args
                                    else {},
                                }

        # Handle completed function calls
        if function_calls and available_functions:
            for call_data in function_calls.values():
                function_name = call_data["name"]
                function_args = call_data["args"]

                # Skip if function_name is None
                if not isinstance(function_name, str):
                    continue

                # Ensure function_args is a dict
                if not isinstance(function_args, dict):
                    function_args = {}

                # Execute tool
                result = self._handle_tool_execution(
                    function_name=function_name,
                    function_args=function_args,
                    available_functions=available_functions,
                    from_task=from_task,
                    from_agent=from_agent,
                )

                if result is not None:
                    return result

        messages_for_event = self._convert_contents_to_dict(contents)

        self._emit_call_completed_event(
            response=full_response,
            call_type=LLMCallType.LLM_CALL,
            from_task=from_task,
            from_agent=from_agent,
            messages=messages_for_event,
        )

        return self._invoke_after_llm_call_hooks(
            messages_for_event, full_response, from_agent
        )

    async def _ahandle_completion(
        self,
        contents: list[types.Content],
        system_instruction: str | None,
        config: types.GenerateContentConfig,
        available_functions: dict[str, Any] | None = None,
        from_task: Any | None = None,
        from_agent: Any | None = None,
        response_model: type[BaseModel] | None = None,
    ) -> str | Any:
        """Handle async non-streaming content generation."""
        try:
            # The API accepts list[Content] but mypy is overly strict about variance
            contents_for_api: Any = contents
            response = await self.client.aio.models.generate_content(
                model=self.model,
                contents=contents_for_api,
                config=config,
            )

            usage = self._extract_token_usage(response)
        except Exception as e:
            if is_context_length_exceeded(e):
                logging.error(f"Context window exceeded: {e}")
                raise LLMContextLengthExceededError(str(e)) from e
            raise e from e

        self._track_token_usage_internal(usage)

        if response.candidates and (self.tools or available_functions):
            candidate = response.candidates[0]
            if candidate.content and candidate.content.parts:
                for part in candidate.content.parts:
                    if hasattr(part, "function_call") and part.function_call:
                        function_name = part.function_call.name
                        if function_name is None:
                            continue
                        function_args = (
                            dict(part.function_call.args)
                            if part.function_call.args
                            else {}
                        )

                        result = self._handle_tool_execution(
                            function_name=function_name,
                            function_args=function_args,
                            available_functions=available_functions or {},
                            from_task=from_task,
                            from_agent=from_agent,
                        )

                        if result is not None:
                            return result

        content = response.text or ""
        content = self._apply_stop_words(content)

        messages_for_event = self._convert_contents_to_dict(contents)

        self._emit_call_completed_event(
            response=content,
            call_type=LLMCallType.LLM_CALL,
            from_task=from_task,
            from_agent=from_agent,
            messages=messages_for_event,
        )

        return content

    async def _ahandle_streaming_completion(
        self,
        contents: list[types.Content],
        config: types.GenerateContentConfig,
        available_functions: dict[str, Any] | None = None,
        from_task: Any | None = None,
        from_agent: Any | None = None,
        response_model: type[BaseModel] | None = None,
    ) -> str:
        """Handle async streaming content generation."""
        full_response = ""
        function_calls: dict[str, dict[str, Any]] = {}

        # The API accepts list[Content] but mypy is overly strict about variance
        contents_for_api: Any = contents
        stream = await self.client.aio.models.generate_content_stream(
            model=self.model,
            contents=contents_for_api,
            config=config,
        )
        async for chunk in stream:
            if chunk.text:
                full_response += chunk.text
                self._emit_stream_chunk_event(
                    chunk=chunk.text,
                    from_task=from_task,
                    from_agent=from_agent,
                )

            if chunk.candidates:
                candidate = chunk.candidates[0]
                if candidate.content and candidate.content.parts:
                    for part in candidate.content.parts:
                        if hasattr(part, "function_call") and part.function_call:
                            call_id = part.function_call.name or "default"
                            if call_id not in function_calls:
                                function_calls[call_id] = {
                                    "name": part.function_call.name,
                                    "args": dict(part.function_call.args)
                                    if part.function_call.args
                                    else {},
                                }

        if function_calls and available_functions:
            for call_data in function_calls.values():
                function_name = call_data["name"]
                function_args = call_data["args"]

                # Skip if function_name is None
                if not isinstance(function_name, str):
                    continue

                # Ensure function_args is a dict
                if not isinstance(function_args, dict):
                    function_args = {}

                result = self._handle_tool_execution(
                    function_name=function_name,
                    function_args=function_args,
                    available_functions=available_functions,
                    from_task=from_task,
                    from_agent=from_agent,
                )

                if result is not None:
                    return result

        messages_for_event = self._convert_contents_to_dict(contents)

        self._emit_call_completed_event(
            response=full_response,
            call_type=LLMCallType.LLM_CALL,
            from_task=from_task,
            from_agent=from_agent,
            messages=messages_for_event,
        )

        return full_response

    def supports_function_calling(self) -> bool:
        """Check if the model supports function calling."""
        return self.supports_tools

    def supports_stop_words(self) -> bool:
        """Check if the model supports stop words."""
        return True

    def get_context_window_size(self) -> int:
        """Get the context window size for the model."""
        from crewai.llm import CONTEXT_WINDOW_USAGE_RATIO, LLM_CONTEXT_WINDOW_SIZES

        min_context = 1024
        max_context = 2097152

        for key, value in LLM_CONTEXT_WINDOW_SIZES.items():
            if value < min_context or value > max_context:
                raise ValueError(
                    f"Context window for {key} must be between {min_context} and {max_context}"
                )

        context_windows = {
            "gemini-3-pro-preview": 1048576,  # 1M tokens
            "gemini-2.0-flash": 1048576,  # 1M tokens
            "gemini-2.0-flash-thinking": 32768,
            "gemini-2.0-flash-lite": 1048576,
            "gemini-2.5-flash": 1048576,
            "gemini-2.5-pro": 1048576,
            "gemini-1.5-pro": 2097152,  # 2M tokens
            "gemini-1.5-flash": 1048576,
            "gemini-1.5-flash-8b": 1048576,
            "gemini-1.0-pro": 32768,
            "gemma-3-1b": 32000,
            "gemma-3-4b": 128000,
            "gemma-3-12b": 128000,
            "gemma-3-27b": 128000,
        }

        # Find the best match for the model name
        for model_prefix, size in context_windows.items():
            if self.model.startswith(model_prefix):
                return int(size * CONTEXT_WINDOW_USAGE_RATIO)

        # Default context window size for Gemini models
        return int(1048576 * CONTEXT_WINDOW_USAGE_RATIO)  # 1M tokens

    @staticmethod
    def _extract_token_usage(response: GenerateContentResponse) -> dict[str, Any]:
        """Extract token usage from Gemini response."""
        if response.usage_metadata:
            usage = response.usage_metadata
            return {
                "prompt_token_count": getattr(usage, "prompt_token_count", 0),
                "candidates_token_count": getattr(usage, "candidates_token_count", 0),
                "total_token_count": getattr(usage, "total_token_count", 0),
                "total_tokens": getattr(usage, "total_token_count", 0),
            }
        return {"total_tokens": 0}

    def _convert_contents_to_dict(
        self,
        contents: list[types.Content],
    ) -> list[LLMMessage]:
        """Convert contents to dict format."""
<<<<<<< HEAD
        return [
            LLMMessage(
                role=content_obj.role,
                content=" ".join(
                    part.text
                    for part in content_obj.parts
                    if hasattr(part, "text") and part.text
                ),
            )
            for content_obj in contents
        ]
=======
        result: list[dict[str, str]] = []
        for content_obj in contents:
            role = content_obj.role
            if role == "model":
                role = "assistant"
            elif role is None:
                role = "user"

            parts = content_obj.parts or []
            content = " ".join(
                part.text for part in parts if hasattr(part, "text") and part.text
            )

            result.append({"role": role, "content": content})
        return result
>>>>>>> 09f1ba69
<|MERGE_RESOLUTION|>--- conflicted
+++ resolved
@@ -796,7 +796,159 @@
             messages=messages_for_event,
         )
 
-        return full_response
+        return self._invoke_after_llm_call_hooks(
+            messages_for_event, full_response, from_agent
+        )
+
+    async def _ahandle_completion(
+        self,
+        contents: list[types.Content],
+        system_instruction: str | None,
+        config: types.GenerateContentConfig,
+        available_functions: dict[str, Any] | None = None,
+        from_task: Any | None = None,
+        from_agent: Any | None = None,
+        response_model: type[BaseModel] | None = None,
+    ) -> str | Any:
+        """Handle async non-streaming content generation."""
+        try:
+            # The API accepts list[Content] but mypy is overly strict about variance
+            contents_for_api: Any = contents
+            response = await self.client.aio.models.generate_content(
+                model=self.model,
+                contents=contents_for_api,
+                config=config,
+            )
+
+            usage = self._extract_token_usage(response)
+        except Exception as e:
+            if is_context_length_exceeded(e):
+                logging.error(f"Context window exceeded: {e}")
+                raise LLMContextLengthExceededError(str(e)) from e
+            raise e from e
+
+        self._track_token_usage_internal(usage)
+
+        if response.candidates and (self.tools or available_functions):
+            candidate = response.candidates[0]
+            if candidate.content and candidate.content.parts:
+                for part in candidate.content.parts:
+                    if hasattr(part, "function_call") and part.function_call:
+                        function_name = part.function_call.name
+                        if function_name is None:
+                            continue
+                        function_args = (
+                            dict(part.function_call.args)
+                            if part.function_call.args
+                            else {}
+                        )
+
+                        result = self._handle_tool_execution(
+                            function_name=function_name,
+                            function_args=function_args,
+                            available_functions=available_functions or {},
+                            from_task=from_task,
+                            from_agent=from_agent,
+                        )
+
+                        if result is not None:
+                            return result
+
+        content = response.text or ""
+        content = self._apply_stop_words(content)
+
+        messages_for_event = self._convert_contents_to_dict(contents)
+
+        self._emit_call_completed_event(
+            response=content,
+            call_type=LLMCallType.LLM_CALL,
+            from_task=from_task,
+            from_agent=from_agent,
+            messages=messages_for_event,
+        )
+
+        return content
+
+    async def _ahandle_streaming_completion(
+        self,
+        contents: list[types.Content],
+        config: types.GenerateContentConfig,
+        available_functions: dict[str, Any] | None = None,
+        from_task: Any | None = None,
+        from_agent: Any | None = None,
+        response_model: type[BaseModel] | None = None,
+    ) -> str:
+        """Handle async streaming content generation."""
+        full_response = ""
+        function_calls: dict[str, dict[str, Any]] = {}
+
+        # The API accepts list[Content] but mypy is overly strict about variance
+        contents_for_api: Any = contents
+        stream = await self.client.aio.models.generate_content_stream(
+            model=self.model,
+            contents=contents_for_api,
+            config=config,
+        )
+        async for chunk in stream:
+            if chunk.text:
+                full_response += chunk.text
+                self._emit_stream_chunk_event(
+                    chunk=chunk.text,
+                    from_task=from_task,
+                    from_agent=from_agent,
+                )
+
+            if chunk.candidates:
+                candidate = chunk.candidates[0]
+                if candidate.content and candidate.content.parts:
+                    for part in candidate.content.parts:
+                        if hasattr(part, "function_call") and part.function_call:
+                            call_id = part.function_call.name or "default"
+                            if call_id not in function_calls:
+                                function_calls[call_id] = {
+                                    "name": part.function_call.name,
+                                    "args": dict(part.function_call.args)
+                                    if part.function_call.args
+                                    else {},
+                                }
+
+        if function_calls and available_functions:
+            for call_data in function_calls.values():
+                function_name = call_data["name"]
+                function_args = call_data["args"]
+
+                # Skip if function_name is None
+                if not isinstance(function_name, str):
+                    continue
+
+                # Ensure function_args is a dict
+                if not isinstance(function_args, dict):
+                    function_args = {}
+
+                result = self._handle_tool_execution(
+                    function_name=function_name,
+                    function_args=function_args,
+                    available_functions=available_functions,
+                    from_task=from_task,
+                    from_agent=from_agent,
+                )
+
+                if result is not None:
+                    return result
+
+        messages_for_event = self._convert_contents_to_dict(contents)
+
+        self._emit_call_completed_event(
+            response=full_response,
+            call_type=LLMCallType.LLM_CALL,
+            from_task=from_task,
+            from_agent=from_agent,
+            messages=messages_for_event,
+        )
+
+        return self._invoke_after_llm_call_hooks(
+            messages_for_event, full_response, from_agent
+        )
 
     def supports_function_calling(self) -> bool:
         """Check if the model supports function calling."""
@@ -862,19 +1014,6 @@
         contents: list[types.Content],
     ) -> list[LLMMessage]:
         """Convert contents to dict format."""
-<<<<<<< HEAD
-        return [
-            LLMMessage(
-                role=content_obj.role,
-                content=" ".join(
-                    part.text
-                    for part in content_obj.parts
-                    if hasattr(part, "text") and part.text
-                ),
-            )
-            for content_obj in contents
-        ]
-=======
         result: list[dict[str, str]] = []
         for content_obj in contents:
             role = content_obj.role
@@ -889,5 +1028,4 @@
             )
 
             result.append({"role": role, "content": content})
-        return result
->>>>>>> 09f1ba69
+        return result