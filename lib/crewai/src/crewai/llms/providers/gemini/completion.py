from __future__ import annotations

import logging
import os
import re
from typing import TYPE_CHECKING, Any, Literal, cast

from pydantic import BaseModel

from crewai.events.types.llm_events import LLMCallType
from crewai.llms.base_llm import BaseLLM
from crewai.utilities.agent_utils import is_context_length_exceeded
from crewai.utilities.exceptions.context_window_exceeding_exception import (
    LLMContextLengthExceededError,
)
from crewai.utilities.types import LLMMessage


if TYPE_CHECKING:
    from crewai.llms.hooks.base import BaseInterceptor


try:
    from google import genai
    from google.genai import types
    from google.genai.errors import APIError
    from google.genai.types import GenerateContentResponse, Schema
except ImportError:
    raise ImportError(
        'Google Gen AI native provider not available, to install: uv add "crewai[google-genai]"'
    ) from None


class GeminiCompletion(BaseLLM):
    """Google Gemini native completion implementation.

    This class provides direct integration with the Google Gen AI Python SDK,
    offering native function calling, streaming support, and proper Gemini formatting.
    """

    def __init__(
        self,
        model: str = "gemini-2.0-flash-001",
        api_key: str | None = None,
        project: str | None = None,
        location: str | None = None,
        temperature: float | None = None,
        top_p: float | None = None,
        top_k: int | None = None,
        max_output_tokens: int | None = None,
        stop_sequences: list[str] | None = None,
        stream: bool = False,
        safety_settings: dict[str, Any] | None = None,
        client_params: dict[str, Any] | None = None,
        interceptor: BaseInterceptor[Any, Any] | None = None,
        **kwargs: Any,
    ):
        """Initialize Google Gemini chat completion client.

        Args:
            model: Gemini model name (e.g., 'gemini-2.0-flash-001', 'gemini-1.5-pro')
            api_key: Google API key (defaults to GOOGLE_API_KEY or GEMINI_API_KEY env var)
            project: Google Cloud project ID (for Vertex AI)
            location: Google Cloud location (for Vertex AI, defaults to 'us-central1')
            temperature: Sampling temperature (0-2)
            top_p: Nucleus sampling parameter
            top_k: Top-k sampling parameter
            max_output_tokens: Maximum tokens in response
            stop_sequences: Stop sequences
            stream: Enable streaming responses
            safety_settings: Safety filter settings
            client_params: Additional parameters to pass to the Google Gen AI Client constructor.
                          Supports parameters like http_options, credentials, debug_config, etc.
            interceptor: HTTP interceptor (not yet supported for Gemini).
            **kwargs: Additional parameters
        """
        if interceptor is not None:
            raise NotImplementedError(
                "HTTP interceptors are not yet supported for Google Gemini provider. "
                "Interceptors are currently supported for OpenAI and Anthropic providers only."
            )

        super().__init__(
            model=model, temperature=temperature, stop=stop_sequences or [], **kwargs
        )

        # Store client params for later use
        self.client_params = client_params or {}

        # Get API configuration with environment variable fallbacks
        self.api_key = (
            api_key or os.getenv("GOOGLE_API_KEY") or os.getenv("GEMINI_API_KEY")
        )
        self.project = project or os.getenv("GOOGLE_CLOUD_PROJECT")
        self.location = location or os.getenv("GOOGLE_CLOUD_LOCATION") or "us-central1"

        use_vertexai = os.getenv("GOOGLE_GENAI_USE_VERTEXAI", "").lower() == "true"

        self.client = self._initialize_client(use_vertexai)

        # Store completion parameters
        self.top_p = top_p
        self.top_k = top_k
        self.max_output_tokens = max_output_tokens
        self.stream = stream
        self.safety_settings = safety_settings or {}
        self.stop_sequences = stop_sequences or []
        self.tools: list[dict[str, Any]] | None = None

        # Model-specific settings
        version_match = re.search(r"gemini-(\d+(?:\.\d+)?)", model.lower())
        self.supports_tools = bool(
            version_match and float(version_match.group(1)) >= 1.5
        )

    @property
    def stop(self) -> list[str]:
        """Get stop sequences sent to the API."""
        return self.stop_sequences

    @stop.setter
    def stop(self, value: list[str] | str | None) -> None:
        """Set stop sequences.

        Synchronizes stop_sequences to ensure values set by CrewAgentExecutor
        are properly sent to the Gemini API.

        Args:
            value: Stop sequences as a list, single string, or None
        """
        if value is None:
            self.stop_sequences = []
        elif isinstance(value, str):
            self.stop_sequences = [value]
        elif isinstance(value, list):
            self.stop_sequences = value
        else:
            self.stop_sequences = []

    def _initialize_client(self, use_vertexai: bool = False) -> genai.Client:
        """Initialize the Google Gen AI client with proper parameter handling.

        Args:
            use_vertexai: Whether to use Vertex AI (from environment variable)

        Returns:
            Initialized Google Gen AI Client
        """
        client_params = {}

        if self.client_params:
            client_params.update(self.client_params)

        if use_vertexai or self.project:
            client_params.update(
                {
                    "vertexai": True,
                    "project": self.project,
                    "location": self.location,
                }
            )

            client_params.pop("api_key", None)

        elif self.api_key:
            client_params["api_key"] = self.api_key

            client_params.pop("vertexai", None)
            client_params.pop("project", None)
            client_params.pop("location", None)

        else:
            try:
                return genai.Client(**client_params)
            except Exception as e:
                raise ValueError(
                    "Either GOOGLE_API_KEY/GEMINI_API_KEY (for Gemini API) or "
                    "GOOGLE_CLOUD_PROJECT (for Vertex AI) must be set"
                ) from e

        return genai.Client(**client_params)

    def _get_client_params(self) -> dict[str, Any]:
        """Get client parameters for compatibility with base class.

        Note: This method is kept for compatibility but the Google Gen AI SDK
        uses a different initialization pattern via the Client constructor.
        """
        params = {}

        if (
            hasattr(self, "client")
            and hasattr(self.client, "vertexai")
            and self.client.vertexai
        ):
            # Vertex AI configuration
            params.update(
                {
                    "vertexai": True,
                    "project": self.project,
                    "location": self.location,
                }
            )
        elif self.api_key:
            params["api_key"] = self.api_key

        if self.client_params:
            params.update(self.client_params)

        return params

    def call(
        self,
        messages: str | list[LLMMessage],
        tools: list[dict[str, Any]] | None = None,
        callbacks: list[Any] | None = None,
        available_functions: dict[str, Any] | None = None,
        from_task: Any | None = None,
        from_agent: Any | None = None,
        response_model: type[BaseModel] | None = None,
    ) -> str | Any:
        """Call Google Gemini generate content API.

        Args:
            messages: Input messages for the chat completion
            tools: List of tool/function definitions
            callbacks: Callback functions (not used as token counts are handled by the response)
            available_functions: Available functions for tool calling
            from_task: Task that initiated the call
            from_agent: Agent that initiated the call
            response_model: Response model to use.

        Returns:
            Chat completion response or tool call result
        """
        try:
            self._emit_call_started_event(
                messages=messages,
                tools=tools,
                callbacks=callbacks,
                available_functions=available_functions,
                from_task=from_task,
                from_agent=from_agent,
            )
            self.tools = tools

            formatted_content, system_instruction = self._format_messages_for_gemini(
                messages
            )

            messages_for_hooks = self._convert_contents_to_dict(formatted_content)

            if not self._invoke_before_llm_call_hooks(messages_for_hooks, from_agent):
                raise ValueError("LLM call blocked by before_llm_call hook")

            config = self._prepare_generation_config(
                system_instruction, tools, response_model
            )

            if self.stream:
                return self._handle_streaming_completion(
                    formatted_content,
                    config,
                    available_functions,
                    from_task,
                    from_agent,
                    response_model,
                )

            return self._handle_completion(
                formatted_content,
                config,
                available_functions,
                from_task,
                from_agent,
                response_model,
            )

        except APIError as e:
            error_msg = f"Google Gemini API error: {e.code} - {e.message}"
            logging.error(error_msg)
            self._emit_call_failed_event(
                error=error_msg, from_task=from_task, from_agent=from_agent
            )
            raise
        except Exception as e:
            error_msg = f"Google Gemini API call failed: {e!s}"
            logging.error(error_msg)
            self._emit_call_failed_event(
                error=error_msg, from_task=from_task, from_agent=from_agent
            )
            raise

    async def acall(
        self,
        messages: str | list[LLMMessage],
        tools: list[dict[str, Any]] | None = None,
        callbacks: list[Any] | None = None,
        available_functions: dict[str, Any] | None = None,
        from_task: Any | None = None,
        from_agent: Any | None = None,
        response_model: type[BaseModel] | None = None,
    ) -> str | Any:
        """Async call to Google Gemini generate content API.

        Args:
            messages: Input messages for the chat completion
            tools: List of tool/function definitions
            callbacks: Callback functions (not used as token counts are handled by the response)
            available_functions: Available functions for tool calling
            from_task: Task that initiated the call
            from_agent: Agent that initiated the call
            response_model: Response model to use.

        Returns:
            Chat completion response or tool call result
        """
        try:
            self._emit_call_started_event(
                messages=messages,
                tools=tools,
                callbacks=callbacks,
                available_functions=available_functions,
                from_task=from_task,
                from_agent=from_agent,
            )
            self.tools = tools

            formatted_content, system_instruction = self._format_messages_for_gemini(
                messages
            )

            config = self._prepare_generation_config(
                system_instruction, tools, response_model
            )

            if self.stream:
                return await self._ahandle_streaming_completion(
                    formatted_content,
                    config,
                    available_functions,
                    from_task,
                    from_agent,
                    response_model,
                )

            return await self._ahandle_completion(
                formatted_content,
                config,
                available_functions,
                from_task,
                from_agent,
                response_model,
            )

        except APIError as e:
            error_msg = f"Google Gemini API error: {e.code} - {e.message}"
            logging.error(error_msg)
            self._emit_call_failed_event(
                error=error_msg, from_task=from_task, from_agent=from_agent
            )
            raise
        except Exception as e:
            error_msg = f"Google Gemini API call failed: {e!s}"
            logging.error(error_msg)
            self._emit_call_failed_event(
                error=error_msg, from_task=from_task, from_agent=from_agent
            )
            raise

    def _prepare_generation_config(
        self,
        system_instruction: str | None = None,
        tools: list[dict[str, Any]] | None = None,
        response_model: type[BaseModel] | None = None,
    ) -> types.GenerateContentConfig:
        """Prepare generation config for Google Gemini API.

        Args:
            system_instruction: System instruction for the model
            tools: Tool definitions
            response_model: Pydantic model for structured output

        Returns:
            GenerateContentConfig object for Gemini API
        """
        self.tools = tools
        config_params: dict[str, Any] = {}

        # Add system instruction if present
        if system_instruction:
            # Convert system instruction to Content format
            system_content = types.Content(
                role="user", parts=[types.Part.from_text(text=system_instruction)]
            )
            config_params["system_instruction"] = system_content

        # Add generation config parameters
        if self.temperature is not None:
            config_params["temperature"] = self.temperature
        if self.top_p is not None:
            config_params["top_p"] = self.top_p
        if self.top_k is not None:
            config_params["top_k"] = self.top_k
        if self.max_output_tokens is not None:
            config_params["max_output_tokens"] = self.max_output_tokens
        if self.stop_sequences:
            config_params["stop_sequences"] = self.stop_sequences

        if response_model:
            config_params["response_mime_type"] = "application/json"
            config_params["response_schema"] = response_model.model_json_schema()

        # Handle tools for supported models
        if tools and self.supports_tools:
            config_params["tools"] = self._convert_tools_for_interference(tools)

        if self.safety_settings:
            config_params["safety_settings"] = self.safety_settings

        return types.GenerateContentConfig(**config_params)

    def _convert_tools_for_interference(  # type: ignore[override]
        self, tools: list[dict[str, Any]]
    ) -> list[types.Tool]:
        """Convert CrewAI tool format to Gemini function declaration format."""
        gemini_tools = []

        from crewai.llms.providers.utils.common import safe_tool_conversion

        for tool in tools:
            name, description, parameters = safe_tool_conversion(tool, "Gemini")

            function_declaration = types.FunctionDeclaration(
                name=name,
                description=description,
            )

            # Add parameters if present - ensure parameters is a dict
            if parameters and isinstance(parameters, Schema):
                function_declaration.parameters = parameters

            gemini_tool = types.Tool(function_declarations=[function_declaration])
            gemini_tools.append(gemini_tool)

        return gemini_tools

    def _format_messages_for_gemini(
        self, messages: str | list[LLMMessage]
    ) -> tuple[list[types.Content], str | None]:
        """Format messages for Gemini API.

        Gemini has specific requirements:
        - System messages are separate system_instruction
        - Content is organized as Content objects with Parts
        - Roles are 'user' and 'model' (not 'assistant')

        Args:
            messages: Input messages

        Returns:
            Tuple of (formatted_contents, system_instruction)
        """
        # Use base class formatting first
        base_formatted = super()._format_messages(messages)

        contents: list[types.Content] = []
        system_instruction: str | None = None

        for message in base_formatted:
            role = message["role"]
            content = message["content"]

            # Convert content to string if it's a list
            if isinstance(content, list):
                text_content = " ".join(
                    str(item.get("text", "")) if isinstance(item, dict) else str(item)
                    for item in content
                )
            else:
                text_content = str(content) if content else ""

            if role == "system":
                # Extract system instruction - Gemini handles it separately
                if system_instruction:
                    system_instruction += f"\n\n{text_content}"
                else:
                    system_instruction = text_content
            else:
                # Convert role for Gemini (assistant -> model)
                gemini_role = "model" if role == "assistant" else "user"

                # Create Content object
                gemini_content = types.Content(
                    role=gemini_role, parts=[types.Part.from_text(text=text_content)]
                )
                contents.append(gemini_content)

        return contents, system_instruction

    def _validate_and_emit_structured_output(
        self,
        content: str,
        response_model: type[BaseModel],
        messages_for_event: list[LLMMessage],
        from_task: Any | None = None,
        from_agent: Any | None = None,
    ) -> str:
        """Validate content against response model and emit completion event.

        Args:
            content: Response content to validate
            response_model: Pydantic model for validation
            messages_for_event: Messages to include in event
            from_task: Task that initiated the call
            from_agent: Agent that initiated the call

        Returns:
            Validated and serialized JSON string

        Raises:
            ValueError: If validation fails
        """
        try:
            structured_data = response_model.model_validate_json(content)
            structured_json = structured_data.model_dump_json()

            self._emit_call_completed_event(
                response=structured_json,
                call_type=LLMCallType.LLM_CALL,
                from_task=from_task,
                from_agent=from_agent,
                messages=messages_for_event,
            )

            return structured_json
        except Exception as e:
            error_msg = f"Failed to validate structured output with model {response_model.__name__}: {e}"
            logging.error(error_msg)
            raise ValueError(error_msg) from e

    def _finalize_completion_response(
        self,
        content: str,
        contents: list[types.Content],
        response_model: type[BaseModel] | None = None,
        from_task: Any | None = None,
        from_agent: Any | None = None,
    ) -> str:
        """Finalize completion response with validation and event emission.

        Args:
            content: The response content
            contents: Original contents for event conversion
            response_model: Pydantic model for structured output validation
            from_task: Task that initiated the call
            from_agent: Agent that initiated the call

        Returns:
            Final response content after processing
        """
        messages_for_event = self._convert_contents_to_dict(contents)

        # Handle structured output validation
        if response_model:
            return self._validate_and_emit_structured_output(
                content=content,
                response_model=response_model,
                messages_for_event=messages_for_event,
                from_task=from_task,
                from_agent=from_agent,
            )

        self._emit_call_completed_event(
            response=content,
            call_type=LLMCallType.LLM_CALL,
            from_task=from_task,
            from_agent=from_agent,
            messages=messages_for_event,
        )

        return self._invoke_after_llm_call_hooks(
            messages_for_event, content, from_agent
        )

    def _process_response_with_tools(
        self,
        response: GenerateContentResponse,
        contents: list[types.Content],
        available_functions: dict[str, Any] | None = None,
        from_task: Any | None = None,
        from_agent: Any | None = None,
        response_model: type[BaseModel] | None = None,
    ) -> str | Any:
        """Process response, execute function calls, and finalize completion.

        Args:
            response: The completion response
            contents: Original contents for event conversion
            available_functions: Available functions for function calling
            from_task: Task that initiated the call
            from_agent: Agent that initiated the call
            response_model: Pydantic model for structured output validation

        Returns:
            Final response content or function call result
        """
        if response.candidates and (self.tools or available_functions):
            candidate = response.candidates[0]
            if candidate.content and candidate.content.parts:
                for part in candidate.content.parts:
                    if hasattr(part, "function_call") and part.function_call:
                        function_name = part.function_call.name
                        if function_name is None:
                            continue
                        function_args = (
                            dict(part.function_call.args)
                            if part.function_call.args
                            else {}
                        )

                        result = self._handle_tool_execution(
                            function_name=function_name,
                            function_args=function_args,
                            available_functions=available_functions or {},
                            from_task=from_task,
                            from_agent=from_agent,
                        )

                        if result is not None:
                            return result

        content = response.text or ""
        content = self._apply_stop_words(content)

        return self._finalize_completion_response(
            content=content,
            contents=contents,
            response_model=response_model,
            from_task=from_task,
            from_agent=from_agent,
        )

    def _process_stream_chunk(
        self,
        chunk: GenerateContentResponse,
        full_response: str,
        function_calls: dict[str, dict[str, Any]],
        usage_data: dict[str, int],
        from_task: Any | None = None,
        from_agent: Any | None = None,
    ) -> tuple[str, dict[str, dict[str, Any]], dict[str, int]]:
        """Process a single streaming chunk.

        Args:
            chunk: The streaming chunk response
            full_response: Accumulated response text
            function_calls: Accumulated function calls
            usage_data: Accumulated usage data
            from_task: Task that initiated the call
            from_agent: Agent that initiated the call

        Returns:
            Tuple of (updated full_response, updated function_calls, updated usage_data)
        """
        if chunk.usage_metadata:
            usage_data = self._extract_token_usage(chunk)

        if chunk.text:
            full_response += chunk.text
            self._emit_stream_chunk_event(
                chunk=chunk.text,
                from_task=from_task,
                from_agent=from_agent,
            )

        if chunk.candidates:
            candidate = chunk.candidates[0]
            if candidate.content and candidate.content.parts:
                for part in candidate.content.parts:
                    if hasattr(part, "function_call") and part.function_call:
                        call_id = part.function_call.name or "default"
                        if call_id not in function_calls:
                            function_calls[call_id] = {
                                "name": part.function_call.name,
                                "args": dict(part.function_call.args)
                                if part.function_call.args
                                else {},
                            }

        return full_response, function_calls, usage_data

    def _finalize_streaming_response(
        self,
        full_response: str,
        function_calls: dict[str, dict[str, Any]],
        usage_data: dict[str, int],
        contents: list[types.Content],
        available_functions: dict[str, Any] | None = None,
        from_task: Any | None = None,
        from_agent: Any | None = None,
        response_model: type[BaseModel] | None = None,
    ) -> str:
        """Finalize streaming response with usage tracking, function execution, and events.

<<<<<<< HEAD
        for chunk in self.client.models.generate_content_stream(**api_params):
            if hasattr(chunk, "text") and chunk.text:
                full_response += chunk.text
                self._emit_stream_chunk_event(
                    chunk=chunk.text,
                    from_task=from_task,
                    from_agent=from_agent,
                    response_id=chunk.response_id if hasattr(chunk,"response_id") else None
                )
=======
        Args:
            full_response: The complete streamed response content
            function_calls: Dictionary of function calls accumulated during streaming
            usage_data: Token usage data from the stream
            contents: Original contents for event conversion
            available_functions: Available functions for function calling
            from_task: Task that initiated the call
            from_agent: Agent that initiated the call
            response_model: Pydantic model for structured output validation
>>>>>>> 88d3c0fa

        Returns:
            Final response content after processing
        """
        self._track_token_usage_internal(usage_data)

        # Handle completed function calls
        if function_calls and available_functions:
            for call_data in function_calls.values():
                function_name = call_data["name"]
                function_args = call_data["args"]

                # Skip if function_name is None
                if not isinstance(function_name, str):
                    continue

                # Ensure function_args is a dict
                if not isinstance(function_args, dict):
                    function_args = {}

                # Execute tool
                result = self._handle_tool_execution(
                    function_name=function_name,
                    function_args=function_args,
                    available_functions=available_functions,
                    from_task=from_task,
                    from_agent=from_agent,
                )

                if result is not None:
                    return result

        return self._finalize_completion_response(
            content=full_response,
            contents=contents,
            response_model=response_model,
            from_task=from_task,
            from_agent=from_agent,
        )

    def _handle_completion(
        self,
        contents: list[types.Content],
        config: types.GenerateContentConfig,
        available_functions: dict[str, Any] | None = None,
        from_task: Any | None = None,
        from_agent: Any | None = None,
        response_model: type[BaseModel] | None = None,
    ) -> str | Any:
        """Handle non-streaming content generation."""
        try:
            # The API accepts list[Content] but mypy is overly strict about variance
            contents_for_api: Any = contents
            response = self.client.models.generate_content(
                model=self.model,
                contents=contents_for_api,
                config=config,
            )

            usage = self._extract_token_usage(response)
        except Exception as e:
            if is_context_length_exceeded(e):
                logging.error(f"Context window exceeded: {e}")
                raise LLMContextLengthExceededError(str(e)) from e
            raise e from e

        self._track_token_usage_internal(usage)

        return self._process_response_with_tools(
            response=response,
            contents=contents,
            available_functions=available_functions,
            from_task=from_task,
            from_agent=from_agent,
            response_model=response_model,
        )

    def _handle_streaming_completion(
        self,
        contents: list[types.Content],
        config: types.GenerateContentConfig,
        available_functions: dict[str, Any] | None = None,
        from_task: Any | None = None,
        from_agent: Any | None = None,
        response_model: type[BaseModel] | None = None,
    ) -> str:
        """Handle streaming content generation."""
        full_response = ""
        function_calls: dict[str, dict[str, Any]] = {}
        usage_data = {"total_tokens": 0}

        # The API accepts list[Content] but mypy is overly strict about variance
        contents_for_api: Any = contents
        for chunk in self.client.models.generate_content_stream(
            model=self.model,
            contents=contents_for_api,
            config=config,
        ):
            full_response, function_calls, usage_data = self._process_stream_chunk(
                chunk=chunk,
                full_response=full_response,
                function_calls=function_calls,
                usage_data=usage_data,
                from_task=from_task,
                from_agent=from_agent,
            )

        return self._finalize_streaming_response(
            full_response=full_response,
            function_calls=function_calls,
            usage_data=usage_data,
            contents=contents,
            available_functions=available_functions,
            from_task=from_task,
            from_agent=from_agent,
            response_model=response_model,
        )

    async def _ahandle_completion(
        self,
        contents: list[types.Content],
        config: types.GenerateContentConfig,
        available_functions: dict[str, Any] | None = None,
        from_task: Any | None = None,
        from_agent: Any | None = None,
        response_model: type[BaseModel] | None = None,
    ) -> str | Any:
        """Handle async non-streaming content generation."""
        try:
            # The API accepts list[Content] but mypy is overly strict about variance
            contents_for_api: Any = contents
            response = await self.client.aio.models.generate_content(
                model=self.model,
                contents=contents_for_api,
                config=config,
            )

            usage = self._extract_token_usage(response)
        except Exception as e:
            if is_context_length_exceeded(e):
                logging.error(f"Context window exceeded: {e}")
                raise LLMContextLengthExceededError(str(e)) from e
            raise e from e

        self._track_token_usage_internal(usage)

        return self._process_response_with_tools(
            response=response,
            contents=contents,
            available_functions=available_functions,
            from_task=from_task,
            from_agent=from_agent,
            response_model=response_model,
        )

    async def _ahandle_streaming_completion(
        self,
        contents: list[types.Content],
        config: types.GenerateContentConfig,
        available_functions: dict[str, Any] | None = None,
        from_task: Any | None = None,
        from_agent: Any | None = None,
        response_model: type[BaseModel] | None = None,
    ) -> str:
        """Handle async streaming content generation."""
        full_response = ""
        function_calls: dict[str, dict[str, Any]] = {}
        usage_data = {"total_tokens": 0}

        # The API accepts list[Content] but mypy is overly strict about variance
        contents_for_api: Any = contents
        stream = await self.client.aio.models.generate_content_stream(
            model=self.model,
            contents=contents_for_api,
            config=config,
        )
        async for chunk in stream:
            full_response, function_calls, usage_data = self._process_stream_chunk(
                chunk=chunk,
                full_response=full_response,
                function_calls=function_calls,
                usage_data=usage_data,
                from_task=from_task,
                from_agent=from_agent,
            )

        return self._finalize_streaming_response(
            full_response=full_response,
            function_calls=function_calls,
            usage_data=usage_data,
            contents=contents,
            available_functions=available_functions,
            from_task=from_task,
            from_agent=from_agent,
            response_model=response_model,
        )

    def supports_function_calling(self) -> bool:
        """Check if the model supports function calling."""
        return self.supports_tools

    def supports_stop_words(self) -> bool:
        """Check if the model supports stop words."""
        return True

    def get_context_window_size(self) -> int:
        """Get the context window size for the model."""
        from crewai.llm import CONTEXT_WINDOW_USAGE_RATIO, LLM_CONTEXT_WINDOW_SIZES

        min_context = 1024
        max_context = 2097152

        for key, value in LLM_CONTEXT_WINDOW_SIZES.items():
            if value < min_context or value > max_context:
                raise ValueError(
                    f"Context window for {key} must be between {min_context} and {max_context}"
                )

        context_windows = {
            "gemini-3-pro-preview": 1048576,  # 1M tokens
            "gemini-2.0-flash": 1048576,  # 1M tokens
            "gemini-2.0-flash-thinking": 32768,
            "gemini-2.0-flash-lite": 1048576,
            "gemini-2.5-flash": 1048576,
            "gemini-2.5-pro": 1048576,
            "gemini-1.5-pro": 2097152,  # 2M tokens
            "gemini-1.5-flash": 1048576,
            "gemini-1.5-flash-8b": 1048576,
            "gemini-1.0-pro": 32768,
            "gemma-3-1b": 32000,
            "gemma-3-4b": 128000,
            "gemma-3-12b": 128000,
            "gemma-3-27b": 128000,
        }

        # Find the best match for the model name
        for model_prefix, size in context_windows.items():
            if self.model.startswith(model_prefix):
                return int(size * CONTEXT_WINDOW_USAGE_RATIO)

        # Default context window size for Gemini models
        return int(1048576 * CONTEXT_WINDOW_USAGE_RATIO)  # 1M tokens

    @staticmethod
    def _extract_token_usage(response: GenerateContentResponse) -> dict[str, Any]:
        """Extract token usage from Gemini response."""
        if response.usage_metadata:
            usage = response.usage_metadata
            return {
                "prompt_token_count": getattr(usage, "prompt_token_count", 0),
                "candidates_token_count": getattr(usage, "candidates_token_count", 0),
                "total_token_count": getattr(usage, "total_token_count", 0),
                "total_tokens": getattr(usage, "total_token_count", 0),
            }
        return {"total_tokens": 0}

    @staticmethod
    def _convert_contents_to_dict(
        contents: list[types.Content],
    ) -> list[LLMMessage]:
        """Convert contents to dict format."""
        result: list[LLMMessage] = []
        for content_obj in contents:
            role = content_obj.role
            if role == "model":
                role = "assistant"
            elif role is None:
                role = "user"

            parts = content_obj.parts or []
            content = " ".join(
                part.text for part in parts if hasattr(part, "text") and part.text
            )

            result.append(
                LLMMessage(
                    role=cast(Literal["user", "assistant", "system"], role),
                    content=content,
                )
            )
        return result<|MERGE_RESOLUTION|>--- conflicted
+++ resolved
@@ -672,6 +672,7 @@
                 chunk=chunk.text,
                 from_task=from_task,
                 from_agent=from_agent,
+                response_id=chunk.response_id if hasattr(chunk,"response_id") else None
             )
 
         if chunk.candidates:
@@ -703,17 +704,6 @@
     ) -> str:
         """Finalize streaming response with usage tracking, function execution, and events.
 
-<<<<<<< HEAD
-        for chunk in self.client.models.generate_content_stream(**api_params):
-            if hasattr(chunk, "text") and chunk.text:
-                full_response += chunk.text
-                self._emit_stream_chunk_event(
-                    chunk=chunk.text,
-                    from_task=from_task,
-                    from_agent=from_agent,
-                    response_id=chunk.response_id if hasattr(chunk,"response_id") else None
-                )
-=======
         Args:
             full_response: The complete streamed response content
             function_calls: Dictionary of function calls accumulated during streaming
@@ -723,7 +713,6 @@
             from_task: Task that initiated the call
             from_agent: Agent that initiated the call
             response_model: Pydantic model for structured output validation
->>>>>>> 88d3c0fa
 
         Returns:
             Final response content after processing
