from enum import Enum
from typing import Any

from pydantic import BaseModel

from crewai.events.base_events import BaseEvent


class LLMEventBase(BaseEvent):
    from_task: Any | None = None
    from_agent: Any | None = None

    def __init__(self, **data: Any) -> None:
        if data.get("from_task"):
            task = data["from_task"]
            data["task_id"] = str(task.id)
            data["task_name"] = task.name or task.description
            data["from_task"] = None

        if data.get("from_agent"):
            agent = data["from_agent"]
            data["agent_id"] = str(agent.id)
            data["agent_role"] = agent.role
            data["from_agent"] = None

        super().__init__(**data)


class LLMCallType(Enum):
    """Type of LLM call being made"""

    TOOL_CALL = "tool_call"
    LLM_CALL = "llm_call"


class LLMCallStartedEvent(LLMEventBase):
    """Event emitted when a LLM call starts

    Attributes:
        messages: Content can be either a string or a list of dictionaries that support
            multimodal content (text, images, etc.)
    """

    type: str = "llm_call_started"
    model: str | None = None
    messages: str | list[dict[str, Any]] | None = None
    tools: list[dict[str, Any]] | None = None
    callbacks: list[Any] | None = None
    available_functions: dict[str, Any] | None = None


class LLMCallCompletedEvent(LLMEventBase):
    """Event emitted when a LLM call completes"""

    type: str = "llm_call_completed"
    messages: str | list[dict[str, Any]] | None = None
    response: Any
    call_type: LLMCallType
    model: str | None = None


class LLMCallFailedEvent(LLMEventBase):
    """Event emitted when a LLM call fails"""

    error: str
    type: str = "llm_call_failed"


class FunctionCall(BaseModel):
    arguments: str
    name: str | None = None


class ToolCall(BaseModel):
    id: str | None = None
    function: FunctionCall
    type: str | None = None
    index: int


class LLMStreamChunkEvent(LLMEventBase):
    """Event emitted when a streaming chunk is received"""

    type: str = "llm_stream_chunk"
    chunk: str
    tool_call: ToolCall | None = None
<<<<<<< HEAD
    response_id: str | None = None
=======
    call_type: LLMCallType | None = None
>>>>>>> 52444ad3
<|MERGE_RESOLUTION|>--- conflicted
+++ resolved
@@ -84,8 +84,5 @@
     type: str = "llm_stream_chunk"
     chunk: str
     tool_call: ToolCall | None = None
-<<<<<<< HEAD
-    response_id: str | None = None
-=======
     call_type: LLMCallType | None = None
->>>>>>> 52444ad3
+    response_id: str | None = None