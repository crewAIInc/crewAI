--- conflicted
+++ resolved
@@ -245,11 +245,7 @@
 
         all_handlers_completed = self.wait_for_pending_events()
 
-<<<<<<< HEAD
-        if not all_handlers_completed:
-=======
         if not all_handlers_completed and self.trace_batch_id:
->>>>>>> fa363522
             logger.error(
                 "Event handler timeout - marking batch as failed due to incomplete events"
             )
