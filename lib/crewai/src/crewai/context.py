<<<<<<< HEAD
from contextlib import contextmanager
import contextvars
import os


=======
from collections.abc import Generator
from contextlib import contextmanager
import contextvars
import os
from typing import Any


>>>>>>> fa363522
_platform_integration_token: contextvars.ContextVar[str | None] = (
    contextvars.ContextVar("platform_integration_token", default=None)
)


def set_platform_integration_token(integration_token: str) -> None:
    """Set the platform integration token in the current context.

    Args:
        integration_token: The integration token to set.
    """
    _platform_integration_token.set(integration_token)


def get_platform_integration_token() -> str | None:
<<<<<<< HEAD
=======
    """Get the platform integration token from the current context or environment.

    Returns:
        The integration token if set, otherwise None.
    """
>>>>>>> fa363522
    token = _platform_integration_token.get()
    if token is None:
        token = os.getenv("CREWAI_PLATFORM_INTEGRATION_TOKEN")
    return token


@contextmanager
def platform_context(integration_token: str) -> Generator[None, Any, None]:
    """Context manager to temporarily set the platform integration token.

    Args:
      integration_token: The integration token to set within the context.
    """
    token = _platform_integration_token.set(integration_token)
    try:
        yield
    finally:
        _platform_integration_token.reset(token)<|MERGE_RESOLUTION|>--- conflicted
+++ resolved
@@ -1,10 +1,3 @@
-<<<<<<< HEAD
-from contextlib import contextmanager
-import contextvars
-import os
-
-
-=======
 from collections.abc import Generator
 from contextlib import contextmanager
 import contextvars
@@ -12,7 +5,6 @@
 from typing import Any
 
 
->>>>>>> fa363522
 _platform_integration_token: contextvars.ContextVar[str | None] = (
     contextvars.ContextVar("platform_integration_token", default=None)
 )
@@ -28,14 +20,11 @@
 
 
 def get_platform_integration_token() -> str | None:
-<<<<<<< HEAD
-=======
     """Get the platform integration token from the current context or environment.
 
     Returns:
         The integration token if set, otherwise None.
     """
->>>>>>> fa363522
     token = _platform_integration_token.get()
     if token is None:
         token = os.getenv("CREWAI_PLATFORM_INTEGRATION_TOKEN")
