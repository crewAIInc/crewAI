--- conflicted
+++ resolved
@@ -2,11 +2,7 @@
 
 import logging
 import traceback
-<<<<<<< HEAD
-from typing import Any, cast
-=======
 from typing import TYPE_CHECKING, Any, cast
->>>>>>> fa363522
 import warnings
 
 from crewai.rag.chromadb.config import ChromaDBConfig
