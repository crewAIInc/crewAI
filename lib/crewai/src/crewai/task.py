--- conflicted
+++ resolved
@@ -1,8 +1,5 @@
-<<<<<<< HEAD
 from __future__ import annotations
 
-=======
->>>>>>> 14a89262
 from collections.abc import Callable
 from concurrent.futures import Future
 from copy import copy as shallow_copy
@@ -106,7 +103,7 @@
     agent: BaseAgent | None = Field(
         description="Agent responsible for execution the task.", default=None
     )
-    context: list["Task"] | None | _NotSpecified = Field(
+    context: list[Task] | None | _NotSpecified = Field(
         description="Other tasks that will have their output used as context for this task.",
         default=NOT_SPECIFIED,
     )
@@ -186,6 +183,17 @@
         default=None,
         description="Whether this task should append 'Trigger Payload: {crewai_trigger_payload}' to the task description when crewai_trigger_payload exists in crew inputs.",
     )
+    _guardrail: GuardrailType = PrivateAttr(default=None)
+    _guardrails: list[GuardrailType] = PrivateAttr(
+        default_factory=list,
+    )
+    _guardrail_retry_counts: dict[int, int] = PrivateAttr(
+        default_factory=dict,
+    )
+    _original_description: str | None = PrivateAttr(default=None)
+    _original_expected_output: str | None = PrivateAttr(default=None)
+    _original_output_file: str | None = PrivateAttr(default=None)
+    _thread: threading.Thread | None = PrivateAttr(default=None)
     model_config = {"arbitrary_types_allowed": True}
 
     @field_validator("guardrail")
@@ -247,18 +255,6 @@
                     )
         return v
 
-    _guardrail: Callable | None = PrivateAttr(default=None)
-    _guardrails: list[Callable[[TaskOutput], tuple[bool, Any]] | str] = PrivateAttr(
-        default=[]
-    )
-    _guardrail_retry_counts: dict[int, int] = PrivateAttr(
-        default_factory=dict,
-    )
-    _original_description: str | None = PrivateAttr(default=None)
-    _original_expected_output: str | None = PrivateAttr(default=None)
-    _original_output_file: str | None = PrivateAttr(default=None)
-    _thread: threading.Thread | None = PrivateAttr(default=None)
-
     @model_validator(mode="before")
     @classmethod
     def process_model_config(cls, values):
@@ -291,7 +287,7 @@
         return self
 
     @model_validator(mode="after")
-    def ensure_guardrails_is_list_of_callables(self) -> "Task":
+    def ensure_guardrails_is_list_of_callables(self) -> Task:
         guardrails = []
         if self.guardrails is not None:
             if isinstance(self.guardrails, (list, tuple)):
@@ -840,7 +836,7 @@
         task_output: TaskOutput,
         agent: BaseAgent,
         tools: list[BaseTool],
-        guardrail: Callable | None,
+        guardrail: GuardrailType,
         guardrail_index: int | None = None,
     ) -> TaskOutput:
         if not guardrail:
