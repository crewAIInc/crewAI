"""Metaclass for LLM provider routing.

This metaclass enables automatic routing to native provider implementations
based on the model parameter at instantiation time.
"""

from __future__ import annotations

import logging
from typing import Any

from pydantic._internal._model_construction import ModelMetaclass


# Provider constants imported from crewai.llm.constants
SUPPORTED_NATIVE_PROVIDERS: list[str] = [
    "openai",
    "anthropic",
    "claude",
    "azure",
    "azure_openai",
    "google",
    "gemini",
    "bedrock",
    "aws",
]


class LLMMeta(ModelMetaclass):
    """Metaclass for LLM that handles provider routing.

    This metaclass intercepts LLM instantiation and routes to the appropriate
    native provider implementation based on the model parameter.
    """

    def __call__(cls, *args: Any, **kwargs: Any) -> Any:  # noqa: N805
        """Route to appropriate provider implementation at instantiation time.

        Args:
            *args: Positional arguments (model should be first for LLM class)
            **kwargs: Keyword arguments including model, is_litellm, etc.

        Returns:
            Instance of the appropriate provider class or LLM class

        Raises:
            ValueError: If model is not a valid string
        """
        if cls.__name__ != "LLM":
            return super().__call__(*args, **kwargs)

        model = kwargs.get("model") or (args[0] if args else None)
        is_litellm = kwargs.get("is_litellm", False)

        if not model or not isinstance(model, str):
            raise ValueError("Model must be a non-empty string")

        if args and not kwargs.get("model"):
            kwargs["model"] = args[0]
            args = args[1:]
        explicit_provider = kwargs.get("provider")

        if explicit_provider:
            provider = explicit_provider
            use_native = True
            model_string = model
        elif "/" in model:
            prefix, _, model_part = model.partition("/")

            provider_mapping = {
                "openai": "openai",
                "anthropic": "anthropic",
                "claude": "anthropic",
                "azure": "azure",
                "azure_openai": "azure",
                "google": "gemini",
                "gemini": "gemini",
                "bedrock": "bedrock",
                "aws": "bedrock",
            }

            canonical_provider = provider_mapping.get(prefix.lower())

            if canonical_provider and cls._validate_model_in_constants(
                model_part, canonical_provider
            ):
                provider = canonical_provider
                use_native = True
                model_string = model_part
            else:
                provider = prefix
                use_native = False
                model_string = model_part
        else:
            provider = cls._infer_provider_from_model(model)
            use_native = True
            model_string = model

        native_class = cls._get_native_provider(provider) if use_native else None
        if native_class and not is_litellm and provider in SUPPORTED_NATIVE_PROVIDERS:
            try:
                kwargs_copy = {k: v for k, v in kwargs.items() if k not in ("provider", "model")}
                return native_class(
                    model=model_string, provider=provider, **kwargs_copy
                )
            except NotImplementedError:
                raise
            except Exception as e:
                raise ImportError(f"Error importing native provider: {e}") from e

        try:
            import litellm  # noqa: F401
        except ImportError:
            logging.error("LiteLLM is not available, falling back to LiteLLM")
            raise ImportError("Fallback to LiteLLM is not available") from None

<<<<<<< HEAD
        kwargs_copy = {k: v for k, v in kwargs.items() if k not in ("model", "is_litellm")}
        return super().__call__(model=model, is_litellm=True, **kwargs_copy)
=======
        return super().__call__(model=model, is_litellm=True, **kwargs)
>>>>>>> a824d52e

    @staticmethod
    def _validate_model_in_constants(model: str, provider: str) -> bool:
        """Validate if a model name exists in the provider's constants.

        Args:
            model: The model name to validate
            provider: The provider to check against (canonical name)

        Returns:
            True if the model exists in the provider's constants, False otherwise
        """
        from crewai.llm.constants import (
            ANTHROPIC_MODELS,
            BEDROCK_MODELS,
            GEMINI_MODELS,
            OPENAI_MODELS,
        )

        if provider == "openai":
            return model in OPENAI_MODELS

        if provider == "anthropic" or provider == "claude":
            return model in ANTHROPIC_MODELS

        if provider == "gemini":
            return model in GEMINI_MODELS

        if provider == "bedrock":
            return model in BEDROCK_MODELS

        if provider == "azure":
            # azure does not provide a list of available models
            return True

        return False

    @staticmethod
    def _infer_provider_from_model(model: str) -> str:
        """Infer the provider from the model name.

        Args:
            model: The model name without provider prefix

        Returns:
            The inferred provider name, defaults to "openai"
        """
        from crewai.llm.constants import (
            ANTHROPIC_MODELS,
            AZURE_MODELS,
            BEDROCK_MODELS,
            GEMINI_MODELS,
            OPENAI_MODELS,
        )

        if model in OPENAI_MODELS:
            return "openai"

        if model in ANTHROPIC_MODELS:
            return "anthropic"

        if model in GEMINI_MODELS:
            return "gemini"

        if model in BEDROCK_MODELS:
            return "bedrock"

        if model in AZURE_MODELS:
            return "azure"

        return "openai"

    @staticmethod
    def _get_native_provider(provider: str) -> type | None:
        """Get native provider class if available.

        Args:
            provider: The provider name

        Returns:
            The provider class or None if not available
        """
        if provider == "openai":
            from crewai.llm.providers.openai.completion import OpenAICompletion

            return OpenAICompletion

        if provider == "anthropic" or provider == "claude":
            from crewai.llm.providers.anthropic.completion import (
                AnthropicCompletion,
            )

            return AnthropicCompletion

        if provider == "azure" or provider == "azure_openai":
            from crewai.llm.providers.azure.completion import AzureCompletion

            return AzureCompletion

        if provider == "google" or provider == "gemini":
            from crewai.llm.providers.gemini.completion import GeminiCompletion

            return GeminiCompletion

        if provider == "bedrock":
            from crewai.llm.providers.bedrock.completion import BedrockCompletion

            return BedrockCompletion

        return None<|MERGE_RESOLUTION|>--- conflicted
+++ resolved
@@ -99,7 +99,9 @@
         native_class = cls._get_native_provider(provider) if use_native else None
         if native_class and not is_litellm and provider in SUPPORTED_NATIVE_PROVIDERS:
             try:
-                kwargs_copy = {k: v for k, v in kwargs.items() if k not in ("provider", "model")}
+                kwargs_copy = {
+                    k: v for k, v in kwargs.items() if k not in ("provider", "model")
+                }
                 return native_class(
                     model=model_string, provider=provider, **kwargs_copy
                 )
@@ -114,12 +116,10 @@
             logging.error("LiteLLM is not available, falling back to LiteLLM")
             raise ImportError("Fallback to LiteLLM is not available") from None
 
-<<<<<<< HEAD
-        kwargs_copy = {k: v for k, v in kwargs.items() if k not in ("model", "is_litellm")}
+        kwargs_copy = {
+            k: v for k, v in kwargs.items() if k not in ("model", "is_litellm")
+        }
         return super().__call__(model=model, is_litellm=True, **kwargs_copy)
-=======
-        return super().__call__(model=model, is_litellm=True, **kwargs)
->>>>>>> a824d52e
 
     @staticmethod
     def _validate_model_in_constants(model: str, provider: str) -> bool:
