"""Utility functions for the crewai project module."""

from collections.abc import Callable, Coroutine
from functools import wraps
import inspect
from typing import Any, ParamSpec, TypeVar, cast

from pydantic import BaseModel

from crewai.agents.cache.cache_handler import CacheHandler


P = ParamSpec("P")
R = TypeVar("R")
cache = CacheHandler()


def _make_hashable(arg: Any) -> Any:
    """Convert argument to hashable form for caching.

    Args:
        arg: The argument to convert.

    Returns:
        Hashable representation of the argument.
    """
    if isinstance(arg, BaseModel):
        return arg.model_dump_json()
    if isinstance(arg, dict):
        return tuple(sorted((k, _make_hashable(v)) for k, v in arg.items()))
    if isinstance(arg, list):
        return tuple(_make_hashable(item) for item in arg)
    if hasattr(arg, "__dict__"):
        return ("__instance__", id(arg))
    return arg


def memoize(meth: Callable[P, R]) -> Callable[P, R]:
    """Memoize a method by caching its results based on arguments.

    Handles both sync and async methods. Pydantic BaseModel instances are
    converted to JSON strings before hashing for cache lookup.

    Args:
        meth: The method to memoize.

    Returns:
        A memoized version of the method that caches results.
    """
    if inspect.iscoroutinefunction(meth):
        return cast(Callable[P, R], _memoize_async(meth))
    return _memoize_sync(meth)


def _memoize_sync(meth: Callable[P, R]) -> Callable[P, R]:
    """Memoize a synchronous method."""

    @wraps(meth)
    def wrapper(*args: P.args, **kwargs: P.kwargs) -> R:
        hashable_args = tuple(_make_hashable(arg) for arg in args)
        hashable_kwargs = tuple(
            sorted((k, _make_hashable(v)) for k, v in kwargs.items())
        )
        cache_key = str((hashable_args, hashable_kwargs))

        cached_result: R | None = cache.read(tool=meth.__name__, input=cache_key)
        if cached_result is not None:
            return cached_result

        result = meth(*args, **kwargs)
        cache.add(tool=meth.__name__, input=cache_key, output=result)
        return result

    return cast(Callable[P, R], wrapper)


def _memoize_async(
    meth: Callable[P, Coroutine[Any, Any, R]],
) -> Callable[P, Coroutine[Any, Any, R]]:
    """Memoize an async method."""

    @wraps(meth)
    async def wrapper(*args: P.args, **kwargs: P.kwargs) -> R:
        hashable_args = tuple(_make_hashable(arg) for arg in args)
        hashable_kwargs = tuple(
            sorted((k, _make_hashable(v)) for k, v in kwargs.items())
        )
        cache_key = str((hashable_args, hashable_kwargs))

        cached_result: R | None = cache.read(tool=meth.__name__, tool_input=cache_key)
        if cached_result is not None:
            return cached_result

<<<<<<< HEAD
        result = meth(*args, **kwargs)
        cache.add(tool=meth.__name__, tool_input=cache_key, output=result)
=======
        result = await meth(*args, **kwargs)
        cache.add(tool=meth.__name__, input=cache_key, output=result)
>>>>>>> 3ce019b0
        return result

    return wrapper<|MERGE_RESOLUTION|>--- conflicted
+++ resolved
@@ -63,12 +63,12 @@
         )
         cache_key = str((hashable_args, hashable_kwargs))
 
-        cached_result: R | None = cache.read(tool=meth.__name__, input=cache_key)
+        cached_result: R | None = cache.read(tool=meth.__name__, tool_input=cache_key)
         if cached_result is not None:
             return cached_result
 
         result = meth(*args, **kwargs)
-        cache.add(tool=meth.__name__, input=cache_key, output=result)
+        cache.add(tool=meth.__name__, tool_input=cache_key, output=result)
         return result
 
     return cast(Callable[P, R], wrapper)
@@ -87,17 +87,12 @@
         )
         cache_key = str((hashable_args, hashable_kwargs))
 
-        cached_result: R | None = cache.read(tool=meth.__name__, tool_input=cache_key)
+        cached_result: R | None = cache.read(tool=meth.__name__, input=cache_key)
         if cached_result is not None:
             return cached_result
 
-<<<<<<< HEAD
-        result = meth(*args, **kwargs)
-        cache.add(tool=meth.__name__, tool_input=cache_key, output=result)
-=======
         result = await meth(*args, **kwargs)
         cache.add(tool=meth.__name__, input=cache_key, output=result)
->>>>>>> 3ce019b0
         return result
 
     return wrapper