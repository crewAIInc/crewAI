from datetime import datetime
import json
import os
from pathlib import Path
import sys
<<<<<<< HEAD
from typing import BinaryIO, cast
=======
import time
>>>>>>> 843dde23

from cryptography.fernet import Fernet

# Import platform-specific file locking
if sys.platform == "win32":
    import msvcrt
else:
    import fcntl


# Import platform-specific file locking
if sys.platform == "win32":
    import msvcrt
else:
    import fcntl


class TokenManager:
    def __init__(self, file_path: str = "tokens.enc") -> None:
        """
        Initialize the TokenManager class.

        :param file_path: The file path to store the encrypted tokens. Default is "tokens.enc".
        """
        self.file_path = file_path
        self.key = self._get_or_create_key()
        self.fernet = Fernet(self.key)

<<<<<<< HEAD
    @staticmethod
    def _acquire_lock(file_handle: BinaryIO) -> None:
=======
    def _acquire_lock(self, file_handle) -> None:
>>>>>>> 843dde23
        """
        Acquire an exclusive lock on a file handle.

        Args:
            file_handle: Open file handle to lock.
        """
        if sys.platform == "win32":
            msvcrt.locking(file_handle.fileno(), msvcrt.LK_LOCK, 1)
        else:
            fcntl.flock(file_handle.fileno(), fcntl.LOCK_EX)

<<<<<<< HEAD
    @staticmethod
    def _release_lock(file_handle: BinaryIO) -> None:
=======
    def _release_lock(self, file_handle) -> None:
>>>>>>> 843dde23
        """
        Release the lock on a file handle.

        Args:
            file_handle: Open file handle to unlock.
        """
        if sys.platform == "win32":
            msvcrt.locking(file_handle.fileno(), msvcrt.LK_UNLCK, 1)
        else:
            fcntl.flock(file_handle.fileno(), fcntl.LOCK_UN)

    def _get_or_create_key(self) -> bytes:
        """
        Get or create the encryption key with file locking to prevent race conditions.

        Returns:
            The encryption key.
        """
        key_filename = "secret.key"
        storage_path = self.get_secure_storage_path()
<<<<<<< HEAD
=======
        file_path = storage_path / key_filename
>>>>>>> 843dde23

        key = self.read_secure_file(key_filename)
        if key is not None and len(key) == 44:
            return key

        lock_file_path = storage_path / f"{key_filename}.lock"

        lock_file_path.touch()

        with open(lock_file_path, "r+b") as lock_file:
            self._acquire_lock(lock_file)
            try:
                key = self.read_secure_file(key_filename)
                if key is not None and len(key) == 44:
                    return key

                new_key = Fernet.generate_key()
                self.save_secure_file(key_filename, new_key)
                return new_key
            finally:
                self._release_lock(lock_file)

    def save_tokens(self, access_token: str, expires_at: int) -> None:
        """
        Save the access token and its expiration time.

        :param access_token: The access token to save.
        :param expires_at: The UNIX timestamp of the expiration time.
        """
        expiration_time = datetime.fromtimestamp(expires_at)
        data = {
            "access_token": access_token,
            "expiration": expiration_time.isoformat(),
        }
        encrypted_data = self.fernet.encrypt(json.dumps(data).encode())
        self.save_secure_file(self.file_path, encrypted_data)

    def get_token(self) -> str | None:
        """
        Get the access token if it is valid and not expired.

        :return: The access token if valid and not expired, otherwise None.
        """
        encrypted_data = self.read_secure_file(self.file_path)
        if encrypted_data is None:
            return None

        decrypted_data = self.fernet.decrypt(encrypted_data)
        data = json.loads(decrypted_data)

        expiration = datetime.fromisoformat(data["expiration"])
        if expiration <= datetime.now():
            return None

        return cast(str | None, data["access_token"])

    def clear_tokens(self) -> None:
        """
        Clear the tokens.
        """
        self.delete_secure_file(self.file_path)

    @staticmethod
    def get_secure_storage_path() -> Path:
        """
        Get the secure storage path based on the operating system.

        :return: The secure storage path.
        """
        if sys.platform == "win32":
            base_path = os.environ.get("LOCALAPPDATA")
        elif sys.platform == "darwin":
            base_path = os.path.expanduser("~/Library/Application Support")
        else:
            base_path = os.path.expanduser("~/.local/share")

        app_name = "crewai/credentials"
        storage_path = Path(base_path) / app_name

        storage_path.mkdir(parents=True, exist_ok=True)

        return storage_path

    def save_secure_file(self, filename: str, content: bytes) -> None:
        """
        Save the content to a secure file.

        :param filename: The name of the file.
        :param content: The content to save.
        """
        storage_path = self.get_secure_storage_path()
        file_path = storage_path / filename

        with open(file_path, "wb") as f:
            f.write(content)

        os.chmod(file_path, 0o600)

    def read_secure_file(self, filename: str) -> bytes | None:
        """
        Read the content of a secure file.

        :param filename: The name of the file.
        :return: The content of the file if it exists, otherwise None.
        """
        storage_path = self.get_secure_storage_path()
        file_path = storage_path / filename

        if not file_path.exists():
            return None

        with open(file_path, "rb") as f:
            return f.read()

    def delete_secure_file(self, filename: str) -> None:
        """
        Delete the secure file.

        :param filename: The name of the file.
        """
        storage_path = self.get_secure_storage_path()
        file_path = storage_path / filename
        if file_path.exists():
            file_path.unlink(missing_ok=True)<|MERGE_RESOLUTION|>--- conflicted
+++ resolved
@@ -3,15 +3,11 @@
 import os
 from pathlib import Path
 import sys
-<<<<<<< HEAD
 from typing import BinaryIO, cast
-=======
-import time
->>>>>>> 843dde23
 
 from cryptography.fernet import Fernet
 
-# Import platform-specific file locking
+
 if sys.platform == "win32":
     import msvcrt
 else:
@@ -36,12 +32,8 @@
         self.key = self._get_or_create_key()
         self.fernet = Fernet(self.key)
 
-<<<<<<< HEAD
     @staticmethod
     def _acquire_lock(file_handle: BinaryIO) -> None:
-=======
-    def _acquire_lock(self, file_handle) -> None:
->>>>>>> 843dde23
         """
         Acquire an exclusive lock on a file handle.
 
@@ -53,12 +45,8 @@
         else:
             fcntl.flock(file_handle.fileno(), fcntl.LOCK_EX)
 
-<<<<<<< HEAD
     @staticmethod
     def _release_lock(file_handle: BinaryIO) -> None:
-=======
-    def _release_lock(self, file_handle) -> None:
->>>>>>> 843dde23
         """
         Release the lock on a file handle.
 
@@ -79,10 +67,6 @@
         """
         key_filename = "secret.key"
         storage_path = self.get_secure_storage_path()
-<<<<<<< HEAD
-=======
-        file_path = storage_path / key_filename
->>>>>>> 843dde23
 
         key = self.read_secure_file(key_filename)
         if key is not None and len(key) == 44:
