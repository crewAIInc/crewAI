import json
from pathlib import Path
import platform
import re
import sys
import threading
import time
<<<<<<< HEAD
from typing import Any
=======
from typing import Any, Final, Literal
>>>>>>> fa363522

import click
from packaging import version
import tomli

from crewai.cli.utils import read_toml
from crewai.cli.version import get_crewai_version
from crewai.crew import Crew
from crewai.llm import LLM, BaseLLM
from crewai.types.crew_chat import ChatInputField, ChatInputs
from crewai.utilities.llm_utils import create_llm
from crewai.utilities.printer import Printer
from crewai.utilities.types import LLMMessage



_printer = Printer()

MIN_REQUIRED_VERSION: Final[Literal["0.98.0"]] = "0.98.0"


def check_conversational_crews_version(
    crewai_version: str, pyproject_data: dict
) -> bool:
    """
    Check if the installed crewAI version supports conversational crews.

    Args:
        crewai_version: The current version of crewAI.
        pyproject_data: Dictionary containing pyproject.toml data.

    Returns:
        bool: True if version check passes, False otherwise.
    """
    try:
        if version.parse(crewai_version) < version.parse(MIN_REQUIRED_VERSION):
            click.secho(
                "You are using an older version of crewAI that doesn't support conversational crews. "
                "Run 'uv upgrade crewai' to get the latest version.",
                fg="red",
            )
            return False
    except version.InvalidVersion:
        click.secho("Invalid crewAI version format detected.", fg="red")
        return False
    return True


def run_chat():
    """
    Runs an interactive chat loop using the Crew's chat LLM with function calling.
    Incorporates crew_name, crew_description, and input fields to build a tool schema.
    Exits if crew_name or crew_description are missing.
    """
    crewai_version = get_crewai_version()
    pyproject_data = read_toml()

    if not check_conversational_crews_version(crewai_version, pyproject_data):
        return

    crew, crew_name = load_crew_and_name()
    chat_llm = initialize_chat_llm(crew)
    if not chat_llm:
        return

    # Indicate that the crew is being analyzed
    click.secho(
        "\nAnalyzing crew and required inputs - this may take 3 to 30 seconds "
        "depending on the complexity of your crew.",
        fg="white",
    )

    # Start loading indicator
    loading_complete = threading.Event()
    loading_thread = threading.Thread(target=show_loading, args=(loading_complete,))
    loading_thread.start()

    try:
        crew_chat_inputs = generate_crew_chat_inputs(crew, crew_name, chat_llm)
        crew_tool_schema = generate_crew_tool_schema(crew_chat_inputs)
        system_message = build_system_message(crew_chat_inputs)

        # Call the LLM to generate the introductory message
        introductory_message = chat_llm.call(
            messages=[{"role": "system", "content": system_message}]
        )
    finally:
        # Stop loading indicator
        loading_complete.set()
        loading_thread.join()

    # Indicate that the analysis is complete
    click.secho("\nFinished analyzing crew.\n", fg="white")

    click.secho(f"Assistant: {introductory_message}\n", fg="green")

    messages = [
        {"role": "system", "content": system_message},
        {"role": "assistant", "content": introductory_message},
    ]

    available_functions = {
        crew_chat_inputs.crew_name: create_tool_function(crew, messages),
    }

    chat_loop(chat_llm, messages, crew_tool_schema, available_functions)


def show_loading(event: threading.Event):
    """Display animated loading dots while processing."""
    while not event.is_set():
        _printer.print(".", end="")
        time.sleep(1)
    _printer.print("")


def initialize_chat_llm(crew: Crew) -> LLM | BaseLLM | None:
    """Initializes the chat LLM and handles exceptions."""
    try:
        return create_llm(crew.chat_llm)
    except Exception as e:
        click.secho(
            f"Unable to find a Chat LLM. Please make sure you set chat_llm on the crew: {e}",
            fg="red",
        )
        return None


def build_system_message(crew_chat_inputs: ChatInputs) -> str:
    """Builds the initial system message for the chat."""
    required_fields_str = (
        ", ".join(
            f"{field.name} (desc: {field.description or 'n/a'})"
            for field in crew_chat_inputs.inputs
        )
        or "(No required fields detected)"
    )

    return (
        "You are a helpful AI assistant for the CrewAI platform. "
        "Your primary purpose is to assist users with the crew's specific tasks. "
        "You can answer general questions, but should guide users back to the crew's purpose afterward. "
        "For example, after answering a general question, remind the user of your main purpose, such as generating a research report, and prompt them to specify a topic or task related to the crew's purpose. "
        "You have a function (tool) you can call by name if you have all required inputs. "
        f"Those required inputs are: {required_fields_str}. "
        "Once you have them, call the function. "
        "Please keep your responses concise and friendly. "
        "If a user asks a question outside the crew's scope, provide a brief answer and remind them of the crew's purpose. "
        "After calling the tool, be prepared to take user feedback and make adjustments as needed. "
        "If you are ever unsure about a user's request or need clarification, ask the user for more information. "
        "Before doing anything else, introduce yourself with a friendly message like: 'Hey! I'm here to help you with [crew's purpose]. Could you please provide me with [inputs] so we can get started?' "
        "For example: 'Hey! I'm here to help you with uncovering and reporting cutting-edge developments through thorough research and detailed analysis. Could you please provide me with a topic you're interested in? This will help us generate a comprehensive research report and detailed analysis.'"
        f"\nCrew Name: {crew_chat_inputs.crew_name}"
        f"\nCrew Description: {crew_chat_inputs.crew_description}"
    )


def create_tool_function(crew: Crew, messages: list[dict[str, str]]) -> Any:
    """Creates a wrapper function for running the crew tool with messages."""

    def run_crew_tool_with_messages(**kwargs):
        return run_crew_tool(crew, messages, **kwargs)

    return run_crew_tool_with_messages


def flush_input():
    """Flush any pending input from the user."""
    if platform.system() == "Windows":
        # Windows platform
        import msvcrt

        while msvcrt.kbhit():
            msvcrt.getch()
    else:
        # Unix-like platforms (Linux, macOS)
        import termios

        termios.tcflush(sys.stdin, termios.TCIFLUSH)


def chat_loop(chat_llm, messages, crew_tool_schema, available_functions):
    """Main chat loop for interacting with the user."""
    while True:
        try:
            # Flush any pending input before accepting new input
            flush_input()

            user_input = get_user_input()
            handle_user_input(
                user_input, chat_llm, messages, crew_tool_schema, available_functions
            )

        except KeyboardInterrupt:  # noqa: PERF203
            click.echo("\nExiting chat. Goodbye!")
            break
        except Exception as e:
            click.secho(f"An error occurred: {e}", fg="red")
            break


def get_user_input() -> str:
    """Collect multi-line user input with exit handling."""
    click.secho(
        "\nYou (type your message below. Press 'Enter' twice when you're done):",
        fg="blue",
    )
    user_input_lines = []
    while True:
        line = input()
        if line.strip().lower() == "exit":
            return "exit"
        if line == "":
            break
        user_input_lines.append(line)
    return "\n".join(user_input_lines)


def handle_user_input(
    user_input: str,
    chat_llm: LLM,
    messages: list[LLMMessage],
    crew_tool_schema: dict[str, Any],
    available_functions: dict[str, Any],
) -> None:
    if user_input.strip().lower() == "exit":
        click.echo("Exiting chat. Goodbye!")
        return

    if not user_input.strip():
        click.echo("Empty message. Please provide input or type 'exit' to quit.")
        return

    messages.append({"role": "user", "content": user_input})

    # Indicate that assistant is processing
    click.echo()
    click.secho("Assistant is processing your input. Please wait...", fg="green")

    # Process assistant's response
    final_response = chat_llm.call(
        messages=messages,
        tools=[crew_tool_schema],
        available_functions=available_functions,
    )

    messages.append({"role": "assistant", "content": final_response})
    click.secho(f"\nAssistant: {final_response}\n", fg="green")


def generate_crew_tool_schema(crew_inputs: ChatInputs) -> dict:
    """
    Dynamically build a Littellm 'function' schema for the given crew.

    crew_name: The name of the crew (used for the function 'name').
    crew_inputs: A ChatInputs object containing crew_description
                 and a list of input fields (each with a name & description).
    """
    properties = {}
    for field in crew_inputs.inputs:
        properties[field.name] = {
            "type": "string",
            "description": field.description or "No description provided",
        }

    required_fields = [field.name for field in crew_inputs.inputs]

    return {
        "type": "function",
        "function": {
            "name": crew_inputs.crew_name,
            "description": crew_inputs.crew_description or "No crew description",
            "parameters": {
                "type": "object",
                "properties": properties,
                "required": required_fields,
            },
        },
    }


def run_crew_tool(crew: Crew, messages: list[dict[str, str]], **kwargs):
    """
    Runs the crew using crew.kickoff(inputs=kwargs) and returns the output.

    Args:
        crew (Crew): The crew instance to run.
        messages (List[Dict[str, str]]): The chat messages up to this point.
        **kwargs: The inputs collected from the user.

    Returns:
        str: The output from the crew's execution.

    Raises:
        SystemExit: Exits the chat if an error occurs during crew execution.
    """
    try:
        # Serialize 'messages' to JSON string before adding to kwargs
        kwargs["crew_chat_messages"] = json.dumps(messages)

        # Run the crew with the provided inputs
        crew_output = crew.kickoff(inputs=kwargs)

        # Convert CrewOutput to a string to send back to the user
        return str(crew_output)

    except Exception as e:
        # Exit the chat and show the error message
        click.secho("An error occurred while running the crew:", fg="red")
        click.secho(str(e), fg="red")
        sys.exit(1)


def load_crew_and_name() -> tuple[Crew, str]:
    """
    Loads the crew by importing the crew class from the user's project.

    Returns:
        Tuple[Crew, str]: A tuple containing the Crew instance and the name of the crew.
    """
    # Get the current working directory
    cwd = Path.cwd()

    # Path to the pyproject.toml file
    pyproject_path = cwd / "pyproject.toml"
    if not pyproject_path.exists():
        raise FileNotFoundError("pyproject.toml not found in the current directory.")

    # Load the pyproject.toml file using 'tomli'
    with pyproject_path.open("rb") as f:
        pyproject_data = tomli.load(f)

    # Get the project name from the 'project' section
    project_name = pyproject_data["project"]["name"]
    folder_name = project_name

    # Derive the crew class name from the project name
    # E.g., if project_name is 'my_project', crew_class_name is 'MyProject'
    crew_class_name = project_name.replace("_", " ").title().replace(" ", "")

    # Add the 'src' directory to sys.path
    src_path = cwd / "src"
    if str(src_path) not in sys.path:
        sys.path.insert(0, str(src_path))

    # Import the crew module
    crew_module_name = f"{folder_name}.crew"
    try:
        crew_module = __import__(crew_module_name, fromlist=[crew_class_name])
    except ImportError as e:
        raise ImportError(
            f"Failed to import crew module {crew_module_name}: {e}"
        ) from e

    # Get the crew class from the module
    try:
        crew_class = getattr(crew_module, crew_class_name)
    except AttributeError as e:
        raise AttributeError(
            f"Crew class {crew_class_name} not found in module {crew_module_name}"
        ) from e

    # Instantiate the crew
    crew_instance = crew_class().crew()
    return crew_instance, crew_class_name


def generate_crew_chat_inputs(crew: Crew, crew_name: str, chat_llm) -> ChatInputs:
    """
    Generates the ChatInputs required for the crew by analyzing the tasks and agents.

    Args:
        crew (Crew): The crew object containing tasks and agents.
        crew_name (str): The name of the crew.
        chat_llm: The chat language model to use for AI calls.

    Returns:
        ChatInputs: An object containing the crew's name, description, and input fields.
    """
    # Extract placeholders from tasks and agents
    required_inputs = fetch_required_inputs(crew)

    # Generate descriptions for each input using AI
    input_fields = []
    for input_name in required_inputs:
        description = generate_input_description_with_ai(input_name, crew, chat_llm)
        input_fields.append(ChatInputField(name=input_name, description=description))

    # Generate crew description using AI
    crew_description = generate_crew_description_with_ai(crew, chat_llm)

    return ChatInputs(
        crew_name=crew_name, crew_description=crew_description, inputs=input_fields
    )


def fetch_required_inputs(crew: Crew) -> set[str]:
    """Extracts placeholders from the crew's tasks and agents.

    Args:
        crew (Crew): The crew object.

    Returns:
        Set[str]: A set of placeholder names.
    """
    placeholder_pattern = re.compile(r"\{(.+?)}")
    required_inputs: set[str] = set()

    # Scan tasks
    for task in crew.tasks:
        text = f"{task.description or ''} {task.expected_output or ''}"
        required_inputs.update(placeholder_pattern.findall(text))

    # Scan agents
    for agent in crew.agents:
        text = f"{agent.role or ''} {agent.goal or ''} {agent.backstory or ''}"
        required_inputs.update(placeholder_pattern.findall(text))

    return required_inputs


def generate_input_description_with_ai(input_name: str, crew: Crew, chat_llm) -> str:
    """
    Generates an input description using AI based on the context of the crew.

    Args:
        input_name (str): The name of the input placeholder.
        crew (Crew): The crew object.
        chat_llm: The chat language model to use for AI calls.

    Returns:
        str: A concise description of the input.
    """
    # Gather context from tasks and agents where the input is used
    context_texts = []
    placeholder_pattern = re.compile(r"\{(.+?)}")

    for task in crew.tasks:
        if (
            f"{{{input_name}}}" in task.description
            or f"{{{input_name}}}" in task.expected_output
        ):
            # Replace placeholders with input names
            task_description = placeholder_pattern.sub(
                lambda m: m.group(1), task.description or ""
            )
            expected_output = placeholder_pattern.sub(
                lambda m: m.group(1), task.expected_output or ""
            )
            context_texts.append(f"Task Description: {task_description}")
            context_texts.append(f"Expected Output: {expected_output}")
    for agent in crew.agents:
        if (
            f"{{{input_name}}}" in agent.role
            or f"{{{input_name}}}" in agent.goal
            or f"{{{input_name}}}" in agent.backstory
        ):
            # Replace placeholders with input names
            agent_role = placeholder_pattern.sub(lambda m: m.group(1), agent.role or "")
            agent_goal = placeholder_pattern.sub(lambda m: m.group(1), agent.goal or "")
            agent_backstory = placeholder_pattern.sub(
                lambda m: m.group(1), agent.backstory or ""
            )
            context_texts.append(f"Agent Role: {agent_role}")
            context_texts.append(f"Agent Goal: {agent_goal}")
            context_texts.append(f"Agent Backstory: {agent_backstory}")

    context = "\n".join(context_texts)
    if not context:
        # If no context is found for the input, raise an exception as per instruction
        raise ValueError(f"No context found for input '{input_name}'.")

    prompt = (
        f"Based on the following context, write a concise description (15 words or less) of the input '{input_name}'.\n"
        "Provide only the description, without any extra text or labels. Do not include placeholders like '{topic}' in the description.\n"
        "Context:\n"
        f"{context}"
    )
    response = chat_llm.call(messages=[{"role": "user", "content": prompt}])
    return response.strip()


def generate_crew_description_with_ai(crew: Crew, chat_llm) -> str:
    """
    Generates a brief description of the crew using AI.

    Args:
        crew (Crew): The crew object.
        chat_llm: The chat language model to use for AI calls.

    Returns:
        str: A concise description of the crew's purpose (15 words or less).
    """
    # Gather context from tasks and agents
    context_texts = []
    placeholder_pattern = re.compile(r"\{(.+?)}")

    for task in crew.tasks:
        # Replace placeholders with input names
        task_description = placeholder_pattern.sub(
            lambda m: m.group(1), task.description or ""
        )
        expected_output = placeholder_pattern.sub(
            lambda m: m.group(1), task.expected_output or ""
        )
        context_texts.append(f"Task Description: {task_description}")
        context_texts.append(f"Expected Output: {expected_output}")
    for agent in crew.agents:
        # Replace placeholders with input names
        agent_role = placeholder_pattern.sub(lambda m: m.group(1), agent.role or "")
        agent_goal = placeholder_pattern.sub(lambda m: m.group(1), agent.goal or "")
        agent_backstory = placeholder_pattern.sub(
            lambda m: m.group(1), agent.backstory or ""
        )
        context_texts.append(f"Agent Role: {agent_role}")
        context_texts.append(f"Agent Goal: {agent_goal}")
        context_texts.append(f"Agent Backstory: {agent_backstory}")

    context = "\n".join(context_texts)
    if not context:
        raise ValueError("No context found for generating crew description.")

    prompt = (
        "Based on the following context, write a concise, action-oriented description (15 words or less) of the crew's purpose.\n"
        "Provide only the description, without any extra text or labels. Do not include placeholders like '{topic}' in the description.\n"
        "Context:\n"
        f"{context}"
    )
    response = chat_llm.call(messages=[{"role": "user", "content": prompt}])
    return response.strip()<|MERGE_RESOLUTION|>--- conflicted
+++ resolved
@@ -5,11 +5,7 @@
 import sys
 import threading
 import time
-<<<<<<< HEAD
-from typing import Any
-=======
 from typing import Any, Final, Literal
->>>>>>> fa363522
 
 import click
 from packaging import version
@@ -23,7 +19,6 @@
 from crewai.utilities.llm_utils import create_llm
 from crewai.utilities.printer import Printer
 from crewai.utilities.types import LLMMessage
-
 
 
 _printer = Printer()
