--- conflicted
+++ resolved
@@ -512,56 +512,15 @@
             ValueError: If the max execution time is not a positive integer.
             RuntimeError: If the agent execution fails for other reasons.
         """
-<<<<<<< HEAD
-        if self.reasoning:
-            try:
-                from crewai.utilities.reasoning_handler import (
-                    AgentReasoning,
-                    AgentReasoningOutput,
-                )
-
-                reasoning_handler = AgentReasoning(task=task, agent=self)
-                reasoning_output: AgentReasoningOutput = (
-                    reasoning_handler.handle_agent_reasoning()
-                )
-
-                task.description += f"\n\nReasoning Plan:\n{reasoning_output.plan.plan}"
-            except Exception as e:
-                self._logger.log("error", f"Error during reasoning process: {e!s}")
-=======
         handle_reasoning(self, task)
->>>>>>> d2c880c6
         self._inject_date_to_task(task)
 
         if self.tools_handler:
             self.tools_handler.last_used_tool = None
 
         task_prompt = task.prompt()
-<<<<<<< HEAD
-
-        if (task.output_json or task.output_pydantic) and not task.response_model:
-            if task.output_json:
-                schema_dict = generate_model_description(task.output_json)
-                schema = json.dumps(schema_dict["json_schema"]["schema"], indent=2)
-                task_prompt += "\n" + self.i18n.slice(
-                    "formatted_task_instructions"
-                ).format(output_format=schema)
-
-            elif task.output_pydantic:
-                schema_dict = generate_model_description(task.output_pydantic)
-                schema = json.dumps(schema_dict["json_schema"]["schema"], indent=2)
-                task_prompt += "\n" + self.i18n.slice(
-                    "formatted_task_instructions"
-                ).format(output_format=schema)
-
-        if context:
-            task_prompt = self.i18n.slice("task_with_context").format(
-                task=task_prompt, context=context
-            )
-=======
         task_prompt = build_task_prompt_with_schema(task, task_prompt, self.i18n)
         task_prompt = format_task_with_context(task_prompt, context, self.i18n)
->>>>>>> d2c880c6
 
         if self._is_any_available_memory():
             crewai_event_bus.emit(
@@ -601,82 +560,6 @@
                     from_task=task,
                 ),
             )
-<<<<<<< HEAD
-        knowledge_config = (
-            self.knowledge_config.model_dump() if self.knowledge_config else {}
-        )
-
-        if self.knowledge or (self.crew and self.crew.knowledge):
-            crewai_event_bus.emit(
-                self,
-                event=KnowledgeRetrievalStartedEvent(
-                    from_task=task,
-                    from_agent=self,
-                ),
-            )
-            try:
-                self.knowledge_search_query = self._get_knowledge_search_query(
-                    task_prompt, task
-                )
-                if self.knowledge_search_query:
-                    if self.knowledge:
-                        agent_knowledge_snippets = await self.knowledge.aquery(
-                            [self.knowledge_search_query], **knowledge_config
-                        )
-                        if agent_knowledge_snippets:
-                            self.agent_knowledge_context = extract_knowledge_context(
-                                agent_knowledge_snippets
-                            )
-                            if self.agent_knowledge_context:
-                                task_prompt += self.agent_knowledge_context
-
-                    knowledge_snippets = await self.crew.aquery_knowledge(
-                        [self.knowledge_search_query], **knowledge_config
-                    )
-                    if knowledge_snippets:
-                        self.crew_knowledge_context = extract_knowledge_context(
-                            knowledge_snippets
-                        )
-                        if self.crew_knowledge_context:
-                            task_prompt += self.crew_knowledge_context
-
-                    crewai_event_bus.emit(
-                        self,
-                        event=KnowledgeRetrievalCompletedEvent(
-                            query=self.knowledge_search_query,
-                            from_task=task,
-                            from_agent=self,
-                            retrieved_knowledge=(
-                                (self.agent_knowledge_context or "")
-                                + (
-                                    "\n"
-                                    if self.agent_knowledge_context
-                                    and self.crew_knowledge_context
-                                    else ""
-                                )
-                                + (self.crew_knowledge_context or "")
-                            ),
-                        ),
-                    )
-            except Exception as e:
-                crewai_event_bus.emit(
-                    self,
-                    event=KnowledgeSearchQueryFailedEvent(
-                        query=self.knowledge_search_query or "",
-                        error=str(e),
-                        from_task=task,
-                        from_agent=self,
-                    ),
-                )
-
-        tools = tools or self.tools or []
-        self.create_agent_executor(tools=tools, task=task)
-
-        if self.crew and self.crew._train:
-            task_prompt = self._training_handler(task_prompt=task_prompt)
-        else:
-            task_prompt = self._use_trained_data(task_prompt=task_prompt)
-=======
 
         knowledge_config = get_knowledge_config(self)
         task_prompt = await ahandle_knowledge_retrieval(
@@ -685,7 +568,6 @@
 
         prepare_tools(self, tools, task)
         task_prompt = apply_training_data(self, task_prompt)
->>>>>>> d2c880c6
 
         from crewai.events.types.agent_events import (
             AgentExecutionCompletedEvent,
@@ -704,19 +586,8 @@
                 ),
             )
 
-<<<<<<< HEAD
-            if self.max_execution_time is not None:
-                if (
-                    not isinstance(self.max_execution_time, int)
-                    or self.max_execution_time <= 0
-                ):
-                    raise ValueError(
-                        "Max Execution time must be a positive integer greater than zero"
-                    )
-=======
             validate_max_execution_time(self.max_execution_time)
             if self.max_execution_time is not None:
->>>>>>> d2c880c6
                 result = await self._aexecute_with_timeout(
                     task_prompt, task, self.max_execution_time
                 )
@@ -760,28 +631,13 @@
         if self.max_rpm and self._rpm_controller:
             self._rpm_controller.stop_rpm_counter()
 
-<<<<<<< HEAD
-        for tool_result in self.tools_results:
-            if tool_result.get("result_as_answer", False):
-                result = tool_result["result"]
-=======
         result = process_tool_results(self, result)
->>>>>>> d2c880c6
         crewai_event_bus.emit(
             self,
             event=AgentExecutionCompletedEvent(agent=self, task=task, output=result),
         )
 
-<<<<<<< HEAD
-        self._last_messages = (
-            self.agent_executor.messages.copy()
-            if self.agent_executor and hasattr(self.agent_executor, "messages")
-            else []
-        )
-
-=======
         save_last_messages(self)
->>>>>>> d2c880c6
         self._cleanup_mcp_clients()
 
         return result
