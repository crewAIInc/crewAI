"""
Decorators for flow state persistence.

Example:
    ```python
    from crewai.flow.flow import Flow, start
    from crewai.flow.persistence import persist, SQLiteFlowPersistence


    class MyFlow(Flow):
        @start()
        @persist(SQLiteFlowPersistence())
        def sync_method(self):
            # Synchronous method implementation
            pass

        @start()
        @persist(SQLiteFlowPersistence())
        async def async_method(self):
            # Asynchronous method implementation
            await some_async_operation()
    ```
"""

from __future__ import annotations

import asyncio
from collections.abc import Callable
import functools
import logging
<<<<<<< HEAD
from typing import (
    Any,
    TypeVar,
    cast,
)
=======
from typing import TYPE_CHECKING, Any, ClassVar, Final, TypeVar, cast
>>>>>>> fa363522

from pydantic import BaseModel

from crewai.flow.persistence.base import FlowPersistence
from crewai.flow.persistence.sqlite import SQLiteFlowPersistence
from crewai.utilities.printer import Printer


<<<<<<< HEAD
=======
if TYPE_CHECKING:
    from crewai.flow.flow import Flow


>>>>>>> fa363522
logger = logging.getLogger(__name__)
T = TypeVar("T")

# Constants for log messages
LOG_MESSAGES: Final[dict[str, str]] = {
    "save_state": "Saving flow state to memory for ID: {}",
    "save_error": "Failed to persist state for method {}: {}",
    "state_missing": "Flow instance has no state",
    "id_missing": "Flow state must have an 'id' field for persistence",
}


class PersistenceDecorator:
    """Class to handle flow state persistence with consistent logging."""

    _printer: ClassVar[Printer] = Printer()

    @classmethod
    def persist_state(
        cls,
        flow_instance: Flow,
        method_name: str,
        persistence_instance: FlowPersistence,
        verbose: bool = False,
    ) -> None:
        """Persist flow state with proper error handling and logging.

        This method handles the persistence of flow state data, including proper
        error handling and colored console output for status updates.

        Args:
            flow_instance: The flow instance whose state to persist
            method_name: Name of the method that triggered persistence
            persistence_instance: The persistence backend to use
            verbose: Whether to log persistence operations

        Raises:
            ValueError: If flow has no state or state lacks an ID
            RuntimeError: If state persistence fails
            AttributeError: If flow instance lacks required state attributes
        """
        try:
            state = getattr(flow_instance, "state", None)
            if state is None:
                raise ValueError("Flow instance has no state")

            flow_uuid: str | None = None
            if isinstance(state, dict):
                flow_uuid = state.get("id")
            elif isinstance(state, BaseModel):
                flow_uuid = getattr(state, "id", None)

            if not flow_uuid:
                raise ValueError("Flow state must have an 'id' field for persistence")

            # Log state saving only if verbose is True
            if verbose:
                cls._printer.print(
                    LOG_MESSAGES["save_state"].format(flow_uuid), color="cyan"
                )
                logger.info(LOG_MESSAGES["save_state"].format(flow_uuid))

            try:
                persistence_instance.save_state(
                    flow_uuid=flow_uuid,
                    method_name=method_name,
                    state_data=state,
                )
            except Exception as e:
                error_msg = LOG_MESSAGES["save_error"].format(method_name, str(e))
                cls._printer.print(error_msg, color="red")
                logger.error(error_msg)
                raise RuntimeError(f"State persistence failed: {e!s}") from e
        except AttributeError as e:
            error_msg = LOG_MESSAGES["state_missing"]
            cls._printer.print(error_msg, color="red")
            logger.error(error_msg)
            raise ValueError(error_msg) from e
        except (TypeError, ValueError) as e:
            error_msg = LOG_MESSAGES["id_missing"]
            cls._printer.print(error_msg, color="red")
            logger.error(error_msg)
            raise ValueError(error_msg) from e


def persist(persistence: FlowPersistence | None = None, verbose: bool = False):
    """Decorator to persist flow state.

    This decorator can be applied at either the class level or method level.
    When applied at the class level, it automatically persists all flow method
    states. When applied at the method level, it persists only that method's
    state.

    Args:
        persistence: Optional FlowPersistence implementation to use.
                    If not provided, uses SQLiteFlowPersistence.
        verbose: Whether to log persistence operations. Defaults to False.

    Returns:
        A decorator that can be applied to either a class or method

    Raises:
        ValueError: If the flow state doesn't have an 'id' field
        RuntimeError: If state persistence fails

    Example:
        @persist(verbose=True)  # Class-level persistence with logging
        class MyFlow(Flow[MyState]):
            @start()
            def begin(self):
                pass
    """

    def decorator(target: type | Callable[..., T]) -> type | Callable[..., T]:
        """Decorator that handles both class and method decoration."""
        actual_persistence = persistence or SQLiteFlowPersistence()

        if isinstance(target, type):
            # Class decoration
            original_init = target.__init__  # type: ignore[misc]

            @functools.wraps(original_init)
            def new_init(self: Any, *args: Any, **kwargs: Any) -> None:
                if "persistence" not in kwargs:
                    kwargs["persistence"] = actual_persistence
                original_init(self, *args, **kwargs)

            target.__init__ = new_init  # type: ignore[misc]

            # Store original methods to preserve their decorators
            original_methods = {
                name: method
                for name, method in target.__dict__.items()
                if callable(method)
                and (
                    hasattr(method, "__is_start_method__")
                    or hasattr(method, "__trigger_methods__")
                    or hasattr(method, "__condition_type__")
                    or hasattr(method, "__is_flow_method__")
                    or hasattr(method, "__is_router__")
                )
            }

            # Create wrapped versions of the methods that include persistence
            for name, method in original_methods.items():
                if asyncio.iscoroutinefunction(method):
                    # Create a closure to capture the current name and method
                    def create_async_wrapper(
                        method_name: str, original_method: Callable
                    ):
                        @functools.wraps(original_method)
                        async def method_wrapper(
                            self: Any, *args: Any, **kwargs: Any
                        ) -> Any:
                            result = await original_method(self, *args, **kwargs)
                            PersistenceDecorator.persist_state(
                                self, method_name, actual_persistence, verbose
                            )
                            return result

                        return method_wrapper

                    wrapped = create_async_wrapper(name, method)

                    # Preserve all original decorators and attributes
                    for attr in [
                        "__is_start_method__",
                        "__trigger_methods__",
                        "__condition_type__",
                        "__is_router__",
                    ]:
                        if hasattr(method, attr):
                            setattr(wrapped, attr, getattr(method, attr))
                    wrapped.__is_flow_method__ = True  # type: ignore[attr-defined]

                    # Update the class with the wrapped method
                    setattr(target, name, wrapped)
                else:
                    # Create a closure to capture the current name and method
                    def create_sync_wrapper(
                        method_name: str, original_method: Callable
                    ):
                        @functools.wraps(original_method)
                        def method_wrapper(self: Any, *args: Any, **kwargs: Any) -> Any:
                            result = original_method(self, *args, **kwargs)
                            PersistenceDecorator.persist_state(
                                self, method_name, actual_persistence, verbose
                            )
                            return result

                        return method_wrapper

                    wrapped = create_sync_wrapper(name, method)

                    # Preserve all original decorators and attributes
                    for attr in [
                        "__is_start_method__",
                        "__trigger_methods__",
                        "__condition_type__",
                        "__is_router__",
                    ]:
                        if hasattr(method, attr):
                            setattr(wrapped, attr, getattr(method, attr))
                    wrapped.__is_flow_method__ = True  # type: ignore[attr-defined]

                    # Update the class with the wrapped method
                    setattr(target, name, wrapped)

            return target
        # Method decoration
        method = target
        method.__is_flow_method__ = True  # type: ignore[attr-defined]

        if asyncio.iscoroutinefunction(method):

            @functools.wraps(method)
            async def method_async_wrapper(
                flow_instance: Any, *args: Any, **kwargs: Any
            ) -> T:
                method_coro = method(flow_instance, *args, **kwargs)
                if asyncio.iscoroutine(method_coro):
                    result = await method_coro
                else:
                    result = method_coro
                PersistenceDecorator.persist_state(
                    flow_instance, method.__name__, actual_persistence, verbose
                )
                return result

            for attr in [
                "__is_start_method__",
                "__trigger_methods__",
                "__condition_type__",
                "__is_router__",
            ]:
                if hasattr(method, attr):
                    setattr(method_async_wrapper, attr, getattr(method, attr))
            method_async_wrapper.__is_flow_method__ = True  # type: ignore[attr-defined]
            return cast(Callable[..., T], method_async_wrapper)

        @functools.wraps(method)
        def method_sync_wrapper(flow_instance: Any, *args: Any, **kwargs: Any) -> T:
            result = method(flow_instance, *args, **kwargs)
            PersistenceDecorator.persist_state(
                flow_instance, method.__name__, actual_persistence, verbose
            )
            return result

        for attr in [
            "__is_start_method__",
            "__trigger_methods__",
            "__condition_type__",
            "__is_router__",
        ]:
            if hasattr(method, attr):
                setattr(method_sync_wrapper, attr, getattr(method, attr))
        method_sync_wrapper.__is_flow_method__ = True  # type: ignore[attr-defined]
        return cast(Callable[..., T], method_sync_wrapper)

    return decorator<|MERGE_RESOLUTION|>--- conflicted
+++ resolved
@@ -28,15 +28,7 @@
 from collections.abc import Callable
 import functools
 import logging
-<<<<<<< HEAD
-from typing import (
-    Any,
-    TypeVar,
-    cast,
-)
-=======
 from typing import TYPE_CHECKING, Any, ClassVar, Final, TypeVar, cast
->>>>>>> fa363522
 
 from pydantic import BaseModel
 
@@ -45,13 +37,10 @@
 from crewai.utilities.printer import Printer
 
 
-<<<<<<< HEAD
-=======
 if TYPE_CHECKING:
     from crewai.flow.flow import Flow
 
 
->>>>>>> fa363522
 logger = logging.getLogger(__name__)
 T = TypeVar("T")
 
