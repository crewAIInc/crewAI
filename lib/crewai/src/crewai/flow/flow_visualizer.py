# flow_visualizer.py
from __future__ import annotations

import os
from typing import TYPE_CHECKING

from pyvis.network import Network  # type: ignore[import-untyped]

from crewai.flow.config import COLORS, NODE_STYLES, NodeStyles
from crewai.flow.html_template_handler import HTMLTemplateHandler
from crewai.flow.legend_generator import generate_legend_items_html, get_legend_items
from crewai.flow.path_utils import safe_path_join
from crewai.flow.utils import calculate_node_levels
from crewai.flow.visualization_utils import (
    add_edges,
    add_nodes_to_network,
    compute_positions,
)
from crewai.utilities.printer import Printer


<<<<<<< HEAD
=======
if TYPE_CHECKING:
    from crewai.flow.flow import Flow


>>>>>>> fa363522
_printer = Printer()


class FlowPlot:
    """Handles the creation and rendering of flow visualization diagrams."""

    def __init__(self, flow: Flow) -> None:
        """
        Initialize FlowPlot with a flow object.

        Parameters
        ----------
        flow : Flow
            A Flow instance to visualize.

        Raises
        ------
        ValueError
            If flow object is invalid or missing required attributes.
        """
        self.flow = flow
        self.colors = COLORS
        self.node_styles: NodeStyles = NODE_STYLES

    def plot(self, filename: str) -> None:
        """
        Generate and save an HTML visualization of the flow.

        Parameters
        ----------
        filename : str
            Name of the output file (without extension).

        Raises
        ------
        ValueError
            If filename is invalid or network generation fails.
        IOError
            If file operations fail or visualization cannot be generated.
        RuntimeError
            If network visualization generation fails.
        """

        try:
            # Initialize network
            net = Network(directed=True, height="750px", bgcolor=self.colors["bg"])

            # Set options to disable physics
            net.set_options(
                """
                var options = {
                    "nodes": {
                        "font": {
                            "multi": "html"
                        }
                    },
                    "physics": {
                        "enabled": false
                    }
                }
            """
            )

            # Calculate levels for nodes
            try:
                node_levels = calculate_node_levels(self.flow)
            except Exception as e:
                raise ValueError(f"Failed to calculate node levels: {e!s}") from e

            # Compute positions
            try:
                node_positions = compute_positions(self.flow, node_levels)
            except Exception as e:
                raise ValueError(f"Failed to compute node positions: {e!s}") from e

            # Add nodes to the network
            try:
                add_nodes_to_network(net, self.flow, node_positions, self.node_styles)
            except Exception as e:
                raise RuntimeError(f"Failed to add nodes to network: {e!s}") from e

            # Add edges to the network
            try:
                add_edges(net, self.flow, node_positions, self.colors)
            except Exception as e:
                raise RuntimeError(f"Failed to add edges to network: {e!s}") from e

            # Generate HTML
            try:
                network_html = net.generate_html()
                final_html_content = self._generate_final_html(network_html)
            except Exception as e:
                raise RuntimeError(
                    f"Failed to generate network visualization: {e!s}"
                ) from e

            # Save the final HTML content to the file
            try:
                with open(f"{filename}.html", "w", encoding="utf-8") as f:
                    f.write(final_html_content)
                _printer.print(f"Plot saved as {filename}.html", color="green")
            except IOError as e:
                raise IOError(
                    f"Failed to save flow visualization to {filename}.html: {e!s}"
                ) from e

        except (ValueError, RuntimeError, IOError) as e:
            raise e
        except Exception as e:
            raise RuntimeError(
                f"Unexpected error during flow visualization: {e!s}"
            ) from e
        finally:
            self._cleanup_pyvis_lib()

    def _generate_final_html(self, network_html: str) -> str:
        """
        Generate the final HTML content with network visualization and legend.

        Parameters
        ----------
        network_html : str
            HTML content generated by pyvis Network.

        Returns
        -------
        str
            Complete HTML content with styling and legend.

        Raises
        ------
        IOError
            If template or logo files cannot be accessed.
        ValueError
            If network_html is invalid.
        """
        if not network_html:
            raise ValueError("Invalid network HTML content")

        try:
            # Extract just the body content from the generated HTML
            current_dir = os.path.dirname(__file__)
            template_path = safe_path_join(
                "assets", "crewai_flow_visual_template.html", root=current_dir
            )
            logo_path = safe_path_join("assets", "crewai_logo.svg", root=current_dir)

            if not os.path.exists(template_path):
                raise IOError(f"Template file not found: {template_path}")
            if not os.path.exists(logo_path):
                raise IOError(f"Logo file not found: {logo_path}")

            html_handler = HTMLTemplateHandler(template_path, logo_path)
            network_body = html_handler.extract_body_content(network_html)

            # Generate the legend items HTML
            legend_items = get_legend_items(self.colors)
            legend_items_html = generate_legend_items_html(legend_items)
            return html_handler.generate_final_html(network_body, legend_items_html)
        except Exception as e:
            raise IOError(f"Failed to generate visualization HTML: {e!s}") from e

    @staticmethod
    def _cleanup_pyvis_lib() -> None:
        """
        Clean up the generated lib folder from pyvis.

        This method safely removes the temporary lib directory created by pyvis
        during network visualization generation.
        """
        try:
            lib_folder = safe_path_join("lib", root=os.getcwd())
            if os.path.exists(lib_folder) and os.path.isdir(lib_folder):
                import shutil

                shutil.rmtree(lib_folder)
        except ValueError as e:
            _printer.print(f"Error validating lib folder path: {e}", color="red")
        except Exception as e:
            _printer.print(f"Error cleaning up lib folder: {e}", color="red")


def plot_flow(flow: Flow, filename: str = "flow_plot") -> None:
    """
    Convenience function to create and save a flow visualization.

    Parameters
    ----------
    flow : Flow
        Flow instance to visualize.
    filename : str, optional
        Output filename without extension, by default "flow_plot".

    Raises
    ------
    ValueError
        If flow object or filename is invalid.
    IOError
        If file operations fail.
    """
    visualizer = FlowPlot(flow)
    visualizer.plot(filename)<|MERGE_RESOLUTION|>--- conflicted
+++ resolved
@@ -19,13 +19,10 @@
 from crewai.utilities.printer import Printer
 
 
-<<<<<<< HEAD
-=======
 if TYPE_CHECKING:
     from crewai.flow.flow import Flow
 
 
->>>>>>> fa363522
 _printer = Printer()
 
 
