--- conflicted
+++ resolved
@@ -1,17 +1,10 @@
-<<<<<<< HEAD
-=======
 from __future__ import annotations
 
->>>>>>> fa363522
 from abc import ABC, abstractmethod
 from collections.abc import Callable
 from copy import copy as shallow_copy
 from hashlib import md5
-<<<<<<< HEAD
-from typing import Any, Literal, TypeVar
-=======
 from typing import Any, Literal
->>>>>>> fa363522
 import uuid
 
 from pydantic import (
@@ -40,11 +33,6 @@
 from crewai.utilities.rpm_controller import RPMController
 from crewai.utilities.string_utils import interpolate_only
 
-<<<<<<< HEAD
-
-T = TypeVar("T", bound="BaseAgent")
-=======
->>>>>>> fa363522
 
 PlatformApp = Literal[
     "asana",
