--- conflicted
+++ resolved
@@ -1,14 +1,10 @@
 import os
-<<<<<<< HEAD
-=======
 from typing import Any
->>>>>>> 5456c805
 import urllib.parse
-from typing import Any, List, Optional, Type
-
-import requests
+
 from crewai.tools import BaseTool, EnvVar
 from pydantic import BaseModel, Field
+import requests
 
 
 class BrightDataConfig(BaseModel):
@@ -93,13 +89,15 @@
     search_type: str | None = None
     device_type: str = "desktop"
     parse_results: bool = True
-    env_vars: List[EnvVar] = [
-        EnvVar(
-            name="BRIGHT_DATA_API_KEY",
-            description="API key for Bright Data",
-            required=True,
-        ),
-    ]
+    env_vars: list[EnvVar] = Field(
+        default_factory=lambda: [
+            EnvVar(
+                name="BRIGHT_DATA_API_KEY",
+                description="API key for Bright Data",
+                required=True,
+            ),
+        ]
+    )
 
     def __init__(
         self,
@@ -110,8 +108,9 @@
         search_type: str | None = None,
         device_type: str = "desktop",
         parse_results: bool = True,
+        **kwargs: Any,
     ):
-        super().__init__()
+        super().__init__(**kwargs)
         self.base_url = self._config.API_URL
         self.query = query
         self.search_engine = search_engine
@@ -121,8 +120,8 @@
         self.device_type = device_type
         self.parse_results = parse_results
 
-        self.api_key = os.getenv("BRIGHT_DATA_API_KEY")
-        self.zone = os.getenv("BRIGHT_DATA_ZONE")
+        self.api_key = os.getenv("BRIGHT_DATA_API_KEY") or ""
+        self.zone = os.getenv("BRIGHT_DATA_ZONE") or ""
         if not self.api_key:
             raise ValueError("BRIGHT_DATA_API_KEY environment variable is required.")
         if not self.zone:
@@ -131,7 +130,7 @@
     def get_search_url(self, engine: str, query: str):
         if engine == "yandex":
             return f"https://yandex.com/search/?text=${query}"
-        elif engine == "bing":
+        if engine == "bing":
             return f"https://www.bing.com/search?q=${query}"
         return f"https://www.google.com/search?q=${query}"
 
@@ -193,7 +192,7 @@
             params.append(f"num={results_count}")
 
         if parse_results:
-            params.append(f"brd_json=1")
+            params.append("brd_json=1")
 
         if search_type:
             if search_type == "jobs":
@@ -233,6 +232,6 @@
             return response.text
 
         except requests.RequestException as e:
-            return f"Error performing BrightData search: {str(e)}"
+            return f"Error performing BrightData search: {e!s}"
         except Exception as e:
-            return f"Error fetching results: {str(e)}"+            return f"Error fetching results: {e!s}"