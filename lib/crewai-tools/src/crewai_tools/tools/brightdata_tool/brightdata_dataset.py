--- conflicted
+++ resolved
@@ -1,10 +1,6 @@
 import asyncio
 import os
-<<<<<<< HEAD
-from typing import Any, Dict, List, Optional, Type
-=======
 from typing import Any
->>>>>>> 5456c805
 
 import aiohttp
 from crewai.tools import BaseTool, EnvVar
@@ -416,20 +412,17 @@
     dataset_type: str | None = None
     url: str | None = None
     format: str = "json"
-<<<<<<< HEAD
-    zipcode: Optional[str] = None
-    additional_params: Optional[Dict[str, Any]] = None
-    env_vars: List[EnvVar] = [
-        EnvVar(
-            name="BRIGHT_DATA_API_KEY",
-            description="API key for Bright Data",
-            required=True,
-        ),
-    ]
-=======
     zipcode: str | None = None
     additional_params: dict[str, Any] | None = None
->>>>>>> 5456c805
+    env_vars: list[EnvVar] = Field(
+        default_factory=lambda: [
+            EnvVar(
+                name="BRIGHT_DATA_API_KEY",
+                description="API key for Bright Data",
+                required=True,
+            ),
+        ]
+    )
 
     def __init__(
         self,
@@ -438,8 +431,9 @@
         format: str = "json",
         zipcode: str | None = None,
         additional_params: dict[str, Any] | None = None,
+        **kwargs: Any,
     ):
-        super().__init__()
+        super().__init__(**kwargs)
         self.dataset_type = dataset_type
         self.url = url
         self.format = format
@@ -457,7 +451,7 @@
         zipcode: str | None = None,
         additional_params: dict[str, Any] | None = None,
         polling_interval: int = 1,
-    ) -> dict:
+    ) -> str:
         """Asynchronously trigger and poll Bright Data dataset scraping.
 
         Args:
@@ -533,7 +527,7 @@
                     status_data = await status_response.json()
                     if status_data.get("status") == "ready":
                         break
-                    elif status_data.get("status") == "error":
+                    if status_data.get("status") == "error":
                         raise BrightDataDatasetToolException(
                             f"Job failed: {status_data}", 0
                         )
@@ -597,8 +591,10 @@
                 )
             )
         except TimeoutError as e:
-            return f"Timeout Exception occured in method : get_dataset_data_async. Details - {str(e)}"
+            return f"Timeout Exception occured in method : get_dataset_data_async. Details - {e!s}"
         except BrightDataDatasetToolException as e:
-            return f"Exception occured in method : get_dataset_data_async. Details - {str(e)}"
+            return (
+                f"Exception occured in method : get_dataset_data_async. Details - {e!s}"
+            )
         except Exception as e:
-            return f"Bright Data API error: {str(e)}"+            return f"Bright Data API error: {e!s}"