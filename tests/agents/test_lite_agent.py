# ruff: noqa: S101
# mypy: ignore-errors
from collections import defaultdict
from typing import cast
from unittest.mock import Mock, patch

import pytest
from pydantic import BaseModel, Field

from crewai import LLM, Agent
from crewai.events.event_bus import crewai_event_bus
from crewai.events.types.agent_events import LiteAgentExecutionStartedEvent
from crewai.events.types.tool_usage_events import ToolUsageStartedEvent
from crewai.flow import Flow, start
from crewai.lite_agent import LiteAgent, LiteAgentOutput
from crewai.llms.base_llm import BaseLLM
from crewai.tools import BaseTool


# A simple test tool
class SecretLookupTool(BaseTool):
    name: str = "secret_lookup"
    description: str = "A tool to lookup secrets"

    def _run(self) -> str:
        return "SUPERSECRETPASSWORD123"


# Define Mock Search Tool
class WebSearchTool(BaseTool):
    """Tool for searching the web for information."""

    name: str = "search_web"
    description: str = "Search the web for information about a topic."

    def _run(self, query: str) -> str:
        """Search the web for information about a topic."""
        # This is a mock implementation
        if "tokyo" in query.lower():
            return "Tokyo's population in 2023 was approximately 21 million people in the city proper, and 37 million in the greater metropolitan area."
        if "climate change" in query.lower() and "coral" in query.lower():
            return "Climate change severely impacts coral reefs through: 1) Ocean warming causing coral bleaching, 2) Ocean acidification reducing calcification, 3) Sea level rise affecting light availability, 4) Increased storm frequency damaging reef structures. Sources: NOAA Coral Reef Conservation Program, Global Coral Reef Alliance."
        return f"Found information about {query}: This is a simulated search result for demonstration purposes."


# Define Mock Calculator Tool
class CalculatorTool(BaseTool):
    """Tool for performing calculations."""

    name: str = "calculate"
    description: str = "Calculate the result of a mathematical expression."

    def _run(self, expression: str) -> str:
        """Calculate the result of a mathematical expression."""
        try:
<<<<<<< HEAD
=======
            # Using eval with restricted builtins for test purposes only
>>>>>>> 079cb72f
            result = eval(expression, {"__builtins__": {}})  # noqa: S307
            return f"The result of {expression} is {result}"
        except Exception as e:
            return f"Error calculating {expression}: {e!s}"


# Define a custom response format using Pydantic
class ResearchResult(BaseModel):
    """Structure for research results."""

    main_findings: str = Field(description="The main findings from the research")
    key_points: list[str] = Field(description="List of key points")
    sources: list[str] = Field(description="List of sources used")


@pytest.mark.vcr(filter_headers=["authorization"])
@pytest.mark.parametrize("verbose", [True, False])
def test_lite_agent_created_with_correct_parameters(monkeypatch, verbose):
    """Test that LiteAgent is created with the correct parameters when Agent.kickoff() is called."""
    # Create a test agent with specific parameters
    llm = LLM(model="gpt-4o-mini")
    custom_tools = [WebSearchTool(), CalculatorTool()]
    max_iter = 10
    max_execution_time = 300

    agent = Agent(
        role="Test Agent",
        goal="Test Goal",
        backstory="Test Backstory",
        llm=llm,
        tools=custom_tools,
        max_iter=max_iter,
        max_execution_time=max_execution_time,
        verbose=verbose,
    )

    # Create a mock to capture the created LiteAgent
    created_lite_agent = None
    original_lite_agent = LiteAgent

    # Define a mock LiteAgent class that captures its arguments
    class MockLiteAgent(original_lite_agent):
        def __init__(self, **kwargs):
            nonlocal created_lite_agent
            created_lite_agent = kwargs
            super().__init__(**kwargs)

    # Patch the LiteAgent class
    monkeypatch.setattr("crewai.agent.LiteAgent", MockLiteAgent)

    # Call kickoff to create the LiteAgent
    agent.kickoff("Test query")

    # Verify all parameters were passed correctly
    assert created_lite_agent is not None
    assert created_lite_agent["role"] == "Test Agent"
    assert created_lite_agent["goal"] == "Test Goal"
    assert created_lite_agent["backstory"] == "Test Backstory"
    assert created_lite_agent["llm"] == llm
    assert len(created_lite_agent["tools"]) == 2
    assert isinstance(created_lite_agent["tools"][0], WebSearchTool)
    assert isinstance(created_lite_agent["tools"][1], CalculatorTool)
    assert created_lite_agent["max_iterations"] == max_iter
    assert created_lite_agent["max_execution_time"] == max_execution_time
    assert created_lite_agent["verbose"] == verbose
    assert created_lite_agent["response_format"] is None

    # Test with a response_format
    monkeypatch.setattr("crewai.agent.LiteAgent", MockLiteAgent)

    class TestResponse(BaseModel):
        test_field: str

    agent.kickoff("Test query", response_format=TestResponse)
    assert created_lite_agent["response_format"] == TestResponse


@pytest.mark.vcr(filter_headers=["authorization"])
def test_lite_agent_with_tools():
    """Test that Agent can use tools."""
    # Create a LiteAgent with tools
    llm = LLM(model="gpt-4o-mini")
    agent = Agent(
        role="Research Assistant",
        goal="Find information about the population of Tokyo",
        backstory="You are a helpful research assistant who can search for information about the population of Tokyo.",
        llm=llm,
        tools=[WebSearchTool()],
        verbose=True,
    )

    result = agent.kickoff(
        "What is the population of Tokyo and how many people would that be per square kilometer if Tokyo's area is 2,194 square kilometers?"
    )

    assert "21 million" in result.raw or "37 million" in result.raw, (
        "Agent should find Tokyo's population"
    )
    assert "per square kilometer" in result.raw, (
        "Agent should calculate population density"
    )

    received_events = []

    @crewai_event_bus.on(ToolUsageStartedEvent)
    def event_handler(source, event):
        received_events.append(event)

    agent.kickoff("What are the effects of climate change on coral reefs?")

    # Verify tool usage events were emitted
    assert len(received_events) > 0, "Tool usage events should be emitted"
    event = received_events[0]
    assert isinstance(event, ToolUsageStartedEvent)
    assert event.agent_role == "Research Assistant"
    assert event.tool_name == "search_web"


@pytest.mark.vcr(filter_headers=["authorization"])
def test_lite_agent_structured_output():
    """Test that Agent can return a simple structured output."""

    class SimpleOutput(BaseModel):
        """Simple structure for agent outputs."""

        summary: str = Field(description="A brief summary of findings")
        confidence: int = Field(description="Confidence level from 1-100")

    web_search_tool = WebSearchTool()

    llm = LLM(model="gpt-4o-mini")
    agent = Agent(
        role="Info Gatherer",
        goal="Provide brief information",
        backstory="You gather and summarize information quickly.",
        llm=llm,
        tools=[web_search_tool],
        verbose=True,
    )

    result = agent.kickoff(
        "What is the population of Tokyo? Return your structured output in JSON format with the following fields: summary, confidence",
        response_format=SimpleOutput,
    )

    print(f"\n=== Agent Result Type: {type(result)}")
    print(f"=== Agent Result: {result}")
    print(f"=== Pydantic: {result.pydantic}")

    assert result.pydantic is not None, "Should return a Pydantic model"

    output = cast(SimpleOutput, result.pydantic)

    assert isinstance(output.summary, str), "Summary should be a string"
    assert len(output.summary) > 0, "Summary should not be empty"
    assert isinstance(output.confidence, int), "Confidence should be an integer"
    assert 1 <= output.confidence <= 100, "Confidence should be between 1 and 100"

    assert "tokyo" in output.summary.lower() or "population" in output.summary.lower()

    assert result.usage_metrics is not None

    return result


@pytest.mark.vcr(filter_headers=["authorization"])
def test_lite_agent_returns_usage_metrics():
    """Test that LiteAgent returns usage metrics."""
    llm = LLM(model="gpt-4o-mini")
    agent = Agent(
        role="Research Assistant",
        goal="Find information about the population of Tokyo",
        backstory="You are a helpful research assistant who can search for information about the population of Tokyo.",
        llm=llm,
        tools=[WebSearchTool()],
        verbose=True,
    )

    result = agent.kickoff(
        "What is the population of Tokyo? Return your structured output in JSON format with the following fields: summary, confidence"
    )

    assert result.usage_metrics is not None
    assert result.usage_metrics["total_tokens"] > 0


@pytest.mark.vcr(filter_headers=["authorization"])
@pytest.mark.asyncio
async def test_lite_agent_returns_usage_metrics_async():
    """Test that LiteAgent returns usage metrics when run asynchronously."""
    llm = LLM(model="gpt-4o-mini")
    agent = Agent(
        role="Research Assistant",
        goal="Find information about the population of Tokyo",
        backstory="You are a helpful research assistant who can search for information about the population of Tokyo.",
        llm=llm,
        tools=[WebSearchTool()],
        verbose=True,
    )

    result = await agent.kickoff_async(
        "What is the population of Tokyo? Return your structured output in JSON format with the following fields: summary, confidence"
    )
    assert isinstance(result, LiteAgentOutput)
    assert "21 million" in result.raw or "37 million" in result.raw
    assert result.usage_metrics is not None
    assert result.usage_metrics["total_tokens"] > 0


class TestFlow(Flow):
    """A test flow that creates and runs an agent."""

    def __init__(self, llm, tools):
        self.llm = llm
        self.tools = tools
        super().__init__()

    @start()
    def start(self):
        agent = Agent(
            role="Test Agent",
            goal="Test Goal",
            backstory="Test Backstory",
            llm=self.llm,
            tools=self.tools,
        )
        return agent.kickoff("Test query")


def verify_agent_parent_flow(result, agent, flow):
    """Verify that both the result and agent have the correct parent flow."""
    assert result.parent_flow is flow
    assert agent is not None
    assert agent.parent_flow is flow


def test_sets_parent_flow_when_inside_flow():
    captured_agent = None

    mock_llm = Mock(spec=LLM)
    mock_llm.call.return_value = "Test response"
    mock_llm.stop = []

    class MyFlow(Flow):
        @start()
        def start(self):
            agent = Agent(
                role="Test Agent",
                goal="Test Goal",
                backstory="Test Backstory",
                llm=mock_llm,
                tools=[WebSearchTool()],
            )
            return agent.kickoff("Test query")

    flow = MyFlow()
    with crewai_event_bus.scoped_handlers():

        @crewai_event_bus.on(LiteAgentExecutionStartedEvent)
        def capture_agent(source, event):
            nonlocal captured_agent
            captured_agent = source

        flow.kickoff()
        assert captured_agent.parent_flow is flow


@pytest.mark.vcr(filter_headers=["authorization"])
def test_guardrail_is_called_using_string():
    guardrail_events = defaultdict(list)
    from crewai.events.event_types import (
        LLMGuardrailCompletedEvent,
        LLMGuardrailStartedEvent,
    )

    with crewai_event_bus.scoped_handlers():

        @crewai_event_bus.on(LLMGuardrailStartedEvent)
        def capture_guardrail_started(source, event):
            guardrail_events["started"].append(event)

        @crewai_event_bus.on(LLMGuardrailCompletedEvent)
        def capture_guardrail_completed(source, event):
            guardrail_events["completed"].append(event)

        agent = Agent(
            role="Sports Analyst",
            goal="Gather information about the best soccer players",
            backstory="""You are an expert at gathering and organizing information. You carefully collect details and present them in a structured way.""",
            guardrail="""Only include Brazilian players, both women and men""",
        )

        result = agent.kickoff(messages="Top 10 best players in the world?")

        assert len(guardrail_events["started"]) == 2
        assert len(guardrail_events["completed"]) == 2
        assert not guardrail_events["completed"][0].success
        assert guardrail_events["completed"][1].success
        assert (
            "Here are the top 10 best soccer players in the world, focusing exclusively on Brazilian players"
            in result.raw
        )


@pytest.mark.vcr(filter_headers=["authorization"])
def test_guardrail_is_called_using_callable():
    guardrail_events = defaultdict(list)
    from crewai.events.event_types import (
        LLMGuardrailCompletedEvent,
        LLMGuardrailStartedEvent,
    )

    with crewai_event_bus.scoped_handlers():

        @crewai_event_bus.on(LLMGuardrailStartedEvent)
        def capture_guardrail_started(source, event):
            guardrail_events["started"].append(event)

        @crewai_event_bus.on(LLMGuardrailCompletedEvent)
        def capture_guardrail_completed(source, event):
            guardrail_events["completed"].append(event)

        agent = Agent(
            role="Sports Analyst",
            goal="Gather information about the best soccer players",
            backstory="""You are an expert at gathering and organizing information. You carefully collect details and present them in a structured way.""",
            guardrail=lambda output: (True, "Pelé - Santos, 1958"),
        )

        result = agent.kickoff(messages="Top 1 best players in the world?")

        assert len(guardrail_events["started"]) == 1
        assert len(guardrail_events["completed"]) == 1
        assert guardrail_events["completed"][0].success
        assert "Pelé - Santos, 1958" in result.raw


@pytest.mark.vcr(filter_headers=["authorization"])
def test_guardrail_reached_attempt_limit():
    guardrail_events = defaultdict(list)
    from crewai.events.event_types import (
        LLMGuardrailCompletedEvent,
        LLMGuardrailStartedEvent,
    )

    with crewai_event_bus.scoped_handlers():

        @crewai_event_bus.on(LLMGuardrailStartedEvent)
        def capture_guardrail_started(source, event):
            guardrail_events["started"].append(event)

        @crewai_event_bus.on(LLMGuardrailCompletedEvent)
        def capture_guardrail_completed(source, event):
            guardrail_events["completed"].append(event)

        agent = Agent(
            role="Sports Analyst",
            goal="Gather information about the best soccer players",
            backstory="""You are an expert at gathering and organizing information. You carefully collect details and present them in a structured way.""",
            guardrail=lambda output: (
                False,
                "You are not allowed to include Brazilian players",
            ),
            guardrail_max_retries=2,
        )

        with pytest.raises(
            Exception, match="Agent's guardrail failed validation after 2 retries"
        ):
            agent.kickoff(messages="Top 10 best players in the world?")

        assert len(guardrail_events["started"]) == 3  # 2 retries + 1 initial call
        assert len(guardrail_events["completed"]) == 3  # 2 retries + 1 initial call
        assert not guardrail_events["completed"][0].success
        assert not guardrail_events["completed"][1].success
        assert not guardrail_events["completed"][2].success


@pytest.mark.vcr(filter_headers=["authorization"])
def test_agent_output_when_guardrail_returns_base_model():
    class Player(BaseModel):
        name: str
        country: str

    agent = Agent(
        role="Sports Analyst",
        goal="Gather information about the best soccer players",
        backstory="""You are an expert at gathering and organizing information. You carefully collect details and present them in a structured way.""",
        guardrail=lambda output: (
            True,
            Player(name="Lionel Messi", country="Argentina"),
        ),
    )

    result = agent.kickoff(messages="Top 10 best players in the world?")

    assert result.pydantic == Player(name="Lionel Messi", country="Argentina")


def test_lite_agent_with_custom_llm_and_guardrails():
    """Test that CustomLLM (inheriting from BaseLLM) works with guardrails."""

    class CustomLLM(BaseLLM):
        def __init__(self, response: str = "Custom response"):
            super().__init__(model="custom-model")
            self.response = response
            self.call_count = 0

        def call(
            self,
            messages,
            tools=None,
            callbacks=None,
            available_functions=None,
            from_task=None,
            from_agent=None,
        ) -> str:
            self.call_count += 1

            if "valid" in str(messages) and "feedback" in str(messages):
                return '{"valid": true, "feedback": null}'

            if "Thought:" in str(messages):
                return f"Thought: I will analyze soccer players\nFinal Answer: {self.response}"

            return self.response

        def supports_function_calling(self) -> bool:
            return False

        def supports_stop_words(self) -> bool:
            return False

        def get_context_window_size(self) -> int:
            return 4096

    custom_llm = CustomLLM(response="Brazilian soccer players are the best!")

    agent = LiteAgent(
        role="Sports Analyst",
        goal="Analyze soccer players",
        backstory="You analyze soccer players and their performance.",
        llm=custom_llm,
        guardrail="Only include Brazilian players",
    )

    result = agent.kickoff("Tell me about the best soccer players")

    assert custom_llm.call_count > 0
    assert "Brazilian" in result.raw

    custom_llm2 = CustomLLM(response="Original response")

    def test_guardrail(output):
        return (True, "Modified by guardrail")

    agent2 = LiteAgent(
        role="Test Agent",
        goal="Test goal",
        backstory="Test backstory",
        llm=custom_llm2,
        guardrail=test_guardrail,
    )

    result2 = agent2.kickoff("Test message")
    assert result2.raw == "Modified by guardrail"


@pytest.mark.vcr(filter_headers=["authorization"])
def test_lite_agent_with_invalid_llm():
    """Test that LiteAgent raises proper error when create_llm returns None."""
    with patch("crewai.lite_agent.create_llm", return_value=None):
        with pytest.raises(ValueError) as exc_info:
            LiteAgent(
                role="Test Agent",
                goal="Test goal",
                backstory="Test backstory",
                llm="invalid-model",
            )
        assert "Expected LLM instance of type BaseLLM" in str(exc_info.value)<|MERGE_RESOLUTION|>--- conflicted
+++ resolved
@@ -53,10 +53,7 @@
     def _run(self, expression: str) -> str:
         """Calculate the result of a mathematical expression."""
         try:
-<<<<<<< HEAD
-=======
             # Using eval with restricted builtins for test purposes only
->>>>>>> 079cb72f
             result = eval(expression, {"__builtins__": {}})  # noqa: S307
             return f"The result of {expression} is {result}"
         except Exception as e:
