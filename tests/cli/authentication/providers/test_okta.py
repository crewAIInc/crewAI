import pytest

from crewai.cli.authentication.main import Oauth2Settings
from crewai.cli.authentication.providers.okta import OktaProvider


class TestOktaProvider:
    @pytest.fixture(autouse=True)
    def setup_method(self):
        self.valid_settings = Oauth2Settings(
            provider="okta",
            domain="test-domain.okta.com",
            client_id="test-client-id",
            audience="test-audience",
        )
        self.provider = OktaProvider(self.valid_settings)

    def test_initialization_with_valid_settings(self):
        provider = OktaProvider(self.valid_settings)
        assert provider.settings == self.valid_settings
        assert provider.settings.provider == "okta"
        assert provider.settings.domain == "test-domain.okta.com"
        assert provider.settings.client_id == "test-client-id"
        assert provider.settings.audience == "test-audience"

    def test_get_authorize_url(self):
        expected_url = "https://test-domain.okta.com/oauth2/default/v1/device/authorize"
        assert self.provider.get_authorize_url() == expected_url

    def test_get_authorize_url_with_different_domain(self):
        settings = Oauth2Settings(
            provider="okta",
            domain="my-company.okta.com",
            client_id="test-client",
            audience="test-audience",
        )
        provider = OktaProvider(settings)
        expected_url = "https://my-company.okta.com/oauth2/default/v1/device/authorize"
        assert provider.get_authorize_url() == expected_url

    def test_get_token_url(self):
        expected_url = "https://test-domain.okta.com/oauth2/default/v1/token"
        assert self.provider.get_token_url() == expected_url

    def test_get_token_url_with_different_domain(self):
        settings = Oauth2Settings(
            provider="okta",
            domain="another-domain.okta.com",
            client_id="test-client",
            audience="test-audience",
        )
        provider = OktaProvider(settings)
        expected_url = "https://another-domain.okta.com/oauth2/default/v1/token"
        assert provider.get_token_url() == expected_url

    def test_get_jwks_url(self):
        expected_url = "https://test-domain.okta.com/oauth2/default/v1/keys"
        assert self.provider.get_jwks_url() == expected_url

    def test_get_jwks_url_with_different_domain(self):
        settings = Oauth2Settings(
            provider="okta",
            domain="dev.okta.com",
            client_id="test-client",
            audience="test-audience",
        )
        provider = OktaProvider(settings)
        expected_url = "https://dev.okta.com/oauth2/default/v1/keys"
        assert provider.get_jwks_url() == expected_url

    def test_get_issuer(self):
        expected_issuer = "https://test-domain.okta.com/oauth2/default"
        assert self.provider.get_issuer() == expected_issuer

    def test_get_issuer_with_different_domain(self):
        settings = Oauth2Settings(
            provider="okta",
            domain="prod.okta.com",
            client_id="test-client",
            audience="test-audience",
        )
        provider = OktaProvider(settings)
        expected_issuer = "https://prod.okta.com/oauth2/default"
        assert provider.get_issuer() == expected_issuer

    def test_get_audience(self):
        assert self.provider.get_audience() == "test-audience"

    def test_get_audience_assertion_error_when_none(self):
        settings = Oauth2Settings(
            provider="okta",
            domain="test-domain.okta.com",
            client_id="test-client-id",
            audience=None,
        )
        provider = OktaProvider(settings)

<<<<<<< HEAD
        with pytest.raises(ValueError):
=======
        with pytest.raises(ValueError, match="Audience is required"):
>>>>>>> f4abc412
            provider.get_audience()

    def test_get_client_id(self):
        assert self.provider.get_client_id() == "test-client-id"<|MERGE_RESOLUTION|>--- conflicted
+++ resolved
@@ -95,11 +95,7 @@
         )
         provider = OktaProvider(settings)
 
-<<<<<<< HEAD
-        with pytest.raises(ValueError):
-=======
         with pytest.raises(ValueError, match="Audience is required"):
->>>>>>> f4abc412
             provider.get_audience()
 
     def test_get_client_id(self):
