--- conflicted
+++ resolved
@@ -995,38 +995,6 @@
         crew.kickoff()
 
 
-<<<<<<< HEAD
-def test_crew_train_success():
-    task = Task(
-        description="Come up with a list of 5 interesting ideas to explore for an article, then write one amazing paragraph highlight for each idea that showcases how good an article about this topic could be. Return the list of ideas with their paragraph and your notes.",
-        expected_output="5 bullet points with a paragraph for each idea.",
-    )
-
-    crew = Crew(
-        agents=[researcher, writer],
-        tasks=[task],
-    )
-
-    crew.train(n_iterations=2)
-
-
-def test_crew_train_error():
-    task = Task(
-        description="Come up with a list of 5 interesting ideas to explore for an article",
-        expected_output="5 bullet points with a paragraph for each idea.",
-    )
-
-    crew = Crew(
-        agents=[researcher, writer],
-        tasks=[task],
-    )
-
-    with pytest.raises(TypeError) as e:
-        crew.train()
-        assert "train() missing 1 required positional argument: 'n_iterations'" in str(
-            e
-        )
-=======
 @pytest.mark.vcr(filter_headers=["authorization"])
 def test_kickoff_for_each_basic():
     inputs = [
@@ -1052,4 +1020,35 @@
     for res in result:
         print("kickoff_for_each result", res)
     assert len(result) == len(inputs)
->>>>>>> 03dcddd3
+
+
+def test_crew_train_success():
+    task = Task(
+        description="Come up with a list of 5 interesting ideas to explore for an article, then write one amazing paragraph highlight for each idea that showcases how good an article about this topic could be. Return the list of ideas with their paragraph and your notes.",
+        expected_output="5 bullet points with a paragraph for each idea.",
+    )
+
+    crew = Crew(
+        agents=[researcher, writer],
+        tasks=[task],
+    )
+
+    crew.train(n_iterations=2)
+
+
+def test_crew_train_error():
+    task = Task(
+        description="Come up with a list of 5 interesting ideas to explore for an article",
+        expected_output="5 bullet points with a paragraph for each idea.",
+    )
+
+    crew = Crew(
+        agents=[researcher, writer],
+        tasks=[task],
+    )
+
+    with pytest.raises(TypeError) as e:
+        crew.train()
+        assert "train() missing 1 required positional argument: 'n_iterations'" in str(
+            e
+        )