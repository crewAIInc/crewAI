"""Test Agent creation and execution basic functionality."""

import json
from concurrent.futures import Future
from unittest import mock
from unittest.mock import patch

import pydantic_core
import pytest

from crewai.agent import Agent
from crewai.agents.cache import CacheHandler
from crewai.crew import Crew
from crewai.crews.crew_output import CrewOutput
from crewai.memory.contextual.contextual_memory import ContextualMemory
from crewai.process import Process
from crewai.task import Task
from crewai.tasks.task_output import TaskOutput
from crewai.utilities import Logger, RPMController

ceo = Agent(
    role="CEO",
    goal="Make sure the writers in your company produce amazing content.",
    backstory="You're an long time CEO of a content creation agency with a Senior Writer on the team. You're now working on a new project and want to make sure the content produced is amazing.",
    allow_delegation=True,
)

researcher = Agent(
    role="Researcher",
    goal="Make the best research and analysis on content about AI and AI agents",
    backstory="You're an expert researcher, specialized in technology, software engineering, AI and startups. You work as a freelancer and is now working on doing research and analysis for a new customer.",
    allow_delegation=False,
)

writer = Agent(
    role="Senior Writer",
    goal="Write the best content about AI and AI agents.",
    backstory="You're a senior writer, specialized in technology, software engineering, AI and startups. You work as a freelancer and are now working on writing content for a new customer.",
    allow_delegation=False,
)


def test_crew_config_conditional_requirement():
    with pytest.raises(ValueError):
        Crew(process=Process.sequential)

    config = json.dumps(
        {
            "agents": [
                {
                    "role": "Senior Researcher",
                    "goal": "Make the best research and analysis on content about AI and AI agents",
                    "backstory": "You're an expert researcher, specialized in technology, software engineering, AI and startups. You work as a freelancer and is now working on doing research and analysis for a new customer.",
                },
                {
                    "role": "Senior Writer",
                    "goal": "Write the best content about AI and AI agents.",
                    "backstory": "You're a senior writer, specialized in technology, software engineering, AI and startups. You work as a freelancer and are now working on writing content for a new customer.",
                },
            ],
            "tasks": [
                {
                    "description": "Give me a list of 5 interesting ideas to explore for na article, what makes them unique and interesting.",
                    "expected_output": "Bullet point list of 5 important events.",
                    "agent": "Senior Researcher",
                },
                {
                    "description": "Write a 1 amazing paragraph highlight for each idea that showcases how good an article about this topic could be, check references if necessary or search for more content but make sure it's unique, interesting and well written. Return the list of ideas with their paragraph and your notes.",
                    "expected_output": "A 4 paragraph article about AI.",
                    "agent": "Senior Writer",
                },
            ],
        }
    )
    parsed_config = json.loads(config)

    try:
        crew = Crew(process=Process.sequential, config=config)
    except ValueError:
        pytest.fail("Unexpected ValidationError raised")

    assert [agent.role for agent in crew.agents] == [
        agent["role"] for agent in parsed_config["agents"]
    ]
    assert [task.description for task in crew.tasks] == [
        task["description"] for task in parsed_config["tasks"]
    ]


def test_async_task_cannot_include_sequential_async_tasks_in_context():
    task1 = Task(
        description="Task 1",
        async_execution=True,
        expected_output="output",
        agent=researcher,
    )
    task2 = Task(
        description="Task 2",
        async_execution=True,
        expected_output="output",
        agent=researcher,
        context=[task1],
    )
    task3 = Task(
        description="Task 3",
        async_execution=True,
        expected_output="output",
        agent=researcher,
        context=[task2],
    )
    task4 = Task(
        description="Task 4",
        expected_output="output",
        agent=writer,
    )
    task5 = Task(
        description="Task 5",
        async_execution=True,
        expected_output="output",
        agent=researcher,
        context=[task4],
    )

    # This should raise an error because task2 is async and has task1 in its context without a sync task in between
    with pytest.raises(
        ValueError,
        match="Task 'Task 2' is asynchronous and cannot include other sequential asynchronous tasks in its context.",
    ):
        Crew(tasks=[task1, task2, task3, task4, task5], agents=[researcher, writer])

    # This should not raise an error because task5 has a sync task (task4) in its context
    try:
        Crew(tasks=[task1, task4, task5], agents=[researcher, writer])
    except ValueError:
        pytest.fail("Unexpected ValidationError raised")


def test_context_no_future_tasks():

    task2 = Task(
        description="Task 2",
        expected_output="output",
        agent=researcher,
    )
    task3 = Task(
        description="Task 3",
        expected_output="output",
        agent=researcher,
        context=[task2],
    )
    task4 = Task(
        description="Task 4",
        expected_output="output",
        agent=researcher,
    )
    task1 = Task(
        description="Task 1",
        expected_output="output",
        agent=researcher,
        context=[task4],
    )

    # This should raise an error because task1 has a context dependency on a future task (task4)
    with pytest.raises(
        ValueError,
        match="Task 'Task 1' has a context dependency on a future task 'Task 4', which is not allowed.",
    ):
        Crew(tasks=[task1, task2, task3, task4], agents=[researcher, writer])


def test_crew_config_with_wrong_keys():
    no_tasks_config = json.dumps(
        {
            "agents": [
                {
                    "role": "Senior Researcher",
                    "goal": "Make the best research and analysis on content about AI and AI agents",
                    "backstory": "You're an expert researcher, specialized in technology, software engineering, AI and startups. You work as a freelancer and is now working on doing research and analysis for a new customer.",
                }
            ]
        }
    )

    no_agents_config = json.dumps(
        {
            "tasks": [
                {
                    "description": "Give me a list of 5 interesting ideas to explore for na article, what makes them unique and interesting.",
                    "agent": "Senior Researcher",
                }
            ]
        }
    )
    with pytest.raises(ValueError):
        Crew(process=Process.sequential, config='{"wrong_key": "wrong_value"}')
    with pytest.raises(ValueError):
        Crew(process=Process.sequential, config=no_tasks_config)
    with pytest.raises(ValueError):
        Crew(process=Process.sequential, config=no_agents_config)


@pytest.mark.vcr(filter_headers=["authorization"])
def test_crew_creation():
    tasks = [
        Task(
            description="Give me a list of 5 interesting ideas to explore for na article, what makes them unique and interesting.",
            expected_output="Bullet point list of 5 important events.",
            agent=researcher,
        ),
        Task(
            description="Write a 1 amazing paragraph highlight for each idea that showcases how good an article about this topic could be. Return the list of ideas with their paragraph and your notes.",
            expected_output="A 4 paragraph article about AI.",
            agent=writer,
        ),
    ]

    crew = Crew(
        agents=[researcher, writer],
        process=Process.sequential,
        tasks=tasks,
    )

    result = crew.kickoff()

    expected_string_output = "1. **The Rise of AI in Healthcare**: The convergence of AI and healthcare is a promising frontier, offering unprecedented opportunities for disease diagnosis and patient outcome prediction. AI's potential to revolutionize healthcare lies in its capacity to synthesize vast amounts of data, generating precise and efficient results. This technological breakthrough, however, is not just about improving accuracy and efficiency; it's about saving lives. As we stand on the precipice of this transformative era, we must prepare for the complex challenges and ethical questions it poses, while embracing its ability to reshape healthcare as we know it.\n\n2. **Ethical Implications of AI**: As AI intertwines with our daily lives, it presents a complex web of ethical dilemmas. This fusion of technology, philosophy, and ethics is not merely academically intriguing but profoundly impacts the fabric of our society. The questions raised range from decision-making transparency to accountability, and from privacy to potential biases. As we navigate this ethical labyrinth, it is crucial to establish robust frameworks and regulations to ensure that AI serves humanity, and not the other way around.\n\n3. **AI and Data Privacy**: The rise of AI brings with it an insatiable appetite for data, spawning new debates around privacy rights. Balancing the potential benefits of AI with the right to privacy is a unique challenge that intersects technology, law, and human rights. In an increasingly digital world, where personal information forms the backbone of many services, we must grapple with these issues. It's time to redefine the concept of privacy and devise innovative solutions that ensure our digital footprints are not abused.\n\n4. **AI in Job Market**: The discourse around AI's impact on employment is a narrative of contrast, a tale of displacement and creation. On one hand, AI threatens to automate a multitude of jobs, on the other, it promises to create new roles that we cannot yet imagine. This intersection of technology, economics, and labor rights is a critical dialogue that will shape our future. As we stand at this crossroads, we must not only brace ourselves for the changes but also seize the opportunities that this technological wave brings.\n\n5. **Future of AI Agents**: The evolution of AI agents signifies a leap towards a future where AI is not just a tool, but a partner. These sophisticated AI agents, employed in customer service to personal assistants, are redefining our interactions with technology. As we gaze into the future of AI agents, we see a landscape of possibilities and challenges. This journey will be about harnessing the potential of AI agents while navigating the issues of trust, dependence, and ethical use."

    assert str(result) == expected_string_output
    assert result.raw == expected_string_output
    assert isinstance(result, CrewOutput)
    assert len(result.tasks_output) == len(tasks)
    assert result.raw == expected_string_output


@pytest.mark.vcr(filter_headers=["authorization"])
def test_sync_task_execution():
    from unittest.mock import patch

    tasks = [
        Task(
            description="Give me a list of 5 interesting ideas to explore for an article, what makes them unique and interesting.",
            expected_output="Bullet point list of 5 important events.",
            agent=researcher,
        ),
        Task(
            description="Write an amazing paragraph highlight for each idea that showcases how good an article about this topic could be. Return the list of ideas with their paragraph and your notes.",
            expected_output="A 4 paragraph article about AI.",
            agent=writer,
        ),
    ]

    crew = Crew(
        agents=[researcher, writer],
        process=Process.sequential,
        tasks=tasks,
    )

    mock_task_output = TaskOutput(
        description="Mock description", raw="mocked output", agent="mocked agent"
    )

    # Because we are mocking execute_sync, we never hit the underlying _execute_core
    # which sets the output attribute of the task
    for task in tasks:
        task.output = mock_task_output

    with patch.object(
        Task, "execute_sync", return_value=mock_task_output
    ) as mock_execute_sync:
        crew.kickoff()

        # Assert that execute_sync was called for each task
        assert mock_execute_sync.call_count == len(tasks)


@pytest.mark.vcr(filter_headers=["authorization"])
def test_hierarchical_process():
    from langchain_openai import ChatOpenAI

    task = Task(
        description="Come up with a list of 5 interesting ideas to explore for an article, then write one amazing paragraph highlight for each idea that showcases how good an article about this topic could be. Return the list of ideas with their paragraph and your notes.",
        expected_output="5 bullet points with a paragraph for each idea.",
    )

    crew = Crew(
        agents=[researcher, writer],
        process=Process.hierarchical,
        manager_llm=ChatOpenAI(temperature=0, model="gpt-4"),
        tasks=[task],
    )

    result = crew.kickoff()

    assert (
        result.raw
        == "1. 'Demystifying AI: An in-depth exploration of Artificial Intelligence for the layperson' - In this piece, we will unravel the enigma of AI, simplifying its complexities into digestible information for the everyday individual. By using relatable examples and analogies, we will journey through the neural networks and machine learning algorithms that define AI, without the jargon and convoluted explanations that often accompany such topics.\n\n2. 'The Role of AI in Startups: A Game Changer?' - Startups today are harnessing the power of AI to revolutionize their businesses. This article will delve into how AI, as an innovative force, is shaping the startup ecosystem, transforming everything from customer service to product development. We'll explore real-life case studies of startups that have leveraged AI to accelerate their growth and disrupt their respective industries.\n\n3. 'AI and Ethics: Navigating the Complex Landscape' - AI brings with it not just technological advancements, but ethical dilemmas as well. This article will engage readers in a thought-provoking discussion on the ethical implications of AI, exploring issues like bias in algorithms, privacy concerns, job displacement, and the moral responsibility of AI developers. We will also discuss potential solutions and frameworks to address these challenges.\n\n4. 'Unveiling the AI Agents: The Future of Customer Service' - AI agents are poised to reshape the customer service landscape, offering businesses the ability to provide round-the-clock support and personalized experiences. In this article, we'll dive deep into the world of AI agents, examining how they work, their benefits and limitations, and how they're set to redefine customer interactions in the digital age.\n\n5. 'From Science Fiction to Reality: AI in Everyday Life' - AI, once a concept limited to the realm of sci-fi, has now permeated our daily lives. This article will highlight the ubiquitous presence of AI, from voice assistants and recommendation algorithms, to autonomous vehicles and smart homes. We'll explore how AI, in its various forms, is transforming our everyday experiences, making the future seem a lot closer than we imagined."
    )


def test_manager_llm_requirement_for_hierarchical_process():
    task = Task(
        description="Come up with a list of 5 interesting ideas to explore for an article, then write one amazing paragraph highlight for each idea that showcases how good an article about this topic could be. Return the list of ideas with their paragraph and your notes.",
        expected_output="5 bullet points with a paragraph for each idea.",
    )

    with pytest.raises(pydantic_core._pydantic_core.ValidationError):
        Crew(
            agents=[researcher, writer],
            process=Process.hierarchical,
            tasks=[task],
        )


@pytest.mark.vcr(filter_headers=["authorization"])
def test_crew_with_delegating_agents():
    tasks = [
        Task(
            description="Produce and amazing 1 paragraph draft of an article about AI Agents.",
            expected_output="A 4 paragraph article about AI.",
            agent=ceo,
        )
    ]

    crew = Crew(
        agents=[ceo, writer],
        process=Process.sequential,
        tasks=tasks,
    )

    result = crew.kickoff()

    assert (
        result.raw
        == "AI Agents, simply put, are intelligent systems that can perceive their environment and take actions to reach specific goals. Imagine them as digital assistants that can learn, adapt and make decisions. They operate in the realms of software or hardware, like a chatbot on a website or a self-driving car. The key to their intelligence is their ability to learn from their experiences, making them better at their tasks over time. In today's interconnected world, AI agents are transforming our lives. They enhance customer service experiences, streamline business processes, and even predict trends in data. Vehicles equipped with AI agents are making transportation safer. In healthcare, AI agents are helping to diagnose diseases, personalizing treatment plans, and monitoring patient health. As we embrace the digital era, these AI agents are not just important, they're becoming indispensable, shaping a future where technology works intuitively and intelligently to meet our needs."
    )


@pytest.mark.vcr(filter_headers=["authorization"])
def test_crew_verbose_output(capsys):
    tasks = [
        Task(
            description="Research AI advancements.",
            expected_output="A full report on AI advancements.",
            agent=researcher,
        ),
        Task(
            description="Write about AI in healthcare.",
            expected_output="A 4 paragraph article about AI.",
            agent=writer,
        ),
    ]

    crew = Crew(
        agents=[researcher, writer],
        tasks=tasks,
        process=Process.sequential,
        verbose=True,
    )

    crew.kickoff()
    captured = capsys.readouterr()
    expected_strings = [
        "[DEBUG]: == Working Agent: Researcher",
        "[INFO]: == Starting Task: Research AI advancements.",
        "[DEBUG]: == [Researcher] Task output:",
        "[DEBUG]: == Working Agent: Senior Writer",
        "[INFO]: == Starting Task: Write about AI in healthcare.",
        "[DEBUG]: == [Senior Writer] Task output:",
    ]

    for expected_string in expected_strings:
        assert expected_string in captured.out

    # Now test with verbose set to False
    crew._logger = Logger(verbose_level=False)
    crew.kickoff()
    captured = capsys.readouterr()
    assert captured.out == ""


@pytest.mark.vcr(filter_headers=["authorization"])
def test_crew_verbose_levels_output(capsys):
    tasks = [
        Task(
            description="Write about AI advancements.",
            expected_output="A 4 paragraph article about AI.",
            agent=researcher,
        )
    ]

    crew = Crew(agents=[researcher], tasks=tasks, process=Process.sequential, verbose=1)

    crew.kickoff()
    captured = capsys.readouterr()
    expected_strings = ["Working Agent: Researcher", "[Researcher] Task output:"]

    for expected_string in expected_strings:
        assert expected_string in captured.out

    # Now test with verbose set to 2
    crew._logger = Logger(verbose_level=2)
    crew.kickoff()
    captured = capsys.readouterr()
    expected_strings = [
        "Working Agent: Researcher",
        "Starting Task: Write about AI advancements.",
        "[Researcher] Task output:",
    ]

    for expected_string in expected_strings:
        assert expected_string in captured.out


@pytest.mark.vcr(filter_headers=["authorization"])
def test_cache_hitting_between_agents():
    from unittest.mock import call, patch

    from langchain.tools import tool

    @tool
    def multiplier(first_number: int, second_number: int) -> float:
        """Useful for when you need to multiply two numbers together."""
        return first_number * second_number

    tasks = [
        Task(
            description="What is 2 tims 6? Return only the number.",
            expected_output="the result of multiplication",
            tools=[multiplier],
            agent=ceo,
        ),
        Task(
            description="What is 2 times 6? Return only the number.",
            expected_output="the result of multiplication",
            tools=[multiplier],
            agent=researcher,
        ),
    ]

    crew = Crew(
        agents=[ceo, researcher],
        tasks=tasks,
    )

    with patch.object(CacheHandler, "read") as read:
        read.return_value = "12"
        crew.kickoff()
        assert read.call_count == 2, "read was not called exactly twice"
        # Check if read was called with the expected arguments
        expected_calls = [
            call(tool="multiplier", input={"first_number": 2, "second_number": 6}),
            call(tool="multiplier", input={"first_number": 2, "second_number": 6}),
        ]
        read.assert_has_calls(expected_calls, any_order=False)


@pytest.mark.vcr(filter_headers=["authorization"])
def test_api_calls_throttling(capsys):
    from unittest.mock import patch

    from langchain.tools import tool
    from langchain_openai import ChatOpenAI

    @tool
    def get_final_answer(anything) -> float:
        """Get the final answer but don't give it yet, just re-use this
        tool non-stop."""
        return 42

    agent = Agent(
        role="test role",
        goal="test goal",
        backstory="test backstory",
        max_iter=5,
        allow_delegation=False,
        verbose=True,
        llm=ChatOpenAI(model="gpt-4-0125-preview"),
    )

    task = Task(
        description="Don't give a Final Answer, instead keep using the `get_final_answer` tool.",
        expected_output="The final answer.",
        tools=[get_final_answer],
        agent=agent,
    )

    crew = Crew(agents=[agent], tasks=[task], max_rpm=2, verbose=2)

    with patch.object(RPMController, "_wait_for_next_minute") as moveon:
        moveon.return_value = True
        crew.kickoff()
        captured = capsys.readouterr()
        assert "Max RPM reached, waiting for next minute to start." in captured.out
        moveon.assert_called()


<<<<<<< HEAD
# This test is not consistent, some issue is happening on the CI when it comes to Prompt tokens
#  {'usage_metrics': {'completion_tokens': 34, 'prompt_tokens': 0, 'successful_requests': 2, 'total_tokens': 34}} CI OUTPUT
#  {'usage_metrics': {'completion_tokens': 34, 'prompt_tokens': 314, 'successful_requests': 2, 'total_tokens': 348}}
# The issue might be related to the calculate_usage_metrics function
# @pytest.mark.vcr(filter_headers=["authorization"])
# def test_crew_full_output():
#     agent = Agent(
#         role="test role",
#         goal="test goal",
#         backstory="test backstory",
#         allow_delegation=False,
#         verbose=True,
#     )

#     task1 = Task(
#         description="just say hi!",
#         expected_output="your greeting",
#         agent=agent,
#     )
#     task2 = Task(
#         description="just say hello!",
#         expected_output="your greeting",
#         agent=agent,
#     )

#     crew = Crew(agents=[agent], tasks=[task1, task2], full_output=True)

#     result = crew.kickoff()

#     assert result == {
#         "final_output": "Hello!",
#         "tasks_outputs": [task1.output, task2.output],
#         "usage_metrics": {
#             "total_tokens": 348,
#             "prompt_tokens": 314,
#             "completion_tokens": 34,
#             "successful_requests": 2,
#         },
#     }


@pytest.mark.vcr(filter_headers=["authorization"])
def test_crew_kickoff_for_each_full_output():
=======
@pytest.mark.vcr(filter_headers=["authorization"])
def test_crew_kickoff_usage_metrics():
>>>>>>> 9f868e5c
    inputs = [
        {"topic": "dog"},
        {"topic": "cat"},
        {"topic": "apple"},
    ]

    agent = Agent(
        role="{topic} Researcher",
        goal="Express hot takes on {topic}.",
        backstory="You have a lot of experience with {topic}.",
    )

    task = Task(
        description="Give me an analysis around {topic}.",
        expected_output="1 bullet point about {topic} that's under 15 words.",
        agent=agent,
    )

    crew = Crew(agents=[agent], tasks=[task])
    results = crew.kickoff_for_each(inputs=inputs)

    assert len(results) == len(inputs)
    for result in results:
        # Assert that all required keys are in usage_metrics and their values are not None
        for key in [
            "total_tokens",
            "prompt_tokens",
            "completion_tokens",
            "successful_requests",
        ]:
            assert key in result.token_usage
            assert result.token_usage[key] > 0


def test_agents_rpm_is_never_set_if_crew_max_RPM_is_not_set():
    agent = Agent(
        role="test role",
        goal="test goal",
        backstory="test backstory",
        allow_delegation=False,
        verbose=True,
    )

    task = Task(
        description="just say hi!",
        expected_output="your greeting",
        agent=agent,
    )

    Crew(agents=[agent], tasks=[task], verbose=2)

    assert agent._rpm_controller is None


@pytest.mark.vcr(filter_headers=["authorization"])
def test_sequential_async_task_execution_completion():
    list_ideas = Task(
        description="Give me a list of 5 interesting ideas to explore for an article, what makes them unique and interesting.",
        expected_output="Bullet point list of 5 important events.",
        agent=researcher,
        async_execution=True,
    )
    list_important_history = Task(
        description="Research the history of AI and give me the 5 most important events that shaped the technology.",
        expected_output="Bullet point list of 5 important events.",
        agent=researcher,
        async_execution=True,
    )
    write_article = Task(
        description="Write an article about the history of AI and its most important events.",
        expected_output="A 4 paragraph article about AI.",
        agent=writer,
        context=[list_ideas, list_important_history],
    )

    sequential_crew = Crew(
        agents=[researcher, writer],
        process=Process.sequential,
        tasks=[list_ideas, list_important_history, write_article],
    )

    sequential_result = sequential_crew.kickoff()
    assert sequential_result.raw.startswith(
        "**The Evolution of Artificial Intelligence: A Journey Through Milestones**"
    )


@pytest.mark.vcr(filter_headers=["authorization"])
def test_single_task_with_async_execution():

    researcher_agent = Agent(
        role="Researcher",
        goal="Make the best research and analysis on content about AI and AI agents",
        backstory="You're an expert researcher, specialized in technology, software engineering, AI and startups. You work as a freelancer and is now working on doing research and analysis for a new customer.",
        allow_delegation=False,
    )

    list_ideas = Task(
        description="Generate a list of 5 interesting ideas to explore for an article, where each bulletpoint is under 15 words.",
        expected_output="Bullet point list of 5 important events. No additional commentary.",
        agent=researcher_agent,
        async_execution=True,
    )

    crew = Crew(
        agents=[researcher_agent],
        process=Process.sequential,
        tasks=[list_ideas],
    )

    result = crew.kickoff()
    assert result.raw.startswith(
        "- The impact of AI agents on remote work productivity."
    )


@pytest.mark.vcr(filter_headers=["authorization"])
def test_three_task_with_async_execution():
    researcher_agent = Agent(
        role="Researcher",
        goal="Make the best research and analysis on content about AI and AI agents",
        backstory="You're an expert researcher, specialized in technology, software engineering, AI and startups. You work as a freelancer and is now working on doing research and analysis for a new customer.",
        allow_delegation=False,
    )

    bullet_list = Task(
        description="Generate a list of 5 interesting ideas to explore for an article, where each bulletpoint is under 15 words.",
        expected_output="Bullet point list of 5 important events. No additional commentary.",
        agent=researcher_agent,
        async_execution=True,
    )
    numbered_list = Task(
        description="Generate a list of 5 interesting ideas to explore for an article, where each bulletpoint is under 15 words.",
        expected_output="Numbered list of 5 important events. No additional commentary.",
        agent=researcher_agent,
        async_execution=True,
    )
    letter_list = Task(
        description="Generate a list of 5 interesting ideas to explore for an article, where each bulletpoint is under 15 words.",
        expected_output="Numbered list using [A), B), C)] list of 5 important events. No additional commentary.",
        agent=researcher_agent,
        async_execution=True,
    )

    # Expected result is that we will get an error
    # because a crew can end only end with one or less
    # async tasks
    with pytest.raises(pydantic_core._pydantic_core.ValidationError) as error:
        Crew(
            agents=[researcher_agent],
            process=Process.sequential,
            tasks=[bullet_list, numbered_list, letter_list],
        )

    assert error.value.errors()[0]["type"] == "async_task_count"
    assert (
        "The crew must end with at most one asynchronous task."
        in error.value.errors()[0]["msg"]
    )


@pytest.mark.vcr(filter_headers=["authorization"])
@pytest.mark.asyncio
<<<<<<< HEAD
async def test_crew_async_kickoff_for_each_full_output():
=======
async def test_crew_async_kickoff():
>>>>>>> 9f868e5c
    inputs = [
        {"topic": "dog"},
        {"topic": "cat"},
        {"topic": "apple"},
    ]

    agent = Agent(
        role="{topic} Researcher",
        goal="Express hot takes on {topic}.",
        backstory="You have a lot of experience with {topic}.",
    )

    task = Task(
        description="Give me an analysis around {topic}.",
        expected_output="1 bullet point about {topic} that's under 15 words.",
        agent=agent,
    )

    crew = Crew(agents=[agent], tasks=[task])
    results = await crew.kickoff_for_each_async(inputs=inputs)

    assert len(results) == len(inputs)
    for result in results:
        # Assert that all required keys are in usage_metrics and their values are not None
        for key in [
            "total_tokens",
            "prompt_tokens",
            "completion_tokens",
            "successful_requests",
        ]:
            assert key in result.token_usage
            assert result.token_usage[key] > 0


@pytest.mark.vcr(filter_headers=["authorization"])
def test_async_task_execution_call_count():
    from unittest.mock import MagicMock, patch

    list_ideas = Task(
        description="Give me a list of 5 interesting ideas to explore for na article, what makes them unique and interesting.",
        expected_output="Bullet point list of 5 important events.",
        agent=researcher,
        async_execution=True,
    )
    list_important_history = Task(
        description="Research the history of AI and give me the 5 most important events that shaped the technology.",
        expected_output="Bullet point list of 5 important events.",
        agent=researcher,
        async_execution=True,
    )
    write_article = Task(
        description="Write an article about the history of AI and its most important events.",
        expected_output="A 4 paragraph article about AI.",
        agent=writer,
    )

    crew = Crew(
        agents=[researcher, writer],
        process=Process.sequential,
        tasks=[list_ideas, list_important_history, write_article],
    )

    # Create a valid TaskOutput instance to mock the return value
    mock_task_output = TaskOutput(
        description="Mock description", raw="mocked output", agent="mocked agent"
    )

    # Create a MagicMock Future instance
    mock_future = MagicMock(spec=Future)
    mock_future.result.return_value = mock_task_output

    # Directly set the output attribute for each task
    list_ideas.output = mock_task_output
    list_important_history.output = mock_task_output
    write_article.output = mock_task_output

    with patch.object(
        Task, "execute_sync", return_value=mock_task_output
    ) as mock_execute_sync, patch.object(
        Task, "execute_async", return_value=mock_future
    ) as mock_execute_async:

        crew.kickoff()

        assert mock_execute_async.call_count == 2
        assert mock_execute_sync.call_count == 1


@pytest.mark.vcr(filter_headers=["authorization"])
def test_kickoff_for_each_single_input():
    """Tests if kickoff_for_each works with a single input."""

    inputs = [{"topic": "dog"}]

    agent = Agent(
        role="{topic} Researcher",
        goal="Express hot takes on {topic}.",
        backstory="You have a lot of experience with {topic}.",
    )

    task = Task(
        description="Give me an analysis around {topic}.",
        expected_output="1 bullet point about {topic} that's under 15 words.",
        agent=agent,
    )

    crew = Crew(agents=[agent], tasks=[task])
    results = crew.kickoff_for_each(inputs=inputs)

    assert len(results) == 1


@pytest.mark.vcr(filter_headers=["authorization"])
def test_kickoff_for_each_multiple_inputs():
    """Tests if kickoff_for_each works with multiple inputs."""

    inputs = [
        {"topic": "dog"},
        {"topic": "cat"},
        {"topic": "apple"},
    ]

    agent = Agent(
        role="{topic} Researcher",
        goal="Express hot takes on {topic}.",
        backstory="You have a lot of experience with {topic}.",
    )

    task = Task(
        description="Give me an analysis around {topic}.",
        expected_output="1 bullet point about {topic} that's under 15 words.",
        agent=agent,
    )

    crew = Crew(agents=[agent], tasks=[task])
    results = crew.kickoff_for_each(inputs=inputs)

    assert len(results) == len(inputs)


@pytest.mark.vcr(filter_headers=["authorization"])
def test_kickoff_for_each_empty_input():
    """Tests if kickoff_for_each handles an empty input list."""
    agent = Agent(
        role="{topic} Researcher",
        goal="Express hot takes on {topic}.",
        backstory="You have a lot of experience with {topic}.",
    )

    task = Task(
        description="Give me an analysis around {topic}.",
        expected_output="1 bullet point about {topic} that's under 15 words.",
        agent=agent,
    )

    crew = Crew(agents=[agent], tasks=[task])
    results = crew.kickoff_for_each(inputs=[])
    assert results == []


@pytest.mark.vcr(filter_headers=["authorization"])
def test_kickoff_for_each_invalid_input():
    """Tests if kickoff_for_each raises TypeError for invalid input types."""

    agent = Agent(
        role="{topic} Researcher",
        goal="Express hot takes on {topic}.",
        backstory="You have a lot of experience with {topic}.",
    )

    task = Task(
        description="Give me an analysis around {topic}.",
        expected_output="1 bullet point about {topic} that's under 15 words.",
        agent=agent,
    )

    crew = Crew(agents=[agent], tasks=[task])

    with pytest.raises(TypeError):
        # Pass a string instead of a list
        crew.kickoff_for_each("invalid input")


@pytest.mark.vcr(filter_headers=["authorization"])
def test_kickoff_for_each_error_handling():
    """Tests error handling in kickoff_for_each when kickoff raises an error."""
    from unittest.mock import patch

    inputs = [
        {"topic": "dog"},
        {"topic": "cat"},
        {"topic": "apple"},
    ]
    expected_outputs = [
        "Dogs are loyal companions and popular pets.",
        "Cats are independent and low-maintenance pets.",
        "Apples are a rich source of dietary fiber and vitamin C.",
    ]
    agent = Agent(
        role="{topic} Researcher",
        goal="Express hot takes on {topic}.",
        backstory="You have a lot of experience with {topic}.",
    )

    task = Task(
        description="Give me an analysis around {topic}.",
        expected_output="1 bullet point about {topic} that's under 15 words.",
        agent=agent,
    )

    crew = Crew(agents=[agent], tasks=[task])

    with patch.object(Crew, "kickoff") as mock_kickoff:
        mock_kickoff.side_effect = expected_outputs[:2] + [
            Exception("Simulated kickoff error")
        ]
        with pytest.raises(Exception, match="Simulated kickoff error"):
            crew.kickoff_for_each(inputs=inputs)


@pytest.mark.vcr(filter_headers=["authorization"])
@pytest.mark.asyncio
async def test_kickoff_async_basic_functionality_and_output():
    """Tests the basic functionality and output of kickoff_async."""
    from unittest.mock import patch

    inputs = {"topic": "dog"}

    agent = Agent(
        role="{topic} Researcher",
        goal="Express hot takes on {topic}.",
        backstory="You have a lot of experience with {topic}.",
    )

    task = Task(
        description="Give me an analysis around {topic}.",
        expected_output="1 bullet point about {topic} that's under 15 words.",
        agent=agent,
    )

    # Create the crew
    crew = Crew(
        agents=[agent],
        tasks=[task],
    )

    expected_output = "This is a sample output from kickoff."
    with patch.object(Crew, "kickoff", return_value=expected_output) as mock_kickoff:
        result = await crew.kickoff_async(inputs)

        assert isinstance(result, str), "Result should be a string"
        assert result == expected_output, "Result should match expected output"
        mock_kickoff.assert_called_once_with(inputs)


@pytest.mark.vcr(filter_headers=["authorization"])
@pytest.mark.asyncio
async def test_async_kickoff_for_each_async_basic_functionality_and_output():
    """Tests the basic functionality and output of akickoff_for_each_async."""
    from unittest.mock import patch

    inputs = [
        {"topic": "dog"},
        {"topic": "cat"},
        {"topic": "apple"},
    ]

    # Define expected outputs for each input
    expected_outputs = [
        "Dogs are loyal companions and popular pets.",
        "Cats are independent and low-maintenance pets.",
        "Apples are a rich source of dietary fiber and vitamin C.",
    ]

    agent = Agent(
        role="{topic} Researcher",
        goal="Express hot takes on {topic}.",
        backstory="You have a lot of experience with {topic}.",
    )

    task = Task(
        description="Give me an analysis around {topic}.",
        expected_output="1 bullet point about {topic} that's under 15 words.",
        agent=agent,
    )

    with patch.object(
        Crew, "kickoff_async", side_effect=expected_outputs
    ) as mock_kickoff_async:
        crew = Crew(agents=[agent], tasks=[task])

        results = await crew.kickoff_for_each_async(inputs)

        assert len(results) == len(inputs)
        assert results == expected_outputs
        for input_data in inputs:
            mock_kickoff_async.assert_any_call(inputs=input_data)


@pytest.mark.vcr(filter_headers=["authorization"])
@pytest.mark.asyncio
async def test_async_kickoff_for_each_async_empty_input():
    """Tests if akickoff_for_each_async handles an empty input list."""

    agent = Agent(
        role="{topic} Researcher",
        goal="Express hot takes on {topic}.",
        backstory="You have a lot of experience with {topic}.",
    )

    task = Task(
        description="Give me an analysis around {topic}.",
        expected_output="1 bullet point about {topic} that's under 15 words.",
        agent=agent,
    )

    # Create the crew
    crew = Crew(
        agents=[agent],
        tasks=[task],
    )

    # Call the function we are testing
    results = await crew.kickoff_for_each_async([])

    # Assertion
    assert results == [], "Result should be an empty list when input is empty"


def test_set_agents_step_callback():
    from unittest.mock import patch

    researcher_agent = Agent(
        role="Researcher",
        goal="Make the best research and analysis on content about AI and AI agents",
        backstory="You're an expert researcher, specialized in technology, software engineering, AI and startups. You work as a freelancer and is now working on doing research and analysis for a new customer.",
        allow_delegation=False,
    )

    list_ideas = Task(
        description="Give me a list of 5 interesting ideas to explore for na article, what makes them unique and interesting.",
        expected_output="Bullet point list of 5 important events.",
        agent=researcher_agent,
        async_execution=True,
    )

    crew = Crew(
        agents=[researcher_agent],
        process=Process.sequential,
        tasks=[list_ideas],
        step_callback=lambda: None,
    )

    with patch.object(Agent, "execute_task") as execute:
        execute.return_value = "ok"
        crew.kickoff()
        assert researcher_agent.step_callback is not None


def test_dont_set_agents_step_callback_if_already_set():
    from unittest.mock import patch

    def agent_callback(_):
        pass

    def crew_callback(_):
        pass

    researcher_agent = Agent(
        role="Researcher",
        goal="Make the best research and analysis on content about AI and AI agents",
        backstory="You're an expert researcher, specialized in technology, software engineering, AI and startups. You work as a freelancer and is now working on doing research and analysis for a new customer.",
        allow_delegation=False,
        step_callback=agent_callback,
    )

    list_ideas = Task(
        description="Give me a list of 5 interesting ideas to explore for na article, what makes them unique and interesting.",
        expected_output="Bullet point list of 5 important events.",
        agent=researcher_agent,
        async_execution=True,
    )

    crew = Crew(
        agents=[researcher_agent],
        process=Process.sequential,
        tasks=[list_ideas],
        step_callback=crew_callback,
    )

    with patch.object(Agent, "execute_task") as execute:
        execute.return_value = "ok"
        crew.kickoff()
        assert researcher_agent.step_callback is not crew_callback
        assert researcher_agent.step_callback is agent_callback


@pytest.mark.vcr(filter_headers=["authorization"])
def test_crew_function_calling_llm():
    from unittest.mock import patch

    from langchain.tools import tool
    from langchain_openai import ChatOpenAI

    llm = ChatOpenAI(model="gpt-3.5-turbo-0125")

    with patch.object(llm.client, "create", wraps=llm.client.create) as private_mock:

        @tool
        def learn_about_AI(topic) -> str:
            """Useful for when you need to learn about AI to write an paragraph about it."""
            return "AI is a very broad field."

        agent1 = Agent(
            role="test role",
            goal="test goal",
            backstory="test backstory",
            llm=ChatOpenAI(model="gpt-4-0125-preview"),
            tools=[learn_about_AI],
        )

        essay = Task(
            description="Write and then review an small paragraph on AI until it's AMAZING",
            expected_output="A 4 paragraph article about AI.",
            agent=agent1,
        )
        tasks = [essay]
        crew = Crew(agents=[agent1], tasks=tasks, function_calling_llm=llm)
        crew.kickoff()
        private_mock.assert_called()


@pytest.mark.vcr(filter_headers=["authorization"])
def test_task_with_no_arguments():
    from langchain.tools import tool

    @tool
    def return_data() -> str:
        "Useful to get the sales related data"
        return "January: 5, February: 10, March: 15, April: 20, May: 25"

    researcher = Agent(
        role="Researcher",
        goal="Make the best research and analysis on content about AI and AI agents",
        backstory="You're an expert researcher, specialized in technology, software engineering, AI and startups. You work as a freelancer and is now working on doing research and analysis for a new customer.",
        tools=[return_data],
        allow_delegation=False,
    )

    task = Task(
        description="Look at the available data and give me a sense on the total number of sales.",
        expected_output="The total number of sales as an integer",
        agent=researcher,
    )

    crew = Crew(agents=[researcher], tasks=[task])

    result = crew.kickoff()
    assert result.raw == "75"


def test_code_execution_flag_adds_code_tool_upon_kickoff():
    from crewai_tools import CodeInterpreterTool

    programmer = Agent(
        role="Programmer",
        goal="Write code to solve problems.",
        backstory="You're a programmer who loves to solve problems with code.",
        allow_delegation=False,
        allow_code_execution=True,
    )

    task = Task(
        description="How much is 2 + 2?",
        expected_output="The result of the sum as an integer.",
        agent=programmer,
    )

    crew = Crew(agents=[programmer], tasks=[task])

    with patch.object(Agent, "execute_task") as executor:
        executor.return_value = "ok"
        crew.kickoff()
        assert len(programmer.tools) == 1
        assert programmer.tools[0].__class__ == CodeInterpreterTool


@pytest.mark.vcr(filter_headers=["authorization"])
def test_delegation_is_not_enabled_if_there_are_only_one_agent():

    researcher = Agent(
        role="Researcher",
        goal="Make the best research and analysis on content about AI and AI agents",
        backstory="You're an expert researcher, specialized in technology, software engineering, AI and startups. You work as a freelancer and is now working on doing research and analysis for a new customer.",
        allow_delegation=True,
    )

    task = Task(
        description="Look at the available data and give me a sense on the total number of sales.",
        expected_output="The total number of sales as an integer",
        agent=researcher,
    )

    crew = Crew(agents=[researcher], tasks=[task])

    crew.kickoff()
    assert task.tools == []


@pytest.mark.vcr(filter_headers=["authorization"])
def test_agents_do_not_get_delegation_tools_with_there_is_only_one_agent():
    agent = Agent(
        role="Researcher",
        goal="Be super empathetic.",
        backstory="You're love to sey howdy.",
        allow_delegation=False,
    )

    task = Task(description="say howdy", expected_output="Howdy!", agent=agent)

    crew = Crew(agents=[agent], tasks=[task])

    result = crew.kickoff()
    assert (
        result.raw
        == "Howdy! I hope this message finds you well and brings a smile to your face. Have a fantastic day!"
    )
    assert len(agent.tools) == 0


@pytest.mark.vcr(filter_headers=["authorization"])
def test_sequential_crew_creation_tasks_without_agents():
    task = Task(
        description="Come up with a list of 5 interesting ideas to explore for an article, then write one amazing paragraph highlight for each idea that showcases how good an article about this topic could be. Return the list of ideas with their paragraph and your notes.",
        expected_output="5 bullet points with a paragraph for each idea.",
        # agent=researcher, # not having an agent on the task should throw an error
    )

    # Expected Output: The sequential crew should fail to create because the task is missing an agent
    with pytest.raises(pydantic_core._pydantic_core.ValidationError) as exec_info:
        Crew(
            tasks=[task],
            agents=[researcher],
            process=Process.sequential,
        )

    assert exec_info.value.errors()[0]["type"] == "missing_agent_in_task"
    assert (
        "Agent is missing in the task with the following description"
        in exec_info.value.errors()[0]["msg"]
    )


@pytest.mark.vcr(filter_headers=["authorization"])
def test_agent_usage_metrics_are_captured_for_hierarchical_process():
    from langchain_openai import ChatOpenAI

    agent = Agent(
        role="Researcher",
        goal="Be super empathetic.",
        backstory="You're love to sey howdy.",
        allow_delegation=False,
    )

    task = Task(description="Ask the researched to say hi!", expected_output="Howdy!")

    crew = Crew(
        agents=[agent],
        tasks=[task],
        process=Process.hierarchical,
        manager_llm=ChatOpenAI(temperature=0, model="gpt-4o"),
    )

    result = crew.kickoff()
    assert result.raw == '"Howdy!"'

    print(crew.usage_metrics)

    assert crew.usage_metrics == {
        "total_tokens": 311,
        "prompt_tokens": 224,
        "completion_tokens": 87,
        "successful_requests": 1,
    }


@pytest.mark.vcr(filter_headers=["authorization"])
def test_hierarchical_crew_creation_tasks_with_agents():
    """
    Agents are not required for tasks in a hierarchical process but sometimes they are still added
    This test makes sure that the manager still delegates the task to the agent even if the agent is passed in the task
    """
    from langchain_openai import ChatOpenAI

    task = Task(
        description="Write one amazing paragraph about AI.",
        expected_output="A single paragraph with 4 sentences.",
        agent=writer,
    )

    crew = Crew(
        tasks=[task],
        agents=[writer, researcher],
        process=Process.hierarchical,
        manager_llm=ChatOpenAI(model="gpt-4o"),
    )
    crew.kickoff()

    assert crew.manager_agent is not None
    assert crew.manager_agent.tools is not None
    print("TOOL DESCRIPTION", crew.manager_agent.tools[0].description)
    assert crew.manager_agent.tools[0].description.startswith(
        "Delegate a specific task to one of the following coworkers: [Senior Writer, Researcher]"
    )


@pytest.mark.vcr(filter_headers=["authorization"])
def test_hierarchical_crew_creation_tasks_with_async_execution():
    from langchain_openai import ChatOpenAI

    task = Task(
        description="Come up with a list of 5 interesting ideas to explore for an article, then write one amazing paragraph highlight for each idea that showcases how good an article about this topic could be. Return the list of ideas with their paragraph and your notes.",
        expected_output="5 bullet points with a paragraph for each idea.",
        async_execution=True,  # should throw an error
    )

    with pytest.raises(pydantic_core._pydantic_core.ValidationError) as exec_info:
        Crew(
            tasks=[task],
            agents=[researcher],
            process=Process.hierarchical,
            manager_llm=ChatOpenAI(model="gpt-4o"),
        )

    assert (
        exec_info.value.errors()[0]["type"] == "async_execution_in_hierarchical_process"
    )
    assert (
        "Hierarchical process error: Tasks cannot be flagged with async_execution."
        in exec_info.value.errors()[0]["msg"]
    )


def test_crew_inputs_interpolate_both_agents_and_tasks():
    agent = Agent(
        role="{topic} Researcher",
        goal="Express hot takes on {topic}.",
        backstory="You have a lot of experience with {topic}.",
    )

    task = Task(
        description="Give me an analysis around {topic}.",
        expected_output="{points} bullet points about {topic}.",
        agent=agent,
    )

    crew = Crew(agents=[agent], tasks=[task])
    inputs = {"topic": "AI", "points": 5}
    crew._interpolate_inputs(inputs=inputs)  # Manual call for now

    assert crew.tasks[0].description == "Give me an analysis around AI."
    assert crew.tasks[0].expected_output == "5 bullet points about AI."
    assert crew.agents[0].role == "AI Researcher"
    assert crew.agents[0].goal == "Express hot takes on AI."
    assert crew.agents[0].backstory == "You have a lot of experience with AI."


def test_crew_inputs_interpolate_both_agents_and_tasks_diff():
    from unittest.mock import patch

    agent = Agent(
        role="{topic} Researcher",
        goal="Express hot takes on {topic}.",
        backstory="You have a lot of experience with {topic}.",
    )

    task = Task(
        description="Give me an analysis around {topic}.",
        expected_output="{points} bullet points about {topic}.",
        agent=agent,
    )

    crew = Crew(agents=[agent], tasks=[task])

    with patch.object(Agent, "execute_task") as execute:
        with patch.object(
            Agent, "interpolate_inputs", wraps=agent.interpolate_inputs
        ) as interpolate_agent_inputs:
            with patch.object(
                Task, "interpolate_inputs", wraps=task.interpolate_inputs
            ) as interpolate_task_inputs:
                execute.return_value = "ok"
                crew.kickoff(inputs={"topic": "AI", "points": 5})
                interpolate_agent_inputs.assert_called()
                interpolate_task_inputs.assert_called()


def test_crew_does_not_interpolate_without_inputs():
    from unittest.mock import patch

    agent = Agent(
        role="{topic} Researcher",
        goal="Express hot takes on {topic}.",
        backstory="You have a lot of experience with {topic}.",
    )

    task = Task(
        description="Give me an analysis around {topic}.",
        expected_output="{points} bullet points about {topic}.",
        agent=agent,
    )

    crew = Crew(agents=[agent], tasks=[task])

    with patch.object(Agent, "interpolate_inputs") as interpolate_agent_inputs:
        with patch.object(Task, "interpolate_inputs") as interpolate_task_inputs:
            crew.kickoff()
            interpolate_agent_inputs.assert_not_called()
            interpolate_task_inputs.assert_not_called()


# TODO: Ask @joao if we want to start throwing errors if inputs are not provided
# def test_crew_partial_inputs():
#     agent = Agent(
#         role="{topic} Researcher",
#         goal="Express hot takes on {topic}.",
#         backstory="You have a lot of experience with {topic}.",
#     )

#     task = Task(
#         description="Give me an analysis around {topic}.",
#         expected_output="{points} bullet points about {topic}.",
#     )

#     crew = Crew(agents=[agent], tasks=[task], inputs={"topic": "AI"})
#     inputs = {"topic": "AI"}
#     crew._interpolate_inputs(inputs=inputs)  # Manual call for now

#     assert crew.tasks[0].description == "Give me an analysis around AI."
#     assert crew.tasks[0].expected_output == "{points} bullet points about AI."
#     assert crew.agents[0].role == "AI Researcher"
#     assert crew.agents[0].goal == "Express hot takes on AI."
#     assert crew.agents[0].backstory == "You have a lot of experience with AI."


# TODO: If we do want ot throw errors if we are missing inputs. Add in this test.
# def test_crew_invalid_inputs():
#     agent = Agent(
#         role="{topic} Researcher",
#         goal="Express hot takes on {topic}.",
#         backstory="You have a lot of experience with {topic}.",
#     )

#     task = Task(
#         description="Give me an analysis around {topic}.",
#         expected_output="{points} bullet points about {topic}.",
#     )

#     crew = Crew(agents=[agent], tasks=[task], inputs={"subject": "AI"})
#     inputs = {"subject": "AI"}
#     crew._interpolate_inputs(inputs=inputs)  # Manual call for now

#     assert crew.tasks[0].description == "Give me an analysis around {topic}."
#     assert crew.tasks[0].expected_output == "{points} bullet points about {topic}."
#     assert crew.agents[0].role == "{topic} Researcher"
#     assert crew.agents[0].goal == "Express hot takes on {topic}."
#     assert crew.agents[0].backstory == "You have a lot of experience with {topic}."


def test_task_callback_on_crew():
    from unittest.mock import MagicMock, patch

    researcher_agent = Agent(
        role="Researcher",
        goal="Make the best research and analysis on content about AI and AI agents",
        backstory="You're an expert researcher, specialized in technology, software engineering, AI and startups. You work as a freelancer and is now working on doing research and analysis for a new customer.",
        allow_delegation=False,
    )

    list_ideas = Task(
        description="Give me a list of 5 interesting ideas to explore for na article, what makes them unique and interesting.",
        expected_output="Bullet point list of 5 important events.",
        agent=researcher_agent,
        async_execution=True,
    )

    mock_callback = MagicMock()

    crew = Crew(
        agents=[researcher_agent],
        process=Process.sequential,
        tasks=[list_ideas],
        task_callback=mock_callback,
    )

    with patch.object(Agent, "execute_task") as execute:
        execute.return_value = "ok"
        crew.kickoff()

        assert list_ideas.callback is not None
        mock_callback.assert_called_once()
        args, _ = mock_callback.call_args
        assert isinstance(args[0], TaskOutput)


@pytest.mark.vcr(filter_headers=["authorization"])
def test_tools_with_custom_caching():
    from unittest.mock import patch

    from crewai_tools import tool

    @tool
    def multiplcation_tool(first_number: int, second_number: int) -> int:
        """Useful for when you need to multiply two numbers together."""
        return first_number * second_number

    def cache_func(args, result):
        cache = result % 2 == 0
        return cache

    multiplcation_tool.cache_function = cache_func

    writer1 = Agent(
        role="Writer",
        goal="You write lessons of math for kids.",
        backstory="You're an expert in writing and you love to teach kids but you know nothing of math.",
        tools=[multiplcation_tool],
        allow_delegation=False,
    )

    writer2 = Agent(
        role="Writer",
        goal="You write lessons of math for kids.",
        backstory="You're an expert in writing and you love to teach kids but you know nothing of math.",
        tools=[multiplcation_tool],
        allow_delegation=False,
    )

    task1 = Task(
        description="What is 2 times 6? Return only the number after using the multiplication tool.",
        expected_output="the result of multiplication",
        agent=writer1,
    )

    task2 = Task(
        description="What is 3 times 1? Return only the number after using the multiplication tool.",
        expected_output="the result of multiplication",
        agent=writer1,
    )

    task3 = Task(
        description="What is 2 times 6? Return only the number after using the multiplication tool.",
        expected_output="the result of multiplication",
        agent=writer2,
    )

    task4 = Task(
        description="What is 3 times 1? Return only the number after using the multiplication tool.",
        expected_output="the result of multiplication",
        agent=writer2,
    )

    crew = Crew(agents=[writer1, writer2], tasks=[task1, task2, task3, task4])

    with patch.object(
        CacheHandler, "add", wraps=crew._cache_handler.add
    ) as add_to_cache:
        with patch.object(CacheHandler, "read", wraps=crew._cache_handler.read) as _:
            result = crew.kickoff()
            add_to_cache.assert_called_once_with(
                tool="multiplcation_tool",
                input={"first_number": 2, "second_number": 6},
                output=12,
            )
            assert result.raw == "3"


@pytest.mark.vcr(filter_headers=["authorization"])
def test_using_contextual_memory():
    from unittest.mock import patch

    math_researcher = Agent(
        role="Researcher",
        goal="You research about math.",
        backstory="You're an expert in research and you love to learn new things.",
        allow_delegation=False,
    )

    task1 = Task(
        description="Research a topic to teach a kid aged 6 about math.",
        expected_output="A topic, explanation, angle, and examples.",
        agent=math_researcher,
    )

    crew = Crew(
        agents=[math_researcher],
        tasks=[task1],
        memory=True,
    )

    with patch.object(ContextualMemory, "build_context_for_task") as contextual_mem:
        crew.kickoff()
        contextual_mem.assert_called_once()


@pytest.mark.vcr(filter_headers=["authorization"])
def test_disabled_memory_using_contextual_memory():
    from unittest.mock import patch

    math_researcher = Agent(
        role="Researcher",
        goal="You research about math.",
        backstory="You're an expert in research and you love to learn new things.",
        allow_delegation=False,
    )

    task1 = Task(
        description="Research a topic to teach a kid aged 6 about math.",
        expected_output="A topic, explanation, angle, and examples.",
        agent=math_researcher,
    )

    crew = Crew(
        agents=[math_researcher],
        tasks=[task1],
        memory=False,
    )

    with patch.object(ContextualMemory, "build_context_for_task") as contextual_mem:
        crew.kickoff()
        contextual_mem.assert_not_called()


@pytest.mark.vcr(filter_headers=["authorization"])
def test_crew_log_file_output(tmp_path):
    test_file = tmp_path / "logs.txt"
    tasks = [
        Task(
            description="Say Hi",
            expected_output="The word: Hi",
            agent=researcher,
        )
    ]

    crew = Crew(agents=[researcher], tasks=tasks, output_log_file=str(test_file))
    crew.kickoff()
    assert test_file.exists()


@pytest.mark.vcr(filter_headers=["authorization"])
def test_manager_agent():
    from unittest.mock import patch

    task = Task(
        description="Come up with a list of 5 interesting ideas to explore for an article, then write one amazing paragraph highlight for each idea that showcases how good an article about this topic could be. Return the list of ideas with their paragraph and your notes.",
        expected_output="5 bullet points with a paragraph for each idea.",
    )

    manager = Agent(
        role="Manager",
        goal="Manage the crew and ensure the tasks are completed efficiently.",
        backstory="You're an experienced manager, skilled in overseeing complex projects and guiding teams to success. Your role is to coordinate the efforts of the crew members, ensuring that each task is completed on time and to the highest standard.",
        allow_delegation=False,
    )

    crew = Crew(
        agents=[researcher, writer],
        process=Process.hierarchical,
        manager_agent=manager,
        tasks=[task],
    )

    mock_task_output = TaskOutput(
        description="Mock description", raw="mocked output", agent="mocked agent"
    )

    # Because we are mocking execute_sync, we never hit the underlying _execute_core
    # which sets the output attribute of the task
    task.output = mock_task_output

    with patch.object(
        Task, "execute_sync", return_value=mock_task_output
    ) as mock_execute_sync:
        crew.kickoff()
        assert manager.allow_delegation is True
        mock_execute_sync.assert_called()


def test_manager_agent_in_agents_raises_exception():
    task = Task(
        description="Come up with a list of 5 interesting ideas to explore for an article, then write one amazing paragraph highlight for each idea that showcases how good an article about this topic could be. Return the list of ideas with their paragraph and your notes.",
        expected_output="5 bullet points with a paragraph for each idea.",
    )

    manager = Agent(
        role="Manager",
        goal="Manage the crew and ensure the tasks are completed efficiently.",
        backstory="You're an experienced manager, skilled in overseeing complex projects and guiding teams to success. Your role is to coordinate the efforts of the crew members, ensuring that each task is completed on time and to the highest standard.",
        allow_delegation=False,
    )

    with pytest.raises(pydantic_core._pydantic_core.ValidationError):
        Crew(
            agents=[researcher, writer, manager],
            process=Process.hierarchical,
            manager_agent=manager,
            tasks=[task],
        )


def test_manager_agent_with_tools_raises_exception():
    from crewai_tools import tool

    @tool
    def testing_tool(first_number: int, second_number: int) -> int:
        """Useful for when you need to multiply two numbers together."""
        return first_number * second_number

    task = Task(
        description="Come up with a list of 5 interesting ideas to explore for an article, then write one amazing paragraph highlight for each idea that showcases how good an article about this topic could be. Return the list of ideas with their paragraph and your notes.",
        expected_output="5 bullet points with a paragraph for each idea.",
    )

    manager = Agent(
        role="Manager",
        goal="Manage the crew and ensure the tasks are completed efficiently.",
        backstory="You're an experienced manager, skilled in overseeing complex projects and guiding teams to success. Your role is to coordinate the efforts of the crew members, ensuring that each task is completed on time and to the highest standard.",
        allow_delegation=False,
        tools=[testing_tool],
    )

    crew = Crew(
        agents=[researcher, writer],
        process=Process.hierarchical,
        manager_agent=manager,
        tasks=[task],
    )

    with pytest.raises(Exception):
        crew.kickoff()


@patch("crewai.crew.Crew.kickoff")
@patch("crewai.crew.CrewTrainingHandler")
@patch("crewai.crew.TaskEvaluator")
def test_crew_train_success(task_evaluator, crew_training_handler, kickoff):
    task = Task(
        description="Come up with a list of 5 interesting ideas to explore for an article, then write one amazing paragraph highlight for each idea that showcases how good an article about this topic could be. Return the list of ideas with their paragraph and your notes.",
        expected_output="5 bullet points with a paragraph for each idea.",
        agent=researcher,
    )

    crew = Crew(
        agents=[researcher, writer],
        tasks=[task],
    )
    crew.train(n_iterations=2, inputs={"topic": "AI"})
    task_evaluator.assert_has_calls(
        [
            mock.call(researcher),
            mock.call().evaluate_training_data(
                training_data=crew_training_handler().load(),
                agent_id=str(researcher.id),
            ),
            mock.call().evaluate_training_data().model_dump(),
            mock.call(writer),
            mock.call().evaluate_training_data(
                training_data=crew_training_handler().load(),
                agent_id=str(writer.id),
            ),
            mock.call().evaluate_training_data().model_dump(),
        ]
    )

    crew_training_handler.assert_has_calls(
        [
            mock.call("training_data.pkl"),
            mock.call().load(),
            mock.call("trained_agents_data.pkl"),
            mock.call().save_trained_data(
                agent_id="Researcher",
                trained_data=task_evaluator().evaluate_training_data().model_dump(),
            ),
            mock.call("trained_agents_data.pkl"),
            mock.call().save_trained_data(
                agent_id="Senior Writer",
                trained_data=task_evaluator().evaluate_training_data().model_dump(),
            ),
            mock.call(),
            mock.call().load(),
            mock.call(),
            mock.call().load(),
        ]
    )

    kickoff.assert_has_calls(
        [mock.call(inputs={"topic": "AI"}), mock.call(inputs={"topic": "AI"})]
    )


def test_crew_train_error():
    task = Task(
        description="Come up with a list of 5 interesting ideas to explore for an article",
        expected_output="5 bullet points with a paragraph for each idea.",
        agent=researcher,
    )

    crew = Crew(
        agents=[researcher, writer],
        tasks=[task],
    )

    with pytest.raises(TypeError) as e:
        crew.train()
        assert "train() missing 1 required positional argument: 'n_iterations'" in str(
            e
        )


def test__setup_for_training():
    researcher.allow_delegation = True
    writer.allow_delegation = True
    agents = [researcher, writer]
    task = Task(
        description="Come up with a list of 5 interesting ideas to explore for an article",
        expected_output="5 bullet points with a paragraph for each idea.",
        agent=researcher,
    )

    crew = Crew(
        agents=agents,
        tasks=[task],
    )

    assert crew._train is False
    assert task.human_input is False

    for agent in agents:
        assert agent.allow_delegation is True

    crew._setup_for_training()

    assert crew._train is True
    assert task.human_input is True

    for agent in agents:
        assert agent.allow_delegation is False<|MERGE_RESOLUTION|>--- conflicted
+++ resolved
@@ -493,7 +493,6 @@
         moveon.assert_called()
 
 
-<<<<<<< HEAD
 # This test is not consistent, some issue is happening on the CI when it comes to Prompt tokens
 #  {'usage_metrics': {'completion_tokens': 34, 'prompt_tokens': 0, 'successful_requests': 2, 'total_tokens': 34}} CI OUTPUT
 #  {'usage_metrics': {'completion_tokens': 34, 'prompt_tokens': 314, 'successful_requests': 2, 'total_tokens': 348}}
@@ -536,11 +535,7 @@
 
 
 @pytest.mark.vcr(filter_headers=["authorization"])
-def test_crew_kickoff_for_each_full_output():
-=======
-@pytest.mark.vcr(filter_headers=["authorization"])
 def test_crew_kickoff_usage_metrics():
->>>>>>> 9f868e5c
     inputs = [
         {"topic": "dog"},
         {"topic": "cat"},
@@ -704,11 +699,7 @@
 
 @pytest.mark.vcr(filter_headers=["authorization"])
 @pytest.mark.asyncio
-<<<<<<< HEAD
-async def test_crew_async_kickoff_for_each_full_output():
-=======
 async def test_crew_async_kickoff():
->>>>>>> 9f868e5c
     inputs = [
         {"topic": "dog"},
         {"topic": "cat"},
@@ -1454,7 +1445,7 @@
 #     assert crew.agents[0].backstory == "You have a lot of experience with AI."
 
 
-# TODO: If we do want ot throw errors if we are missing inputs. Add in this test.
+# TODO: If we do want to throw errors if we are missing inputs. Add in this test.
 # def test_crew_invalid_inputs():
 #     agent = Agent(
 #         role="{topic} Researcher",
