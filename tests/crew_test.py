--- conflicted
+++ resolved
@@ -5,10 +5,7 @@
 import pytest
 
 from crewai.agent import Agent
-<<<<<<< HEAD
-=======
 from crewai.agents import CacheHandler
->>>>>>> 45ee442b
 from crewai.crew import Crew
 from crewai.process import Process
 from crewai.task import Task
