--- conflicted
+++ resolved
@@ -394,56 +394,7 @@
     )
     result = llm.call("What is the capital of France?")
     assert isinstance(result, str)
-<<<<<<< HEAD
     assert "Paris" in result
-
-
-@pytest.mark.vcr(filter_headers=["authorization"])
-def test_tool_execution_error_event():
-    llm = LLM(model="gpt-4o-mini")
-
-    def failing_tool(param: str) -> str:
-        """This tool always fails."""
-        raise Exception("Tool execution failed!")
-
-    tool_schema = {
-        "type": "function",
-        "function": {
-            "name": "failing_tool",
-            "description": "This tool always fails.",
-            "parameters": {
-                "type": "object",
-                "properties": {
-                    "param": {"type": "string", "description": "A test parameter"}
-                },
-                "required": ["param"],
-            },
-        },
-    }
-
-    received_events = []
-
-    @crewai_event_bus.on(ToolExecutionErrorEvent)
-    def event_handler(source, event):
-        received_events.append(event)
-
-    available_functions = {"failing_tool": failing_tool}
-
-    messages = [{"role": "user", "content": "Use the failing tool"}]
-
-    llm.call(
-        messages,
-        tools=[tool_schema],
-        available_functions=available_functions,
-    )
-
-    assert len(received_events) == 1
-    event = received_events[0]
-    assert isinstance(event, ToolExecutionErrorEvent)
-    assert event.tool_name == "failing_tool"
-    assert event.tool_args == {"param": "test"}
-    assert event.tool_class == failing_tool
-    assert "Tool execution failed!" in event.error
 
 
 def test_mistral_message_formatting():
@@ -459,7 +410,4 @@
     # Test when first message is user
     formatted = llm._format_messages_for_provider([{"role": "user", "content": "test"}])
     assert len(formatted) == 1
-    assert formatted[0] == {"role": "user", "content": "test"}
-=======
-    assert "Paris" in result
->>>>>>> 40a441f3
+    assert formatted[0] == {"role": "user", "content": "test"}